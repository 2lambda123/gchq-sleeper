--- conflicted
+++ resolved
@@ -48,8 +48,8 @@
 RUN set -eux; \
     dpkgArch="$(dpkg --print-architecture)"; \
     case "$dpkgArch" in \
-        arm64) awsArch='aarch64' ;; \
-        *) awsArch='x86_64' ;; \
+    arm64) awsArch='aarch64' ;; \
+    *) awsArch='x86_64' ;; \
     esac; \
     curl "https://awscli.amazonaws.com/awscli-exe-linux-$awsArch.zip" -o "awscliv2.zip" \
     && unzip awscliv2.zip && rm awscliv2.zip && ./aws/install && rm -rf /aws
@@ -60,24 +60,14 @@
 RUN echo \
     "deb [arch=$(dpkg --print-architecture) signed-by=/etc/apt/keyrings/docker.gpg] https://download.docker.com/linux/ubuntu \
     $(lsb_release -cs) stable" | tee /etc/apt/sources.list.d/docker.list > /dev/null
-<<<<<<< HEAD
-RUN apt-get update
-RUN apt-get -y install docker-ce docker-ce-cli containerd.io
 
-# Install Rust and C++
-RUN apt-get install -y gcc g++ cmake make
-RUN curl --proto '=https' --tlsv1.2 -sSf https://sh.rustup.rs | bash -s -- -y -c clippy,rustfmt
-RUN $HOME/.cargo/bin/cargo install cross
-
-# Install text editors
-RUN apt-get -y install nano vim emacs
-
-# Enable autocompletion
-RUN apt-get -y install bash-completion
-=======
 RUN apt-get update && apt-get install -y \
     docker-ce \
     docker-ce-cli \
     containerd.io \
     && rm -rf /var/lib/apt/lists/*
->>>>>>> ca717009
+
+# Install Rust and C++
+RUN apt-get install -y gcc g++ cmake make
+RUN curl --proto '=https' --tlsv1.2 -sSf https://sh.rustup.rs | bash -s -- -y -c clippy,rustfmt
+RUN $HOME/.cargo/bin/cargo install cross