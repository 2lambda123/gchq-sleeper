--- conflicted
+++ resolved
@@ -168,48 +168,6 @@
 # This value overrides the default value in the instance properties. It can be overridden by a value
 # in the bulk import job specification.
 sleeper.table.bulk.import.emr.release.label=emr-6.13.0
-<<<<<<< HEAD
-
-# The architecture for EMR Serverless to use. X86_64 or ARM (Coming soon)
-sleeper.bulk.import.emr.serverless.architecture=X86_64
-
-# The version of EMR Serverless to use.
-sleeper.bulk.import.emr.serverless.release=emr-6.13.0
-
-# The name of the repository for the EMR serverless container. The Docker image from the bulk-import
-# module should have been uploaded to an ECR repository of this name in this account.
-# sleeper.bulk.import.emr.serverless.repo=
-
-# The number of cores used by a Serverless executor. Used to set spark.executor.cores.
-# See https://spark.apache.org/docs/latest/configuration.html.
-sleeper.bulk.import.emr.serverless.spark.executor.cores=4
-
-# The amount of memory allocated to a Serverless executor. Used to set spark.executor.memory.
-# See https://spark.apache.org/docs/latest/configuration.html.
-sleeper.bulk.import.emr.serverless.spark.executor.memory=16G
-
-# The amount of storage allocated to a Serverless executor.
-sleeper.bulk.import.emr.serverless.spark.executor.disk=200G
-
-# The number of executors to be used with Serverless. Used to set spark.executor.instances.
-# See https://spark.apache.org/docs/latest/configuration.html.
-sleeper.bulk.import.emr.serverless.spark.executor.instances=36
-
-# The number of cores used by the Serverless Spark driver. Used to set spark.driver.cores.
-# See https://spark.apache.org/docs/latest/configuration.html.
-sleeper.bulk.import.emr.serverless.spark.driver.cores=4
-
-# The amount of memory allocated to the Serverless Spark driver. Used to set spark.driver.memory.
-# See https://spark.apache.org/docs/latest/configuration.html.
-sleeper.bulk.import.emr.serverless.spark.driver.memory=16G
-
-# The path to JAVA_HOME to be used by the custom image for bulk import.
-sleeper.bulk.import.emr.serverless.spark.executorEnv.JAVA_HOME=/usr/lib/jvm/jre-11
-
-# Whether Spark should use dynamic allocation to scale resources up and down.
-sleeper.bulk.import.emr.serverless.spark.dynamic.allocation.enabled=false
-=======
->>>>>>> 39a191a9
 
 # Specifies the minimum number of leaf partitions that are needed to run a bulk import job. If this
 # minimum has not been reached, bulk import jobs will refuse to start
