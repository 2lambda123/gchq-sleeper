
## The following table properties relate to the definition of data inside a table.

# A unique name identifying this table.
sleeper.table.name=example-table

# A boolean flag representing whether this table is online or offline.
# An offline table will not have any partition splitting or compaction jobs run automatically.
# Note that taking a table offline will not stop any partitions that are being split or compaction
# jobs that are running. Additionally, you are still able to ingest data to offline tables and perform
# queries against them.
sleeper.table.online=true

# Fully qualified class of a custom iterator to use when iterating over the values in this table.
# Defaults to nothing.
sleeper.table.iterator.class.name=sleeper.core.iterator.impl.AgeOffIterator

# Iterator configuration. An iterator will be initialised with the following configuration.
sleeper.table.iterator.config=b,3600000


## The following table properties relate to partition splitting.

# Splits file which will be used to initialise the partitions for this table. Defaults to nothing and
# the table will be created with a single root partition.
sleeper.table.splits.file=example/full/splits.txt

# Flag to set if you have base64 encoded the split points (only used for string key types and defaults
# to false).
sleeper.table.splits.base64.encoded=false

# Partitions in this table with more than the following number of records in will be split.
sleeper.table.partition.splitting.threshold=1000000000


## The following table properties relate to the storage of data inside a table.

# The size of the row group in the Parquet files - defaults to the value in the instance properties.
sleeper.table.rowgroup.size=8388608

# The size of the page in the Parquet files - defaults to the value in the instance properties.
sleeper.table.page.size=131072

# Whether dictionary encoding should be used for row key columns in the Parquet files.
sleeper.table.parquet.dictionary.encoding.rowkey.fields=false

# Whether dictionary encoding should be used for sort key columns in the Parquet files.
sleeper.table.parquet.dictionary.encoding.sortkey.fields=false

# Whether dictionary encoding should be used for value columns in the Parquet files.
sleeper.table.parquet.dictionary.encoding.value.fields=false

# Used to set parquet.columnindex.truncate.length, see documentation here:
# https://github.com/apache/parquet-mr/blob/master/parquet-hadoop/README.md
# The length in bytes to truncate binary values in a column index.
sleeper.table.parquet.columnindex.truncate.length=128

# Used to set parquet.statistics.truncate.length, see documentation here:
# https://github.com/apache/parquet-mr/blob/master/parquet-hadoop/README.md
# The length in bytes to truncate the min/max binary values in row groups.
sleeper.table.parquet.statistics.truncate.length=2147483647

# Used to set parquet.writer.version, see documentation here:
# https://github.com/apache/parquet-mr/blob/master/parquet-hadoop/README.md
# Can be either v1 or v2. The v2 pages store levels uncompressed while v1 pages compress levels with
# the data.
sleeper.table.parquet.writer.version=v2

# The S3 readahead range - defaults to the value in the instance properties.
sleeper.table.fs.s3a.readahead.range=64K

# The compression codec to use for this table. Defaults to the value in the instance properties.
# Valid values are: [uncompressed, snappy, gzip, lzo, brotli, lz4, zstd]
sleeper.table.compression.codec=zstd

# A file will not be deleted until this number of minutes have passed after it has been marked as
# ready for garbage collection. The reason for not deleting files immediately after they have been
# marked as ready for garbage collection is that they may still be in use by queries. Defaults to the
# value set in the instance properties.
sleeper.table.gc.delay.minutes=15


## The following table properties relate to compactions.

# The name of the class that defines how compaction jobs should be created.
# This should implement sleeper.compaction.strategy.CompactionStrategy. Defaults to the strategy used
# by the whole instance (set in the instance properties).
sleeper.table.compaction.strategy.class=sleeper.compaction.strategy.impl.SizeRatioCompactionStrategy

# The maximum number of files to read in a compaction job. Note that the state store must support
# atomic updates for this many files.
# The DynamoDBStateStore must be able to atomically apply 2 updates for each input file to remove the
# file references and update the file reference count, and another 2 updates for an output file to add
# a new file reference and update the reference count. There's a limit of 100 atomic updates, which
# equates to 49 files in a compaction.
# See also: https://docs.aws.amazon.com/amazondynamodb/latest/developerguide/transaction-apis.html.
# Also note that this many files may need to be open simultaneously. The value of
# 'sleeper.fs.s3a.max-connections' must be at least the value of this plus one. The extra one is for
# the output file.
sleeper.table.compaction.files.batch.size=12

# The number of compaction jobs to send in a single batch.
# When compaction jobs are created, there is no limit on how many jobs can be created at once. A batch
# is a group of compaction jobs that will have their creation updates applied at the same time. For
# each batch, we send all compaction jobs to the SQS queue, then update the state store to assign job
# IDs to the input files.
sleeper.table.compaction.job.send.batch.size=10

# If true, compaction job commit requests will be sent to the state store committer lambda to be
# performed asynchronously. If false, compaction jobs will be committed synchronously by compaction
# tasks.
sleeper.table.compaction.job.commit.async=true

# Used by the SizeRatioCompactionStrategy to decide if a group of files should be compacted.
# If the file sizes are s_1, ..., s_n then the files are compacted if s_1 + ... + s_{n-1} >= ratio *
# s_n.
sleeper.table.compaction.strategy.sizeratio.ratio=3

# Used by the SizeRatioCompactionStrategy to control the maximum number of jobs that can be running
# concurrently per partition.
sleeper.table.compaction.strategy.sizeratio.max.concurrent.jobs.per.partition=2147483647

<<<<<<< HEAD
# Select what compation method to use on a table. Current options are JAVA, RUST and GPU. Rust and GPU
# compaction support are experimental.
=======
# Select what compaction method to use on a table. Current options are JAVA and RUST. Rust compaction
# support is experimental.
>>>>>>> 8b5abcc9
sleeper.table.compaction.method=JAVA


## The following table properties relate to storing and retrieving metadata for tables.

# The name of the class used for the state store. The default is DynamoDBTransactionLogStateStore.
# Options are:
# sleeper.statestore.transactionlog.DynamoDBTransactionLogStateStore
# sleeper.statestore.transactionlog.DynamoDBTransactionLogStateStoreNoSnapshots
# sleeper.statestore.s3.S3StateStore
# sleeper.statestore.dynamodb.DynamoDBStateStore
sleeper.table.statestore.classname=sleeper.statestore.transactionlog.DynamoDBTransactionLogStateStore

# The number of attempts to make when applying a transaction to the state store.
sleeper.table.statestore.transactionlog.add.transaction.max.attempts=10

# The maximum amount of time to wait before the first retry when applying a transaction to the state
# store. Full jitter will be applied so that the actual wait time will be a random period between 0
# and this value. This ceiling will increase exponentially on further retries. See the below article.
# https://aws.amazon.com/blogs/architecture/exponential-backoff-and-jitter/
sleeper.table.statestore.transactionlog.add.transaction.first.retry.wait.ceiling.ms=200

# The maximum amount of time to wait before any retry when applying a transaction to the state store.
# Full jitter will be applied so that the actual wait time will be a random period between 0 and this
# value. This restricts the exponential increase of the wait ceiling while retrying the transaction.
# See the below article.
# https://aws.amazon.com/blogs/architecture/exponential-backoff-and-jitter/
sleeper.table.statestore.transactionlog.add.transaction.max.retry.wait.ceiling.ms=30000

# The number of seconds to wait after we've loaded a snapshot before looking for a new snapshot. This
# should relate to the rate at which new snapshots are created, configured in the instance property
# `sleeper.statestore.transactionlog.snapshot.creation.lambda.period.minutes`.
sleeper.table.statestore.transactionlog.time.between.snapshot.checks.secs=60

# The number of milliseconds to wait after we've updated from the transaction log before checking for
# new transactions. The state visible to an instance of the state store can be out of date by this
# amount. This can avoid excessive queries by the same process, but can result in unwanted behaviour
# when using multiple state store objects. When adding a new transaction to update the state, this
# will be ignored and the state will be brought completely up to date.
sleeper.table.statestore.transactionlog.time.between.transaction.checks.ms=0

# The minimum number of transactions that a snapshot must be ahead of the local state, before we load
# the snapshot instead of updating from the transaction log.
sleeper.table.statestore.transactionlog.snapshot.load.min.transactions.ahead=10

# The number of days that transaction log snapshots remain in the snapshot store before being deleted.
sleeper.table.statestore.transactionlog.snapshot.expiry.days=2

# The minimum age in minutes of a snapshot in order to allow deletion of transactions leading up to
# it. When deleting old transactions, there's a chance that processes may still read transactions
# starting from an older snapshot. We need to avoid deletion of any transactions associated with a
# snapshot that may still be used as the starting point for reading the log.
sleeper.table.statestore.transactionlog.delete.behind.snapshot.min.age.minutes=2

# The minimum number of transactions that a transaction must be behind the latest snapshot before
# being deleted. This is the number of transactions that will be kept and protected from deletion,
# whenever old transactions are deleted. This includes the transaction that the latest snapshot was
# created against. Any transactions after the snapshot will never be deleted as they are still in
# active use.
# This should be configured in relation to the property which determines whether a process will load
# the latest snapshot or instead seek through the transaction log, since we need to preserve
# transactions that may still be read:
# sleeper.table.statestore.snapshot.load.min.transactions.ahead
# The snapshot that will be considered the latest snapshot is configured by a property to set the
# minimum age for it to count for this:
# sleeper.table.statestore.transactionlog.delete.behind.snapshot.min.age
sleeper.table.statestore.transactionlog.delete.number.behind.latest.snapshot=200

# This specifies whether queries and scans against DynamoDB tables used in the state stores are
# strongly consistent.
sleeper.table.statestore.dynamo.consistent.reads=false


## The following table properties relate to ingest.

# Specifies the strategy that ingest uses to creates files and references in partitions.
# Valid values are: [one_file_per_leaf, one_reference_per_leaf]
sleeper.table.ingest.file.writing.strategy=one_reference_per_leaf

# The way in which records are held in memory before they are written to a local store.
# Valid values are 'arraylist' and 'arrow'.
# The arraylist method is simpler, but it is slower and requires careful tuning of the number of
# records in each batch.
sleeper.table.ingest.record.batch.type=arrow

# The way in which partition files are written to the main Sleeper store.
# Valid values are 'direct' (which writes using the s3a Hadoop file system) and 'async' (which writes
# locally and then copies the completed Parquet file asynchronously into S3).
# The direct method is simpler but the async method should provide better performance when the number
# of partitions is large.
sleeper.table.ingest.partition.file.writer.type=async

# If true, ingest tasks will add files via requests sent to the state store committer lambda
# asynchronously. If false, ingest tasks will commit new files synchronously.
sleeper.table.ingest.job.files.commit.async=false


## The following table properties relate to bulk import, i.e. ingesting data using Spark jobs running
## on EMR or EKS.

# (Non-persistent EMR mode only) Which architecture to be used for EC2 instance types in the EMR
# cluster. Must be either "x86_64" "arm64" or "x86_64,arm64". For more information, see the Bulk
# import using EMR - Instance types section in docs/05-ingest.md
sleeper.table.bulk.import.emr.instance.architecture=x86_64

# (Non-persistent EMR mode only) The EC2 x86_64 instance types and weights to be used for the master
# node of the EMR cluster.
# For more information, see the Bulk import using EMR - Instance types section in docs/05-ingest.md
sleeper.table.bulk.import.emr.master.x86.instance.types=m6i.xlarge

# (Non-persistent EMR mode only) The EC2 x86_64 instance types and weights to be used for the executor
# nodes of the EMR cluster.
# For more information, see the Bulk import using EMR - Instance types section in docs/05-ingest.md
sleeper.table.bulk.import.emr.executor.x86.instance.types=m6i.4xlarge

# (Non-persistent EMR mode only) The EC2 ARM64 instance types and weights to be used for the master
# node of the EMR cluster.
# For more information, see the Bulk import using EMR - Instance types section in docs/05-ingest.md
sleeper.table.bulk.import.emr.master.arm.instance.types=m6g.xlarge

# (Non-persistent EMR mode only) The EC2 ARM64 instance types and weights to be used for the executor
# nodes of the EMR cluster.
# For more information, see the Bulk import using EMR - Instance types section in docs/05-ingest.md
sleeper.table.bulk.import.emr.executor.arm.instance.types=m6g.4xlarge

# (Non-persistent EMR mode only) The purchasing option to be used for the executor nodes of the EMR
# cluster.
# Valid values are ON_DEMAND or SPOT.
sleeper.table.bulk.import.emr.executor.market.type=SPOT

# (Non-persistent EMR mode only) The initial number of capacity units to provision as EC2 instances
# for executors in the EMR cluster.
# This is measured in instance fleet capacity units. These are declared alongside the requested
# instance types, as each type will count for a certain number of units. By default the units are the
# number of instances.
# This value overrides the default value in the instance properties. It can be overridden by a value
# in the bulk import job specification.
sleeper.table.bulk.import.emr.executor.initial.capacity=2

# (Non-persistent EMR mode only) The maximum number of capacity units to provision as EC2 instances
# for executors in the EMR cluster.
# This is measured in instance fleet capacity units. These are declared alongside the requested
# instance types, as each type will count for a certain number of units. By default the units are the
# number of instances.
# This value overrides the default value in the instance properties. It can be overridden by a value
# in the bulk import job specification.
sleeper.table.bulk.import.emr.executor.max.capacity=10

# (Non-persistent EMR mode only) The EMR release label to be used when creating an EMR cluster for
# bulk importing data using Spark running on EMR.
# This value overrides the default value in the instance properties. It can be overridden by a value
# in the bulk import job specification.
sleeper.table.bulk.import.emr.release.label=emr-6.13.0

# Specifies the minimum number of leaf partitions that are needed to run a bulk import job. If this
# minimum has not been reached, bulk import jobs will refuse to start
sleeper.table.bulk.import.min.leaf.partitions=64

# If true, bulk import will add files via requests sent to the state store committer lambda
# asynchronously. If false, bulk import will commit new files at the end of the job synchronously.
sleeper.table.bulk.import.job.files.commit.async=true


## The following table properties relate to the ingest batcher.

# Specifies the minimum total file size required for an ingest job to be batched and sent. An ingest
# job will be created if the batcher runs while this much data is waiting, and the minimum number of
# files is also met.
sleeper.table.ingest.batcher.job.min.size=1G

# Specifies the maximum total file size for a job in the ingest batcher. If more data is waiting than
# this, it will be split into multiple jobs. If a single file exceeds this, it will still be ingested
# in its own job. It's also possible some data may be left for a future run of the batcher if some
# recent files overflow the size of a job but aren't enough to create a job on their own.
sleeper.table.ingest.batcher.job.max.size=5G

# Specifies the minimum number of files for a job in the ingest batcher. An ingest job will be created
# if the batcher runs while this many files are waiting, and the minimum size of files is also met.
sleeper.table.ingest.batcher.job.min.files=1

# Specifies the maximum number of files for a job in the ingest batcher. If more files are waiting
# than this, they will be split into multiple jobs. It's possible some data may be left for a future
# run of the batcher if some recent files overflow the size of a job but aren't enough to create a job
# on their own.
sleeper.table.ingest.batcher.job.max.files=100

# Specifies the maximum time in seconds that a file can be held in the batcher before it will be
# included in an ingest job. When any file has been waiting for longer than this, a job will be
# created with all the currently held files, even if other criteria for a batch are not met.
sleeper.table.ingest.batcher.file.max.age.seconds=300

# Specifies the target ingest queue where batched jobs are sent.
# Valid values are: [standard_ingest, bulk_import_emr, bulk_import_persistent_emr, bulk_import_eks,
# bulk_import_emr_serverless]
sleeper.table.ingest.batcher.ingest.queue=bulk_import_emr_serverless

# The time in minutes that the tracking information is retained for a file before the records of its
# ingest are deleted (eg. which ingest job it was assigned to, the time this occurred, the size of the
# file).
# The expiry time is fixed when a file is saved to the store, so changing this will only affect new
# data.
# Defaults to 1 week.
sleeper.table.ingest.batcher.file.tracking.ttl.minutes=10080


## The following table properties relate to query execution

# The amount of time in minutes the query executor cache is valid for before it times out and needs
# refreshing.
sleeper.table.query.processor.cache.timeout=60<|MERGE_RESOLUTION|>--- conflicted
+++ resolved
@@ -120,13 +120,8 @@
 # concurrently per partition.
 sleeper.table.compaction.strategy.sizeratio.max.concurrent.jobs.per.partition=2147483647
 
-<<<<<<< HEAD
-# Select what compation method to use on a table. Current options are JAVA, RUST and GPU. Rust and GPU
+# Select what compaction method to use on a table. Current options are JAVA, RUST and GPU. Rust and GPU
 # compaction support are experimental.
-=======
-# Select what compaction method to use on a table. Current options are JAVA and RUST. Rust compaction
-# support is experimental.
->>>>>>> 8b5abcc9
 sleeper.table.compaction.method=JAVA
 
 
