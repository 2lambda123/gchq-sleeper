--- conflicted
+++ resolved
@@ -30,11 +30,7 @@
   ingest:
     name: Ingest
     workflow: chunk-ingest.yaml
-<<<<<<< HEAD
-    modules: [ ingest/ingest-core, ingest/ingest-runner ]
-=======
-    modules: [ ingest, ingest-status-store ]
->>>>>>> ccd9547e
+    modules: [ ingest/ingest-core, ingest/ingest-runner, ingest/ingest-status-store ]
   query:
     name: Query
     workflow: chunk-query.yaml
