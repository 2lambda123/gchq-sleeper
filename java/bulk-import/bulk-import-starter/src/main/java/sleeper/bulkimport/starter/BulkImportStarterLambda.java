--- conflicted
+++ resolved
@@ -30,23 +30,18 @@
 import org.slf4j.Logger;
 import org.slf4j.LoggerFactory;
 
+import sleeper.bulkimport.job.BulkImportJob;
 import sleeper.bulkimport.job.BulkImportJobSerDe;
 import sleeper.bulkimport.starter.executor.Executor;
 import sleeper.bulkimport.starter.executor.ExecutorFactory;
 import sleeper.configuration.properties.InstanceProperties;
+import sleeper.utils.HadoopPathUtils;
 
 import java.io.IOException;
-<<<<<<< HEAD
-import java.util.Objects;
-
-import static sleeper.configuration.properties.SystemDefinedInstanceProperty.CONFIG_BUCKET;
-import static sleeper.utils.HadoopPathUtils.expandDirectories;
-=======
 import java.util.List;
 import java.util.Optional;
 
 import static sleeper.configuration.properties.SystemDefinedInstanceProperty.CONFIG_BUCKET;
->>>>>>> 0b4168c3
 
 /**
  * The {@link BulkImportStarterLambda} consumes {@link sleeper.bulkimport.job.BulkImportJob} messages from SQS and starts executes them using
@@ -100,20 +95,12 @@
         event.getRecords().stream()
                 .map(SQSEvent.SQSMessage::getBody)
                 .map(bulkImportJobSerDe::fromJson)
-                .map(job -> expandDirectories(job.getFiles(), hadoopConfig, instanceProperties)
-                        .map(files -> {
-                            LOGGER.info("Expanded directories for job: {}", job);
-                            return job.toBuilder().files(files).build();
-                        }).orElseGet(() -> {
-                            LOGGER.warn("Could not expand directories for job {}, skipping", job);
-                            return null;
-                        }))
-                .filter(Objects::nonNull)
+                .map(this::expandDirectories)
+                .filter(Optional::isPresent)
+                .map(Optional::get)
                 .forEach(executor::runJob);
         return null;
     }
-<<<<<<< HEAD
-=======
 
     private Optional<BulkImportJob> expandDirectories(BulkImportJob job) {
         BulkImportJob.Builder builder = job.toBuilder();
@@ -124,5 +111,4 @@
         }
         return Optional.of(builder.files(files).build());
     }
->>>>>>> 0b4168c3
 }