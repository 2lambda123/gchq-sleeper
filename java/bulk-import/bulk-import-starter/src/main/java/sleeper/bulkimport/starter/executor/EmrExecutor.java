--- conflicted
+++ resolved
@@ -39,11 +39,7 @@
 import sleeper.configuration.properties.InstanceProperties;
 import sleeper.configuration.properties.table.TableProperties;
 import sleeper.configuration.properties.table.TablePropertiesProvider;
-<<<<<<< HEAD
-import sleeper.configuration.properties.table.TableProperty;
 import sleeper.ingest.job.status.IngestJobStatusStore;
-=======
->>>>>>> 73a50d24
 import sleeper.statestore.StateStoreProvider;
 
 import java.time.Instant;
@@ -78,15 +74,10 @@
     public EmrExecutor(AmazonElasticMapReduce emrClient,
                        InstanceProperties instanceProperties,
                        TablePropertiesProvider tablePropertiesProvider,
-<<<<<<< HEAD
                        StateStoreProvider stateStoreProvider,
                        IngestJobStatusStore ingestJobStatusStore,
                        AmazonS3 amazonS3, String taskId,
                        Supplier<Instant> validationTimeSupplier) {
-        super(instanceProperties, tablePropertiesProvider, stateStoreProvider, ingestJobStatusStore, amazonS3,
-                taskId, validationTimeSupplier);
-=======
-                       StateStoreProvider stateStoreProvider, AmazonS3 amazonS3) {
         this(emrClient, instanceProperties, tablePropertiesProvider, stateStoreProvider, amazonS3,
                 new EmrInstanceFleets(instanceProperties));
     }
@@ -94,10 +85,13 @@
     public EmrExecutor(AmazonElasticMapReduce emrClient,
                        InstanceProperties instanceProperties,
                        TablePropertiesProvider tablePropertiesProvider,
-                       StateStoreProvider stateStoreProvider, AmazonS3 amazonS3,
+                       StateStoreProvider stateStoreProvider,
+                       IngestJobStatusStore ingestJobStatusStore,
+                       AmazonS3 amazonS3, String taskId,
+                       Supplier<Instant> validationTimeSupplier,
                        EmrInstanceConfiguration instanceConfiguration) {
-        super(instanceProperties, tablePropertiesProvider, stateStoreProvider, amazonS3);
->>>>>>> 73a50d24
+        super(instanceProperties, tablePropertiesProvider, stateStoreProvider, ingestJobStatusStore, amazonS3,
+                taskId, validationTimeSupplier);
         this.emrClient = emrClient;
         this.instanceConfiguration = instanceConfiguration;
     }
@@ -168,7 +162,6 @@
         return config;
     }
 
-
     private List<Configuration> getConfigurations() {
         List<Configuration> configurations = new ArrayList<>();
 
