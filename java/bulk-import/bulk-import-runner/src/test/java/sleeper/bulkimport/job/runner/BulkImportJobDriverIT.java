--- conflicted
+++ resolved
@@ -87,13 +87,6 @@
 import static sleeper.configuration.properties.instance.SystemDefinedInstanceProperty.CONFIG_BUCKET;
 import static sleeper.configuration.properties.instance.SystemDefinedInstanceProperty.DATA_BUCKET;
 import static sleeper.configuration.properties.table.TableProperty.GARBAGE_COLLECTOR_DELAY_BEFORE_DELETION;
-<<<<<<< HEAD
-=======
-import static sleeper.configuration.properties.table.TableProperty.PARTITION_TABLENAME;
-import static sleeper.configuration.properties.table.TableProperty.READY_FOR_GC_FILEINFO_TABLENAME;
-import static sleeper.configuration.properties.table.TableProperty.REVISION_TABLENAME;
-import static sleeper.configuration.properties.table.TableProperty.STATESTORE_CLASSNAME;
->>>>>>> cef78bcd
 import static sleeper.configuration.properties.table.TableProperty.TABLE_NAME;
 import static sleeper.configuration.testutils.LocalStackAwsV1ClientHelper.buildAwsV1Client;
 import static sleeper.core.record.process.RecordsProcessedSummaryTestData.summary;
@@ -192,12 +185,8 @@
         tableProperties.set(TABLE_NAME, tableName);
         tableProperties.setSchema(schema);
         tableProperties.set(GARBAGE_COLLECTOR_DELAY_BEFORE_DELETION, "10");
-        tableProperties.set(REVISION_TABLENAME, tableName + "-r");
         tableProperties.saveToS3(s3Client);
-<<<<<<< HEAD
-
-=======
->>>>>>> cef78bcd
+
         return tableProperties;
     }
 
@@ -290,8 +279,7 @@
     }
 
     private static StateStore initialiseStateStore(AmazonDynamoDB dynamoDBClient, InstanceProperties instanceProperties, TableProperties tableProperties, List<Object> splitPoints) throws StateStoreException {
-        new DynamoDBStateStoreCreator(instanceProperties, tableProperties, dynamoDBClient).create();
-        StateStore stateStore = new DynamoDBStateStore(tableProperties, dynamoDBClient);
+        StateStore stateStore = new DynamoDBStateStore(instanceProperties, tableProperties, dynamoDBClient);
         stateStore.initialise(new PartitionsFromSplitPoints(getSchema(), splitPoints).construct());
         return stateStore;
     }
