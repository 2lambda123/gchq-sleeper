--- conflicted
+++ resolved
@@ -80,13 +80,13 @@
         long totalRecords = 0L;
         long totalRecordsInLeafPartitions = 0L;
         for (Partition partition : state.getPartitions()) {
-<<<<<<< HEAD
-            List<FileInfo> activeFilesInThisPartition = FindPartitionsToSplit.getFilesInPartition(partition, state.getFileInPartitionInfos());
-=======
+// <<<<<<< HEAD
+            // List<FileInfo> activeFilesInThisPartition = FindPartitionsToSplit.getFilesInPartition(partition, state.getFileInPartitionInfos());
+// =======
             // TODO This logic simply adds the records in all the file-in-partition records. This will result in counts
             // that are too high as file-in-partition records will be counted twice if the file is in two partitions.
-            List<FileInfo> activeFilesInThisPartition = FindPartitionsToSplit.getFilesInPartition(partition, state.getActive());
->>>>>>> d5c288bd
+            List<FileInfo> activeFilesInThisPartition = FindPartitionsToSplit.getFilesInPartition(partition, state.getFileInPartitionInfos());
+// >>>>>>> splitting-compaction-changes-stage-1
             long numRecordsInPartition = activeFilesInThisPartition.stream().map(FileInfo::getNumberOfRecords).mapToLong(Long::longValue).sum();
             totalRecords += numRecordsInPartition;
             if (partition.isLeafPartition()) {
