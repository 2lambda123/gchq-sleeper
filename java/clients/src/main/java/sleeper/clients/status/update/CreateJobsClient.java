/*
 * Copyright 2022-2024 Crown Copyright
 *
 * Licensed under the Apache License, Version 2.0 (the "License");
 * you may not use this file except in compliance with the License.
 * You may obtain a copy of the License at
 *
 *     http://www.apache.org/licenses/LICENSE-2.0
 *
 * Unless required by applicable law or agreed to in writing, software
 * distributed under the License is distributed on an "AS IS" BASIS,
 * WITHOUT WARRANTIES OR CONDITIONS OF ANY KIND, either express or implied.
 * See the License for the specific language governing permissions and
 * limitations under the License.
 */

package sleeper.clients.status.update;

import com.amazonaws.services.dynamodbv2.AmazonDynamoDB;
import com.amazonaws.services.dynamodbv2.AmazonDynamoDBClientBuilder;
import com.amazonaws.services.s3.AmazonS3;
import com.amazonaws.services.s3.AmazonS3ClientBuilder;
import com.amazonaws.services.sqs.AmazonSQS;
import com.amazonaws.services.sqs.AmazonSQSClientBuilder;
import org.apache.hadoop.conf.Configuration;

import sleeper.compaction.job.CompactionJobStatusStore;
import sleeper.compaction.job.creation.CreateCompactionJobs;
import sleeper.compaction.job.creation.SendCompactionJobToSqs;
import sleeper.compaction.status.store.job.CompactionJobStatusStoreFactory;
import sleeper.configuration.jars.ObjectFactory;
import sleeper.configuration.jars.ObjectFactoryException;
import sleeper.configuration.properties.instance.InstanceProperties;
import sleeper.configuration.properties.table.TablePropertiesProvider;
import sleeper.core.statestore.StateStoreException;
<<<<<<< HEAD
import sleeper.core.table.TableIndex;
import sleeper.core.table.TableNotFoundException;
import sleeper.core.table.TableStatus;
=======
>>>>>>> 1a57f727
import sleeper.io.parquet.utils.HadoopConfigurationProvider;
import sleeper.statestore.StateStoreProvider;

import java.io.IOException;
import java.util.Optional;

import static sleeper.clients.util.ClientUtils.optionalArgument;
import static sleeper.configuration.utils.AwsV1ClientHelper.buildAwsV1Client;

public class CreateJobsClient {
    private CreateJobsClient() {
    }

    public static void main(String[] args) throws ObjectFactoryException, StateStoreException, IOException {
        if (args.length < 1 || args.length > 3) {
            System.out.println("Usage: <mode-all-or-default> <instance-id> <optional-table-name>");
            return;
        }
        Optional<String> jobCreationModeOpt = optionalArgument(args, 0);
        boolean compactAll = false;
        if (jobCreationModeOpt.isPresent()) {
            if (jobCreationModeOpt.get().equalsIgnoreCase("all")) {
                compactAll = true;
            } else if (!jobCreationModeOpt.get().equalsIgnoreCase("default")) {
                System.out.println("Supported modes for job creation are ALL or DEFAULT");
                return;
            }
        }
        String instanceId = args[1];
        Optional<String> tableNameOpt = optionalArgument(args, 2);
        AmazonS3 s3Client = buildAwsV1Client(AmazonS3ClientBuilder.standard());
        AmazonDynamoDB dynamoDBClient = buildAwsV1Client(AmazonDynamoDBClientBuilder.standard());
        AmazonSQS sqsClient = buildAwsV1Client(AmazonSQSClientBuilder.standard());
        try {
            InstanceProperties instanceProperties = new InstanceProperties();
            instanceProperties.loadFromS3GivenInstanceId(s3Client, instanceId);

            TablePropertiesProvider tablePropertiesProvider = new TablePropertiesProvider(instanceProperties, s3Client, dynamoDBClient);
            Configuration conf = HadoopConfigurationProvider.getConfigurationForClient(instanceProperties);
            StateStoreProvider stateStoreProvider = new StateStoreProvider(dynamoDBClient, instanceProperties, conf);
            CompactionJobStatusStore jobStatusStore = CompactionJobStatusStoreFactory.getStatusStore(dynamoDBClient, instanceProperties);
            CreateCompactionJobs jobCreator;
            if (compactAll) {
                jobCreator = CreateCompactionJobs.compactAllFiles(
                        new ObjectFactory(instanceProperties, s3Client, "/tmp"),
                        instanceProperties, tablePropertiesProvider, stateStoreProvider,
                        new SendCompactionJobToSqs(instanceProperties, sqsClient)::send, jobStatusStore);
            } else {
                jobCreator = CreateCompactionJobs.standard(
                        new ObjectFactory(instanceProperties, s3Client, "/tmp"),
                        instanceProperties, tablePropertiesProvider, stateStoreProvider,
                        new SendCompactionJobToSqs(instanceProperties, sqsClient)::send, jobStatusStore);
            }
            if (tableNameOpt.isPresent()) {
<<<<<<< HEAD
                String tableName = tableNameOpt.get();
                TableStatus tableId = tableIndex.getTableByName(tableName)
                        .orElseThrow(() -> TableNotFoundException.withTableName(tableName));
                jobCreator.createJobs(tablePropertiesProvider.get(tableId));
=======
                jobCreator.createJobs(tablePropertiesProvider.getByName(tableNameOpt.get()));
>>>>>>> 1a57f727
            } else {
                jobCreator.createJobs();
            }
        } finally {
            s3Client.shutdown();
            dynamoDBClient.shutdown();
            sqsClient.shutdown();
        }
    }
}<|MERGE_RESOLUTION|>--- conflicted
+++ resolved
@@ -33,12 +33,6 @@
 import sleeper.configuration.properties.instance.InstanceProperties;
 import sleeper.configuration.properties.table.TablePropertiesProvider;
 import sleeper.core.statestore.StateStoreException;
-<<<<<<< HEAD
-import sleeper.core.table.TableIndex;
-import sleeper.core.table.TableNotFoundException;
-import sleeper.core.table.TableStatus;
-=======
->>>>>>> 1a57f727
 import sleeper.io.parquet.utils.HadoopConfigurationProvider;
 import sleeper.statestore.StateStoreProvider;
 
@@ -93,14 +87,7 @@
                         new SendCompactionJobToSqs(instanceProperties, sqsClient)::send, jobStatusStore);
             }
             if (tableNameOpt.isPresent()) {
-<<<<<<< HEAD
-                String tableName = tableNameOpt.get();
-                TableStatus tableId = tableIndex.getTableByName(tableName)
-                        .orElseThrow(() -> TableNotFoundException.withTableName(tableName));
-                jobCreator.createJobs(tablePropertiesProvider.get(tableId));
-=======
                 jobCreator.createJobs(tablePropertiesProvider.getByName(tableNameOpt.get()));
->>>>>>> 1a57f727
             } else {
                 jobCreator.createJobs();
             }
