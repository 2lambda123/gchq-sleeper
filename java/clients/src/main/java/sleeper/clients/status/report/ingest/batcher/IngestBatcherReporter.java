/*
 * Copyright 2022-2024 Crown Copyright
 *
 * Licensed under the Apache License, Version 2.0 (the "License");
 * you may not use this file except in compliance with the License.
 * You may obtain a copy of the License at
 *
 *     http://www.apache.org/licenses/LICENSE-2.0
 *
 * Unless required by applicable law or agreed to in writing, software
 * distributed under the License is distributed on an "AS IS" BASIS,
 * WITHOUT WARRANTIES OR CONDITIONS OF ANY KIND, either express or implied.
 * See the License for the specific language governing permissions and
 * limitations under the License.
 */

package sleeper.clients.status.report.ingest.batcher;

import sleeper.core.table.TableStatusProvider;
import sleeper.ingest.batcher.FileIngestRequest;

import java.util.List;

public interface IngestBatcherReporter {

<<<<<<< HEAD
    void report(List<FileIngestRequest> statusList, BatcherQuery.Type queryType, TableStatusProvider tableStatusProvider);
=======
    void report(List<FileIngestRequest> statusList, BatcherQuery.Type queryType, TableStatusProvider tableProvider);
>>>>>>> 1a57f727
}<|MERGE_RESOLUTION|>--- conflicted
+++ resolved
@@ -23,9 +23,5 @@
 
 public interface IngestBatcherReporter {
 
-<<<<<<< HEAD
-    void report(List<FileIngestRequest> statusList, BatcherQuery.Type queryType, TableStatusProvider tableStatusProvider);
-=======
     void report(List<FileIngestRequest> statusList, BatcherQuery.Type queryType, TableStatusProvider tableProvider);
->>>>>>> 1a57f727
 }