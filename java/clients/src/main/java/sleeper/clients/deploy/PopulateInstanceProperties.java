--- conflicted
+++ resolved
@@ -95,11 +95,8 @@
         String ecrPrefix = Optional.ofNullable(properties.get(ECR_REPOSITORY_PREFIX)).orElse(instanceId);
         properties.set(ID, instanceId);
         properties.set(JARS_BUCKET, String.format("sleeper-%s-jars", instanceId));
-<<<<<<< HEAD
         properties.set(QUERY_RESULTS_BUCKET, String.format("sleeper-%s-query-results", instanceId));
         properties.set(ECR_COMPACTION_GPU_REPO, ecrPrefix + "/compaction-gpu");
-=======
->>>>>>> 8360d6bc
         properties.set(ECR_COMPACTION_REPO, ecrPrefix + "/compaction-job-execution");
         properties.set(ECR_INGEST_REPO, ecrPrefix + "/ingest");
         properties.set(BULK_IMPORT_REPO, ecrPrefix + "/bulk-import-runner");
