/*
 * Copyright 2022-2023 Crown Copyright
 *
 * Licensed under the Apache License, Version 2.0 (the "License");
 * you may not use this file except in compliance with the License.
 * You may obtain a copy of the License at
 *
 *     http://www.apache.org/licenses/LICENSE-2.0
 *
 * Unless required by applicable law or agreed to in writing, software
 * distributed under the License is distributed on an "AS IS" BASIS,
 * WITHOUT WARRANTIES OR CONDITIONS OF ANY KIND, either express or implied.
 * See the License for the specific language governing permissions and
 * limitations under the License.
 */
package sleeper.clients.deploy;

import sleeper.configuration.properties.InstanceProperties;
import sleeper.configuration.properties.table.TableProperties;
import sleeper.core.schema.Schema;
import sleeper.core.schema.SchemaSerDe;

import java.nio.file.Files;
import java.nio.file.Path;
import java.util.Locale;
import java.util.Properties;

import static sleeper.configuration.properties.UserDefinedInstanceProperty.ID;
import static sleeper.configuration.properties.table.TableProperty.DATA_BUCKET;
import static sleeper.configuration.properties.table.TableProperty.SCHEMA;
import static sleeper.configuration.properties.table.TableProperty.SPLIT_POINTS_FILE;
import static sleeper.configuration.properties.table.TableProperty.TABLE_NAME;

public class GenerateTableProperties {

    private GenerateTableProperties() {
    }

    public static TableProperties from(InstanceProperties instanceProperties, Schema schema, String tableName) {
        return from(instanceProperties, new SchemaSerDe().toJson(schema), new Properties(), tableName);
    }

    public static TableProperties from(InstanceProperties instanceProperties, String schemaJson,
<<<<<<< HEAD
                                       Properties properties, String tableName, Path splitPointsFile) {
        if (Files.exists(splitPointsFile)) {
            properties.setProperty(SPLIT_POINTS_FILE.getPropertyName(), splitPointsFile.toString());
        }
        return from(instanceProperties, schemaJson, properties, tableName);
    }

    public static TableProperties from(InstanceProperties instanceProperties, String schemaJson,
=======
>>>>>>> 7a10945b
                                       Properties properties, String tableName) {
        properties.setProperty(SCHEMA.getPropertyName(), schemaJson);
        properties.setProperty(TABLE_NAME.getPropertyName(), tableName);
        TableProperties tableProperties = new TableProperties(instanceProperties, properties);
        tableProperties.set(DATA_BUCKET, String.join("-", "sleeper", instanceProperties.get(ID), "table", tableName).toLowerCase(Locale.ROOT));
        return tableProperties;
    }
}<|MERGE_RESOLUTION|>--- conflicted
+++ resolved
@@ -20,15 +20,12 @@
 import sleeper.core.schema.Schema;
 import sleeper.core.schema.SchemaSerDe;
 
-import java.nio.file.Files;
-import java.nio.file.Path;
 import java.util.Locale;
 import java.util.Properties;
 
 import static sleeper.configuration.properties.UserDefinedInstanceProperty.ID;
 import static sleeper.configuration.properties.table.TableProperty.DATA_BUCKET;
 import static sleeper.configuration.properties.table.TableProperty.SCHEMA;
-import static sleeper.configuration.properties.table.TableProperty.SPLIT_POINTS_FILE;
 import static sleeper.configuration.properties.table.TableProperty.TABLE_NAME;
 
 public class GenerateTableProperties {
@@ -41,17 +38,6 @@
     }
 
     public static TableProperties from(InstanceProperties instanceProperties, String schemaJson,
-<<<<<<< HEAD
-                                       Properties properties, String tableName, Path splitPointsFile) {
-        if (Files.exists(splitPointsFile)) {
-            properties.setProperty(SPLIT_POINTS_FILE.getPropertyName(), splitPointsFile.toString());
-        }
-        return from(instanceProperties, schemaJson, properties, tableName);
-    }
-
-    public static TableProperties from(InstanceProperties instanceProperties, String schemaJson,
-=======
->>>>>>> 7a10945b
                                        Properties properties, String tableName) {
         properties.setProperty(SCHEMA.getPropertyName(), schemaJson);
         properties.setProperty(TABLE_NAME.getPropertyName(), tableName);
