/*
 * Copyright 2022-2023 Crown Copyright
 *
 * Licensed under the Apache License, Version 2.0 (the "License");
 * you may not use this file except in compliance with the License.
 * You may obtain a copy of the License at
 *
 *     http://www.apache.org/licenses/LICENSE-2.0
 *
 * Unless required by applicable law or agreed to in writing, software
 * distributed under the License is distributed on an "AS IS" BASIS,
 * WITHOUT WARRANTIES OR CONDITIONS OF ANY KIND, either express or implied.
 * See the License for the specific language governing permissions and
 * limitations under the License.
 */
package sleeper.clients;

import com.amazonaws.services.dynamodbv2.AmazonDynamoDB;
import com.amazonaws.services.dynamodbv2.AmazonDynamoDBClientBuilder;
import com.amazonaws.services.s3.AmazonS3ClientBuilder;
import com.amazonaws.services.sqs.AmazonSQSClientBuilder;

import sleeper.clients.admin.AdminClientPropertiesStore;
import sleeper.clients.admin.AdminClientStatusStoreFactory;
import sleeper.clients.admin.AdminMainScreen;
import sleeper.clients.admin.CompactionStatusReportScreen;
import sleeper.clients.admin.FilesStatusReportScreen;
import sleeper.clients.admin.IngestStatusReportScreen;
import sleeper.clients.admin.InstanceConfigurationScreen;
import sleeper.clients.admin.PartitionsStatusReportScreen;
import sleeper.clients.admin.TableNamesReport;
import sleeper.clients.admin.UpdatePropertiesWithNano;
import sleeper.clients.cdk.InvokeCdkForInstance;
import sleeper.console.ConsoleInput;
import sleeper.console.ConsoleOutput;
import sleeper.job.common.QueueMessageCount;

import java.io.IOException;
import java.nio.file.Files;
import java.nio.file.Path;

public class AdminClient {

    private final AdminClientPropertiesStore store;
    private final AdminClientStatusStoreFactory statusStores;
    private final UpdatePropertiesWithNano editor;
    private final ConsoleOutput out;
    private final ConsoleInput in;
    private final QueueMessageCount.Client queueClient;

<<<<<<< HEAD
    public AdminClient(AdminClientPropertiesStore store, AdminClientStatusStoreFactory statusStores,
                       UpdatePropertiesWithNano editor, ConsoleOutput out, ConsoleInput in) {
=======
    public AdminClient(AdminConfigStore store, UpdatePropertiesWithNano editor, ConsoleOutput out, ConsoleInput in,
                       QueueMessageCount.Client queueClient) {
>>>>>>> 7bbab910
        this.store = store;
        this.statusStores = statusStores;
        this.editor = editor;
        this.out = out;
        this.in = in;
        this.queueClient = queueClient;
    }

    public static void main(String[] args) throws IOException, InterruptedException {
        if (2 != args.length) {
            throw new IllegalArgumentException("Usage: <scripts-dir> <instance-id>");
        }

        Path scriptsDir = Path.of(args[0]);
        String instanceId = args[1];
        Path generatedDir = scriptsDir.resolve("generated");
        Path jarsDir = scriptsDir.resolve("jars");
        String version = Files.readString(scriptsDir.resolve("templates/version.txt"));
        InvokeCdkForInstance cdk = InvokeCdkForInstance.builder()
                .instancePropertiesFile(generatedDir.resolve("instance.properties"))
                .jarsDirectory(jarsDir).version(version).build();

        AmazonDynamoDB dynamoDB = AmazonDynamoDBClientBuilder.defaultClient();
        new AdminClient(
                new AdminClientPropertiesStore(
                        AmazonS3ClientBuilder.defaultClient(),
<<<<<<< HEAD
                        dynamoDB,
                        AmazonSQSClientBuilder.defaultClient(),
=======
                        AmazonDynamoDBClientBuilder.defaultClient(),
>>>>>>> 7bbab910
                        cdk, generatedDir),
                new AdminClientStatusStoreFactory(dynamoDB),
                new UpdatePropertiesWithNano(Path.of("/tmp")),
                new ConsoleOutput(System.out),
                new ConsoleInput(System.console()),
                QueueMessageCount.withSqsClient(AmazonSQSClientBuilder.defaultClient())).start(instanceId);
    }

    public void start(String instanceId) throws InterruptedException {
        try {
            store.loadInstanceProperties(instanceId);
            new AdminMainScreen(out, in).mainLoop(this, instanceId);
        } catch (AdminClientPropertiesStore.CouldNotLoadInstanceProperties e) {
            e.print(out);
        }
    }

    public InstanceConfigurationScreen instanceConfigurationScreen() {
        return new InstanceConfigurationScreen(out, in, store, editor);
    }

    public TableNamesReport tableNamesReport() {
        return new TableNamesReport(out, in, store);
    }

    public PartitionsStatusReportScreen partitionsStatusReportScreen() {
        return new PartitionsStatusReportScreen(out, in, store);
    }

    public FilesStatusReportScreen filesStatusReportScreen() {
        return new FilesStatusReportScreen(out, in, store);
    }

    public CompactionStatusReportScreen compactionStatusReportScreen() {
        return new CompactionStatusReportScreen(out, in, store, statusStores);
    }

    public IngestStatusReportScreen ingestStatusReportScreen() {
        return new IngestStatusReportScreen(out, in, store, queueClient);
    }
}<|MERGE_RESOLUTION|>--- conflicted
+++ resolved
@@ -48,13 +48,9 @@
     private final ConsoleInput in;
     private final QueueMessageCount.Client queueClient;
 
-<<<<<<< HEAD
     public AdminClient(AdminClientPropertiesStore store, AdminClientStatusStoreFactory statusStores,
-                       UpdatePropertiesWithNano editor, ConsoleOutput out, ConsoleInput in) {
-=======
-    public AdminClient(AdminConfigStore store, UpdatePropertiesWithNano editor, ConsoleOutput out, ConsoleInput in,
+                       UpdatePropertiesWithNano editor, ConsoleOutput out, ConsoleInput in,
                        QueueMessageCount.Client queueClient) {
->>>>>>> 7bbab910
         this.store = store;
         this.statusStores = statusStores;
         this.editor = editor;
@@ -81,12 +77,7 @@
         new AdminClient(
                 new AdminClientPropertiesStore(
                         AmazonS3ClientBuilder.defaultClient(),
-<<<<<<< HEAD
                         dynamoDB,
-                        AmazonSQSClientBuilder.defaultClient(),
-=======
-                        AmazonDynamoDBClientBuilder.defaultClient(),
->>>>>>> 7bbab910
                         cdk, generatedDir),
                 new AdminClientStatusStoreFactory(dynamoDB),
                 new UpdatePropertiesWithNano(Path.of("/tmp")),
