--- conflicted
+++ resolved
@@ -55,13 +55,7 @@
         String version = Files.readString(scriptsDir.resolve("templates/version.txt"));
         CdkDeployInstance cdk = CdkDeployInstance.builder()
                 .instancePropertiesFile(generatedDir.resolve("instance.properties"))
-<<<<<<< HEAD
-                .jarsDirectory(jarsDir)
-                .cdkJarFile(jarsDir.resolve(String.format("cdk-%s.jar", version)))
-                .cdkAppClassName("sleeper.cdk.SleeperCdkApp")
-=======
                 .jarsDirectory(jarsDir).version(version)
->>>>>>> b0e49499
                 .ensureNewInstance(false).build();
 
         new AdminClient(
