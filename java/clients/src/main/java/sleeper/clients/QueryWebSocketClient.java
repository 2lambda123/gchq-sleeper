--- conflicted
+++ resolved
@@ -69,15 +69,10 @@
     private final Supplier<Client> clientSupplier;
     private Client client;
 
-<<<<<<< HEAD
-    public QueryWebSocketClient(InstanceProperties instanceProperties, TablePropertiesProvider tablePropertiesProvider) {
-        this(instanceProperties, tablePropertiesProvider, new WebSocketQueryClient(instanceProperties, tablePropertiesProvider));
-=======
     public QueryWebSocketClient(
             InstanceProperties instanceProperties, TablePropertiesProvider tablePropertiesProvider) {
         this(instanceProperties, tablePropertiesProvider,
                 () -> new WebSocketQueryClient(instanceProperties, tablePropertiesProvider));
->>>>>>> e075b55c
     }
 
     QueryWebSocketClient(InstanceProperties instanceProperties, TablePropertiesProvider tablePropertiesProvider,
