--- conflicted
+++ resolved
@@ -37,7 +37,6 @@
 import sleeper.configuration.properties.table.TablePropertiesProvider;
 import sleeper.core.statestore.StateStore;
 import sleeper.core.table.TableNotFoundException;
-import sleeper.core.table.TableStatus;
 import sleeper.statestore.StateStoreProvider;
 
 import java.io.IOException;
@@ -65,8 +64,9 @@
     private final UploadDockerImages uploadDockerImages;
     private final Path generatedDirectory;
 
-    public AdminClientPropertiesStore(AmazonS3 s3, AmazonDynamoDB dynamoDB,
-                                      InvokeCdkForInstance cdk, Path generatedDirectory, UploadDockerImages uploadDockerImages) {
+    public AdminClientPropertiesStore(
+            AmazonS3 s3, AmazonDynamoDB dynamoDB, InvokeCdkForInstance cdk,
+            Path generatedDirectory, UploadDockerImages uploadDockerImages) {
         this.s3 = s3;
         this.dynamoDB = dynamoDB;
         this.dockerImageConfiguration = new DockerImageConfiguration();
@@ -92,18 +92,6 @@
         }
     }
 
-<<<<<<< HEAD
-=======
-    public List<String> listTables(String instanceId) {
-        return listTables(loadInstanceProperties(instanceId));
-    }
-
-    private List<String> listTables(InstanceProperties instanceProperties) {
-        return new DynamoDBTableIndex(instanceProperties, dynamoDB).streamAllTables()
-                .map(TableStatus::getTableName).collect(Collectors.toUnmodifiableList());
-    }
-
->>>>>>> 1a57f727
     private Stream<TableProperties> streamTableProperties(InstanceProperties instanceProperties) {
         return S3TableProperties.getStore(instanceProperties, s3, dynamoDB).streamAllTables();
     }
@@ -168,8 +156,7 @@
             ClientUtils.clearDirectory(generatedDirectory);
             SaveLocalProperties.saveToDirectory(generatedDirectory, instanceProperties,
                     streamTableProperties(instanceProperties)
-                            .map(table -> tableName.equals(table.get(TABLE_NAME))
-                                    ? properties : table));
+                            .map(table -> tableName.equals(table.get(TABLE_NAME)) ? properties : table));
             LOGGER.info("Saving to AWS");
             S3TableProperties.getStore(instanceProperties, s3, dynamoDB).save(properties);
         } catch (IOException | AmazonS3Exception e) {
