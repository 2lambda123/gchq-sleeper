--- conflicted
+++ resolved
@@ -73,13 +73,9 @@
     }
 
     @Override
-<<<<<<< HEAD
-    protected void submitQuery(TableProperties tableProperties, Query query) {
+    protected void submitQuery(TableProperties tableProperties, Query query) throws InterruptedException {
         Instant startTime = Instant.now();
         long recordsReturned = 0L;
-=======
-    protected void submitQuery(TableProperties tableProperties, Query query) throws InterruptedException {
->>>>>>> 709fbef5
         try {
             out.println("Submitting query with ID: " + query.getQueryId());
             List<String> results = queryWebSocketClient.submitQuery(query).join();
@@ -89,14 +85,10 @@
         } catch (CompletionException e) {
             out.println("Query failed: " + e.getCause().getMessage());
         } catch (InterruptedException e) {
-<<<<<<< HEAD
             out.println("Query failed: " + e.getMessage());
+            throw e;
         } finally {
             out.println("Query took " + LoggedDuration.withFullOutput(startTime, Instant.now()) + " to return " + recordsReturned + " records");
-=======
-            out.println("Failed to run query: " + e.getMessage());
-            throw e;
->>>>>>> 709fbef5
         }
     }
 
