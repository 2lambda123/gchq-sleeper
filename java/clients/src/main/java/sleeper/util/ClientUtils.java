--- conflicted
+++ resolved
@@ -20,6 +20,7 @@
 import org.apache.commons.lang.WordUtils;
 
 import sleeper.configuration.properties.InstanceProperties;
+import sleeper.configuration.properties.SleeperProperty;
 
 import java.io.IOException;
 import java.util.ArrayList;
@@ -101,13 +102,8 @@
         return String.join(",", parts);
     }
 
-<<<<<<< HEAD
-    public static String formatString(String str) {
-        return "# " + str.replace("\n", "\n# ");
-=======
     public static String formatDescription(SleeperProperty property) {
         return formatString(property.getDescription());
->>>>>>> 13dab05b
     }
 
     public static String formatString(String str) {
