--- conflicted
+++ resolved
@@ -1,13 +1,9 @@
 {
   "totalRecords": 100000003,
   "totalRecordsInLeafPartitions": 50000001,
-<<<<<<< HEAD
-  "moreThanMax": false,
-=======
   "totalRecordsApprox": 0,
   "totalRecordsInLeafPartitionsApprox": 0,
-  "reachedMax": true,
->>>>>>> 7b8ba2cf
+  "moreThanMax": false,
   "leafPartitionCount": 3,
   "nonLeafPartitionCount": 2,
   "activeFilesCount": 2,
