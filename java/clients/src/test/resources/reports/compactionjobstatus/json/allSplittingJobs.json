--- conflicted
+++ resolved
@@ -23,20 +23,9 @@
       ]
     },
     "startedStatus": {
-<<<<<<< HEAD
       "updateTime": "2022-09-21T13:39:12.001Z",
-      "startTime": "2022-09-21T13:34:12.001Z"
-=======
-      "updateTime": {
-        "seconds": 1663767552,
-        "nanos": 1000000
-      },
-      "startTime": {
-        "seconds": 1663767252,
-        "nanos": 1000000
-      },
+      "startTime": "2022-09-21T13:34:12.001Z",
       "taskId": "task-id"
->>>>>>> 04104cea
     }
   },
   {
@@ -51,20 +40,9 @@
       ]
     },
     "startedStatus": {
-<<<<<<< HEAD
       "updateTime": "2022-09-22T13:39:12.001Z",
-      "startTime": "2022-09-22T13:34:12.001Z"
-=======
-      "updateTime": {
-        "seconds": 1663853952,
-        "nanos": 1000000
-      },
-      "startTime": {
-        "seconds": 1663853652,
-        "nanos": 1000000
-      },
+      "startTime": "2022-09-22T13:34:12.001Z",
       "taskId": "task-id"
->>>>>>> 04104cea
     },
     "finishedStatus": {
       "updateTime": "2022-09-22T13:40:12.001Z",
