/*
 * Copyright 2022-2023 Crown Copyright
 *
 * Licensed under the Apache License, Version 2.0 (the "License");
 * you may not use this file except in compliance with the License.
 * You may obtain a copy of the License at
 *
 *     http://www.apache.org/licenses/LICENSE-2.0
 *
 * Unless required by applicable law or agreed to in writing, software
 * distributed under the License is distributed on an "AS IS" BASIS,
 * WITHOUT WARRANTIES OR CONDITIONS OF ANY KIND, either express or implied.
 * See the License for the specific language governing permissions and
 * limitations under the License.
 */
package sleeper.clients.admin.testutils;

import com.amazonaws.services.s3.AmazonS3;
import com.amazonaws.services.s3.AmazonS3ClientBuilder;
import com.amazonaws.services.s3.iterable.S3Objects;
import org.junit.jupiter.api.AfterEach;
import org.junit.jupiter.api.BeforeEach;
import org.junit.jupiter.api.io.TempDir;
import org.testcontainers.containers.localstack.LocalStackContainer;
import org.testcontainers.junit.jupiter.Container;
import org.testcontainers.junit.jupiter.Testcontainers;
import org.testcontainers.utility.DockerImageName;

import sleeper.clients.admin.AdminClientPropertiesStore;
import sleeper.clients.cdk.InvokeCdkForInstance;
import sleeper.configuration.properties.InstanceProperties;
import sleeper.configuration.properties.table.TableProperties;
import sleeper.core.CommonTestConstants;

import java.io.IOException;
import java.io.UncheckedIOException;
import java.nio.file.Path;

import static org.mockito.Mockito.mock;

@Testcontainers
public abstract class AdminClientITBase extends AdminClientTestBase {

    protected static final String CONFIG_BUCKET_NAME = "sleeper-" + INSTANCE_ID + "-config";

    @Container
    public static LocalStackContainer localStackContainer = new LocalStackContainer(DockerImageName.parse(CommonTestConstants.LOCALSTACK_DOCKER_IMAGE))
            .withServices(LocalStackContainer.Service.S3);

    protected final AmazonS3 s3 = AmazonS3ClientBuilder.standard()
            .withEndpointConfiguration(localStackContainer.getEndpointConfiguration(LocalStackContainer.Service.S3))
            .withCredentials(localStackContainer.getDefaultCredentialsProvider())
            .build();
    protected final InvokeCdkForInstance cdk = mock(InvokeCdkForInstance.class);

    @TempDir
    protected Path tempDir;

    @Override
    public AdminConfigStore getStore() {
        return new AdminConfigStore(s3, null, cdk, tempDir);
    }

<<<<<<< HEAD
    protected AdminClientPropertiesStore store() {
        return new AdminClientPropertiesStore(s3, null, sqs, cdk, tempDir);
=======
    protected AdminConfigStore store() {
        return getStore();
>>>>>>> 7bbab910
    }

    @BeforeEach
    public void setUpITBase() {
        s3.createBucket(CONFIG_BUCKET_NAME);
    }

    @AfterEach
    public void tearDownITBase() {
        S3Objects.inBucket(s3, CONFIG_BUCKET_NAME)
                .forEach(object -> s3.deleteObject(CONFIG_BUCKET_NAME, object.getKey()));
        s3.deleteBucket(CONFIG_BUCKET_NAME);
        s3.shutdown();
    }

    @Override
    public void setInstanceProperties(InstanceProperties instanceProperties) {
        try {
            instanceProperties.saveToS3(s3);
        } catch (IOException e) {
            throw new UncheckedIOException(e);
        }
    }

    @Override
    public void setInstanceProperties(InstanceProperties instanceProperties, TableProperties tableProperties) {
        setInstanceProperties(instanceProperties);
        try {
            tableProperties.saveToS3(s3);
        } catch (IOException e) {
            throw new UncheckedIOException(e);
        }
    }

}<|MERGE_RESOLUTION|>--- conflicted
+++ resolved
@@ -57,17 +57,12 @@
     protected Path tempDir;
 
     @Override
-    public AdminConfigStore getStore() {
-        return new AdminConfigStore(s3, null, cdk, tempDir);
+    public AdminClientPropertiesStore getStore() {
+        return new AdminClientPropertiesStore(s3, null, cdk, tempDir);
     }
 
-<<<<<<< HEAD
     protected AdminClientPropertiesStore store() {
-        return new AdminClientPropertiesStore(s3, null, sqs, cdk, tempDir);
-=======
-    protected AdminConfigStore store() {
         return getStore();
->>>>>>> 7bbab910
     }
 
     @BeforeEach
