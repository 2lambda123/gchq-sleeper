--- conflicted
+++ resolved
@@ -477,13 +477,8 @@
     protected void runQueryClient(String queryId, Client webSocketClient) throws Exception {
         new QueryWebSocketCommandLineClient(instanceProperties, tableIndex, new FixedTablePropertiesProvider(tableProperties),
                 in.consoleIn(), out.consoleOut(), new QueryWebSocketClient(instanceProperties,
-<<<<<<< HEAD
-                        new FixedTablePropertiesProvider(tableProperties), webSocketClient),
+                        new FixedTablePropertiesProvider(tableProperties), () -> webSocketClient),
                 () -> queryId, List.of(START_TIME, FINISH_TIME).iterator()::next)
-=======
-                        new FixedTablePropertiesProvider(tableProperties), out.consoleOut(), () -> webSocketClient),
-                () -> queryId)
->>>>>>> 2fa59abb
                 .run();
     }
 
