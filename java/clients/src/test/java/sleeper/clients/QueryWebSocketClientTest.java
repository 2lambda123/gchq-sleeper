--- conflicted
+++ resolved
@@ -228,16 +228,6 @@
                     .failsWithin(Duration.ofMillis(10))
                     .withThrowableOfType(ExecutionException.class)
                     .withCauseInstanceOf(WebSocketErrorException.class);
-<<<<<<< HEAD
-=======
-            assertThat(out.toString())
-                    .startsWith("Connected to WebSocket API\n" +
-                            "Submitting Query: " + querySerDe.toJson(query) + "\n" +
-                            "Encountered an error: Exception that will not terminate connection\n" +
-                            "0 records returned by query: test-query-id. Remaining pending queries: 0\n" +
-                            "Disconnected from WebSocket API: Connection closed normally\n")
-                    .containsSubsequence("Query took", "seconds to return 0 records");
->>>>>>> 55488a3a
             assertThat(client.isConnected()).isFalse();
             assertThat(client.isClosed()).isTrue();
             assertThat(client.getSentMessages())
@@ -277,15 +267,6 @@
                     .failsWithin(Duration.ofMillis(10))
                     .withThrowableOfType(ExecutionException.class)
                     .withCauseInstanceOf(WebSocketErrorException.class);
-<<<<<<< HEAD
-=======
-            assertThat(out.toString())
-                    .startsWith("Connected to WebSocket API\n" +
-                            "Submitting Query: " + querySerDe.toJson(query) + "\n" +
-                            "Encountered an error while running query test-query-id: Query failed\n" +
-                            "Disconnected from WebSocket API: Connection closed normally\n")
-                    .containsSubsequence("Query took", "seconds to return 0 records");
->>>>>>> 55488a3a
             assertThat(client.isConnected()).isFalse();
             assertThat(client.isClosed()).isTrue();
             assertThat(client.getSentMessages())
@@ -305,15 +286,6 @@
                     .failsWithin(Duration.ofMillis(10))
                     .withThrowableOfType(ExecutionException.class)
                     .withCauseInstanceOf(UnknownMessageTypeException.class);
-<<<<<<< HEAD
-=======
-            assertThat(out.toString())
-                    .startsWith("Connected to WebSocket API\n" +
-                            "Submitting Query: " + querySerDe.toJson(query) + "\n" +
-                            "Received unrecognised message type: unknown\n" +
-                            "Disconnected from WebSocket API: Connection closed normally\n")
-                    .containsSubsequence("Query took", "seconds to return 0 records");
->>>>>>> 55488a3a
             assertThat(client.isConnected()).isFalse();
             assertThat(client.isClosed()).isTrue();
             assertThat(client.getSentMessages())
@@ -333,16 +305,6 @@
                     .failsWithin(Duration.ofMillis(10))
                     .withThrowableOfType(ExecutionException.class)
                     .withCauseInstanceOf(MessageMalformedException.class);
-<<<<<<< HEAD
-=======
-            assertThat(out.toString())
-                    .startsWith("Connected to WebSocket API\n" +
-                            "Submitting Query: " + querySerDe.toJson(query) + "\n" +
-                            "Received malformed JSON message from API:\n" +
-                            "  {\n" +
-                            "Disconnected from WebSocket API: Connection closed normally\n")
-                    .containsSubsequence("Query took", "seconds to return 0 records");
->>>>>>> 55488a3a
             assertThat(client.isConnected()).isFalse();
             assertThat(client.isClosed()).isTrue();
             assertThat(client.getSentMessages())
@@ -362,16 +324,6 @@
                     .failsWithin(Duration.ofMillis(10))
                     .withThrowableOfType(ExecutionException.class)
                     .withCauseInstanceOf(MessageMissingFieldException.class);
-<<<<<<< HEAD
-=======
-            assertThat(out.toString())
-                    .startsWith("Connected to WebSocket API\n" +
-                            "Submitting Query: " + querySerDe.toJson(query) + "\n" +
-                            "Received message without queryId from API:\n" +
-                            "  {\"message\":\"error\"}\n" +
-                            "Disconnected from WebSocket API: Connection closed normally\n")
-                    .containsSubsequence("Query took", "seconds to return 0 records");
->>>>>>> 55488a3a
             assertThat(client.isConnected()).isFalse();
             assertThat(client.isClosed()).isTrue();
             assertThat(client.getSentMessages())
@@ -391,16 +343,6 @@
                     .failsWithin(Duration.ofMillis(10))
                     .withThrowableOfType(ExecutionException.class)
                     .withCauseInstanceOf(MessageMissingFieldException.class);
-<<<<<<< HEAD
-=======
-            assertThat(out.toString())
-                    .startsWith("Connected to WebSocket API\n" +
-                            "Submitting Query: " + querySerDe.toJson(query) + "\n" +
-                            "Received message without message type from API:\n" +
-                            "  {\"queryId\":\"test-query-id\"}\n" +
-                            "Disconnected from WebSocket API: Connection closed normally\n")
-                    .containsSubsequence("Query took", "seconds to return 0 records");
->>>>>>> 55488a3a
             assertThat(client.isConnected()).isFalse();
             assertThat(client.isClosed()).isTrue();
             assertThat(client.getSentMessages())
