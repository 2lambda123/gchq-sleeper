--- conflicted
+++ resolved
@@ -144,15 +144,11 @@
         ManagedPoliciesStack policiesStack = new ManagedPoliciesStack(this, "Policies", instanceProperties);
         TableDataStack dataStack = new TableDataStack(this, "TableData", instanceProperties, policiesStack);
         TransactionLogStateStoreStack transactionLogStateStoreStack = new TransactionLogStateStoreStack(
-                dataStack, "TransactionLogStateStore", instanceProperties, dataStack);
+                this, "TransactionLogStateStore", instanceProperties, dataStack);
         StateStoreStacks stateStoreStacks = new StateStoreStacks(
                 new DynamoDBStateStoreStack(this, "DynamoDBStateStore", instanceProperties),
                 new S3StateStoreStack(this, "S3StateStore", instanceProperties, dataStack),
-<<<<<<< HEAD
                 transactionLogStateStoreStack,
-=======
-                new TransactionLogStateStoreStack(this, "TransactionLogStateStore", instanceProperties, dataStack),
->>>>>>> 110b49d0
                 policiesStack);
         coreStacks = new CoreStacks(
                 new ConfigBucketStack(this, "Configuration", instanceProperties, policiesStack),
