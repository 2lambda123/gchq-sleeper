/*
 * Copyright 2022-2024 Crown Copyright
 *
 * Licensed under the Apache License, Version 2.0 (the "License");
 * you may not use this file except in compliance with the License.
 * You may obtain a copy of the License at
 *
 *     http://www.apache.org/licenses/LICENSE-2.0
 *
 * Unless required by applicable law or agreed to in writing, software
 * distributed under the License is distributed on an "AS IS" BASIS,
 * WITHOUT WARRANTIES OR CONDITIONS OF ANY KIND, either express or implied.
 * See the License for the specific language governing permissions and
 * limitations under the License.
 */
package sleeper.cdk;

import com.amazonaws.services.s3.AmazonS3ClientBuilder;
import software.amazon.awscdk.App;
import software.amazon.awscdk.AppProps;
import software.amazon.awscdk.Environment;
import software.amazon.awscdk.Stack;
import software.amazon.awscdk.StackProps;
import software.amazon.awscdk.Tags;
import software.amazon.awscdk.services.cloudwatch.IMetric;
import software.constructs.Construct;

import sleeper.cdk.jars.BuiltJars;
import sleeper.cdk.stack.AthenaStack;
import sleeper.cdk.stack.CompactionStack;
import sleeper.cdk.stack.ConfigBucketStack;
import sleeper.cdk.stack.CoreStacks;
import sleeper.cdk.stack.DashboardStack;
import sleeper.cdk.stack.DynamoDBStateStoreStack;
import sleeper.cdk.stack.GarbageCollectorStack;
import sleeper.cdk.stack.IngestBatcherStack;
import sleeper.cdk.stack.IngestStack;
import sleeper.cdk.stack.IngestStacks;
import sleeper.cdk.stack.IngestStatusStoreStack;
import sleeper.cdk.stack.KeepLambdaWarmStack;
import sleeper.cdk.stack.ManagedPoliciesStack;
import sleeper.cdk.stack.PartitionSplittingStack;
import sleeper.cdk.stack.PropertiesStack;
import sleeper.cdk.stack.QueryQueueStack;
import sleeper.cdk.stack.QueryStack;
import sleeper.cdk.stack.S3StateStoreStack;
import sleeper.cdk.stack.StateStoreStacks;
import sleeper.cdk.stack.TableDataStack;
import sleeper.cdk.stack.TableIndexStack;
import sleeper.cdk.stack.TableMetricsStack;
import sleeper.cdk.stack.TopicStack;
import sleeper.cdk.stack.TransactionLogStateStoreStack;
import sleeper.cdk.stack.VpcStack;
import sleeper.cdk.stack.WebSocketQueryStack;
import sleeper.cdk.stack.bulkimport.BulkImportBucketStack;
import sleeper.cdk.stack.bulkimport.CommonEmrBulkImportStack;
import sleeper.cdk.stack.bulkimport.EksBulkImportStack;
import sleeper.cdk.stack.bulkimport.EmrBulkImportStack;
import sleeper.cdk.stack.bulkimport.EmrServerlessBulkImportStack;
import sleeper.cdk.stack.bulkimport.EmrStudioStack;
import sleeper.cdk.stack.bulkimport.PersistentEmrBulkImportStack;
import sleeper.configuration.properties.instance.InstanceProperties;

import java.util.ArrayList;
import java.util.List;
import java.util.stream.Collectors;
import java.util.stream.Stream;

import static sleeper.configuration.properties.instance.CommonProperty.ACCOUNT;
import static sleeper.configuration.properties.instance.CommonProperty.ID;
import static sleeper.configuration.properties.instance.CommonProperty.JARS_BUCKET;
import static sleeper.configuration.properties.instance.CommonProperty.OPTIONAL_STACKS;
import static sleeper.configuration.properties.instance.CommonProperty.REGION;

/**
 * Deploys an instance of Sleeper, including any configured optional stacks.
 */
public class SleeperCdkApp extends Stack {
    private final InstanceProperties instanceProperties;
    private final BuiltJars jars;
    private final App app;
    private CoreStacks coreStacks;
    private IngestStacks ingestStacks;
    private IngestStack ingestStack;
    private IngestBatcherStack ingestBatcherStack;
    private CompactionStack compactionStack;
    private PartitionSplittingStack partitionSplittingStack;
    private BulkImportBucketStack bulkImportBucketStack;
    private CommonEmrBulkImportStack emrBulkImportCommonStack;
    private EmrBulkImportStack emrBulkImportStack;
    private EmrServerlessBulkImportStack emrServerlessBulkImportStack;
    private PersistentEmrBulkImportStack persistentEmrBulkImportStack;
    private EksBulkImportStack eksBulkImportStack;
    private IngestStatusStoreStack ingestStatusStoreStack;
    private QueryQueueStack queryQueueStack;

    public SleeperCdkApp(App app, String id, StackProps props, InstanceProperties instanceProperties, BuiltJars jars) {
        super(app, id, props);
        this.app = app;
        this.instanceProperties = instanceProperties;
        this.jars = jars;
    }

    private static final List<String> BULK_IMPORT_STACK_NAMES = Stream.of(
            EmrBulkImportStack.class,
            EmrServerlessBulkImportStack.class,
            PersistentEmrBulkImportStack.class,
            EksBulkImportStack.class)
            .map(Class::getSimpleName).collect(Collectors.toList());

    private static final List<String> EMR_BULK_IMPORT_STACK_NAMES = Stream.of(
            EmrBulkImportStack.class,
            EmrServerlessBulkImportStack.class,
            PersistentEmrBulkImportStack.class)
            .map(Class::getSimpleName).collect(Collectors.toList());

    public static final List<String> INGEST_STACK_NAMES = Stream.of(
            IngestStack.class,
            EmrBulkImportStack.class,
            EmrServerlessBulkImportStack.class,
            PersistentEmrBulkImportStack.class,
            EksBulkImportStack.class)
            .map(Class::getSimpleName).collect(Collectors.toList());
    public static final List<String> QUERY_STACK_NAMES = Stream.of(
            QueryStack.class,
            WebSocketQueryStack.class)
            .map(Class::getSimpleName).collect(Collectors.toList());

    public void create() {
        // Optional stacks to be included
        List<String> optionalStacks = instanceProperties.getList(OPTIONAL_STACKS);
        List<IMetric> errorMetrics = new ArrayList<>();
        // Stack for Checking VPC configuration
        new VpcStack(this, "Vpc", instanceProperties, jars);

        // Topic stack
        TopicStack topicStack = new TopicStack(this, "Topic", instanceProperties);

        // Stacks for tables
        ManagedPoliciesStack policiesStack = new ManagedPoliciesStack(this, "Policies", instanceProperties);
        TableDataStack dataStack = new TableDataStack(this, "TableData", instanceProperties, policiesStack);
        StateStoreStacks stateStoreStacks = new StateStoreStacks(
                new DynamoDBStateStoreStack(this, "DynamoDBStateStore", instanceProperties, policiesStack),
                new S3StateStoreStack(this, "S3StateStore", instanceProperties, dataStack, policiesStack),
                new TransactionLogStateStoreStack(dataStack, "TransactionLogStateStore", instanceProperties, policiesStack));
        coreStacks = new CoreStacks(
                new ConfigBucketStack(this, "Configuration", instanceProperties, policiesStack),
                new TableIndexStack(this, "TableIndex", instanceProperties, policiesStack),
                policiesStack, stateStoreStacks, dataStack);
        if (optionalStacks.contains(TableMetricsStack.class.getSimpleName())) {
            new TableMetricsStack(this, "TableMetrics", instanceProperties, jars, topicStack.getTopic(), coreStacks, errorMetrics::add);
        }

        // Stack for Athena analytics
        if (optionalStacks.contains(AthenaStack.class.getSimpleName())) {
            new AthenaStack(this, "Athena", instanceProperties, jars, coreStacks);
        }

        if (INGEST_STACK_NAMES.stream().anyMatch(optionalStacks::contains)) {
            ingestStatusStoreStack = new IngestStatusStoreStack(this, "IngestStatusStore", instanceProperties, coreStacks);
        }
        if (BULK_IMPORT_STACK_NAMES.stream().anyMatch(optionalStacks::contains)) {
            bulkImportBucketStack = new BulkImportBucketStack(this, "BulkImportBucket", instanceProperties, coreStacks);
        }
        if (EMR_BULK_IMPORT_STACK_NAMES.stream().anyMatch(optionalStacks::contains)) {
            emrBulkImportCommonStack = new CommonEmrBulkImportStack(this, "BulkImportEMRCommon",
                    instanceProperties, coreStacks, bulkImportBucketStack, ingestStatusStoreStack);
        }

        // Stack to run bulk import jobs via EMR Serverless
        if (optionalStacks.contains(EmrServerlessBulkImportStack.class.getSimpleName())) {
            emrServerlessBulkImportStack = new EmrServerlessBulkImportStack(this, "BulkImportEMRServerless",
                    instanceProperties, jars,
                    topicStack.getTopic(),
                    bulkImportBucketStack,
                    coreStacks,
                    ingestStatusStoreStack.getResources(),
                    errorMetrics::add);

            // Stack to created EMR studio to be used to access EMR Serverless
            if (optionalStacks.contains(EmrStudioStack.class.getSimpleName())) {
                new EmrStudioStack(this, "EmrStudio", instanceProperties);
            }
        }
        // Stack to run bulk import jobs via EMR (one cluster per bulk import job)
        if (optionalStacks.contains(EmrBulkImportStack.class.getSimpleName())) {
            emrBulkImportStack = new EmrBulkImportStack(this, "BulkImportEMR",
                    instanceProperties, jars,
                    topicStack.getTopic(),
                    bulkImportBucketStack,
                    emrBulkImportCommonStack,
                    coreStacks,
                    ingestStatusStoreStack.getResources(),
                    errorMetrics::add);
        }

        // Stack to run bulk import jobs via a persistent EMR cluster
        if (optionalStacks.contains(PersistentEmrBulkImportStack.class.getSimpleName())) {
            persistentEmrBulkImportStack = new PersistentEmrBulkImportStack(this, "BulkImportPersistentEMR",
                    instanceProperties, jars,
                    topicStack.getTopic(),
                    bulkImportBucketStack,
                    emrBulkImportCommonStack,
                    coreStacks,
                    ingestStatusStoreStack.getResources(),
                    errorMetrics::add);
        }

        // Stack to run bulk import jobs via EKS
        if (optionalStacks.contains(EksBulkImportStack.class.getSimpleName())) {
            eksBulkImportStack = new EksBulkImportStack(this, "BulkImportEKS",
                    instanceProperties, jars,
                    topicStack.getTopic(),
                    bulkImportBucketStack,
                    coreStacks,
                    ingestStatusStoreStack,
                    errorMetrics::add);
        }

        // Stack to garbage collect old files
        if (optionalStacks.contains(GarbageCollectorStack.class.getSimpleName())) {
            new GarbageCollectorStack(this,
                    "GarbageCollector",
                    instanceProperties, jars,
                    topicStack.getTopic(),
                    coreStacks,
                    errorMetrics::add);
        }

        // Stack for containers for compactions and splitting compactions
        if (optionalStacks.contains(CompactionStack.class.getSimpleName())) {
            compactionStack = new CompactionStack(this,
                    "Compaction",
                    instanceProperties, jars,
                    topicStack.getTopic(),
                    coreStacks,
                    errorMetrics::add);
        }

        // Stack to split partitions
        if (optionalStacks.contains(PartitionSplittingStack.class.getSimpleName())) {
            partitionSplittingStack = new PartitionSplittingStack(this,
                    "PartitionSplitting",
                    instanceProperties, jars,
                    topicStack.getTopic(),
                    coreStacks,
                    errorMetrics::add);
        }

        QueryStack queryStack = null;
        // Stack to execute queries
        if (QUERY_STACK_NAMES.stream().anyMatch(optionalStacks::contains)) {
            queryQueueStack = new QueryQueueStack(this, "QueryQueue",
                    instanceProperties,
<<<<<<< HEAD
                    topicStack.getTopic(),
                    errorMetrics::add);
=======
                    topicStack.getTopic(), coreStacks);
>>>>>>> 84b9ba31
            queryStack = new QueryStack(this,
                    "Query",
                    instanceProperties, jars,
                    topicStack.getTopic(),
                    coreStacks, queryQueueStack,
                    errorMetrics::add);
            // Stack to execute queries using the web socket API
            if (optionalStacks.contains(WebSocketQueryStack.class.getSimpleName())) {
                new WebSocketQueryStack(this,
                        "WebSocketQuery",
                        instanceProperties, jars,
                        coreStacks, queryQueueStack, queryStack);
            }
        }
        // Stack for ingest jobs
        if (optionalStacks.contains(IngestStack.class.getSimpleName())) {
            ingestStack = new IngestStack(this,
                    "Ingest",
                    instanceProperties, jars,
                    topicStack.getTopic(),
                    coreStacks,
                    ingestStatusStoreStack,
                    errorMetrics::add);
        }

        // Aggregate ingest stacks
        ingestStacks = new IngestStacks(ingestStack, emrBulkImportStack, persistentEmrBulkImportStack, eksBulkImportStack, emrServerlessBulkImportStack);

        // Stack to batch up files to ingest and create jobs
        if (optionalStacks.contains(IngestBatcherStack.class.getSimpleName())) {
            ingestBatcherStack = new IngestBatcherStack(this, "IngestBatcher",
                    instanceProperties, jars,
                    topicStack.getTopic(),
                    coreStacks,
                    ingestStacks,
                    errorMetrics::add);
        }

        if (optionalStacks.contains(DashboardStack.class.getSimpleName())) {
            new DashboardStack(this,
                    "Dashboard",
                    ingestStack,
                    compactionStack,
                    partitionSplittingStack,
                    instanceProperties,
                    errorMetrics);
        }

        if (optionalStacks.contains(KeepLambdaWarmStack.class.getSimpleName())) {
            new KeepLambdaWarmStack(this,
                    "KeepLambdaWarmExecution",
                    instanceProperties,
                    jars,
                    coreStacks,
                    queryQueueStack);
        }

        this.generateProperties();
        addTags(app);
    }

    protected InstanceProperties getInstanceProperties() {
        return instanceProperties;
    }

    public CoreStacks getCoreStacks() {
        return coreStacks;
    }

    public IngestStacks getIngestStacks() {
        return ingestStacks;
    }

    public IngestBatcherStack getIngestBatcherStack() {
        return ingestBatcherStack;
    }

    private void addTags(Construct construct) {
        instanceProperties.getTags()
                .forEach((key, value) -> Tags.of(construct).add(key, value));
    }

    protected void generateProperties() {
        // Stack for writing properties
        new PropertiesStack(this, "Properties", instanceProperties, jars, coreStacks);
    }

    public static void main(String[] args) {
        App app = new App(AppProps.builder()
                .analyticsReporting(false)
                .build());

        InstanceProperties instanceProperties = Utils.loadInstanceProperties(InstanceProperties::new, app);

        String id = instanceProperties.get(ID);
        Environment environment = Environment.builder()
                .account(instanceProperties.get(ACCOUNT))
                .region(instanceProperties.get(REGION))
                .build();
        BuiltJars jars = new BuiltJars(AmazonS3ClientBuilder.defaultClient(), instanceProperties.get(JARS_BUCKET));

        new SleeperCdkApp(app, id, StackProps.builder()
                .stackName(id)
                .env(environment)
                .build(),
                instanceProperties, jars).create();

        app.synth();
    }
}<|MERGE_RESOLUTION|>--- conflicted
+++ resolved
@@ -252,12 +252,8 @@
         if (QUERY_STACK_NAMES.stream().anyMatch(optionalStacks::contains)) {
             queryQueueStack = new QueryQueueStack(this, "QueryQueue",
                     instanceProperties,
-<<<<<<< HEAD
-                    topicStack.getTopic(),
-                    errorMetrics::add);
-=======
-                    topicStack.getTopic(), coreStacks);
->>>>>>> 84b9ba31
+                    topicStack.getTopic(), coreStacks,
+                    errorMetrics::add);
             queryStack = new QueryStack(this,
                     "Query",
                     instanceProperties, jars,
