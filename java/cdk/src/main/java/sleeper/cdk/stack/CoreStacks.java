--- conflicted
+++ resolved
@@ -116,17 +116,12 @@
         policiesStack.grantReadIngestSources(grantee);
     }
 
-<<<<<<< HEAD
     public IGrantable getDirectIngestPolicy() {
         return policiesStack.getDirectIngestPolicy();
     }
 
     public IGrantable getIngestByQueuePolicy() {
         return policiesStack.getIngestByQueuePolicy();
-=======
-    public IGrantable getIngestPolicyForGrants() {
-        return policiesStack.getIngestPolicyForGrants();
->>>>>>> 84a11bdd
     }
 
     public IGrantable getQueryPolicyForGrants() {
