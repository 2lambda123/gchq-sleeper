--- conflicted
+++ resolved
@@ -47,13 +47,9 @@
 
 public class ManagedPoliciesStack extends NestedStack {
 
-<<<<<<< HEAD
+    private final InstanceProperties instanceProperties;
     private final ManagedPolicy directIngestPolicy;
     private final ManagedPolicy ingestByQueuePolicy;
-=======
-    private final InstanceProperties instanceProperties;
-    private final ManagedPolicy ingestPolicy;
->>>>>>> 84a11bdd
     private final ManagedPolicy queryPolicy;
     private final ManagedPolicy editTablesPolicy;
     private final ManagedPolicy reportingPolicy;
@@ -66,29 +62,17 @@
         super(scope, id);
         this.instanceProperties = instanceProperties;
 
-<<<<<<< HEAD
-        directIngestPolicy = new ManagedPolicy(this, "DirectIngestPolicy");
-        ingestByQueuePolicy = new ManagedPolicy(this, "IngestByQueuePolicy");
+        directIngestPolicy = createManagedPolicy("DirectIngestPolicy");
+        ingestByQueuePolicy = createManagedPolicy("IngestByQueuePolicy");
         addRoleReferences(this, instanceProperties, INGEST_SOURCE_ROLE, "IngestSourceRole")
                 .forEach(role -> {
                     directIngestPolicy.attachToRole(role);
                     ingestByQueuePolicy.attachToRole(role);
                 });
 
-        queryPolicy = new ManagedPolicy(this, "QueryPolicy");
-        editTablesPolicy = new ManagedPolicy(this, "EditTablesPolicy");
-        reportingPolicy = new ManagedPolicy(this, "ReportingPolicy");
-        invokeSchedulesPolicy = new ManagedPolicy(this, "InvokeSchedulesPolicy");
-        invokeCompactionPolicy = new ManagedPolicy(this, "InvokeCompactionPolicy");
-        purgeQueuesPolicy = new ManagedPolicy(this, "PurgeQueuesPolicy");
-=======
-        ingestPolicy = createManagedPolicy("IngestPolicy");
-        addRoleReferences(this, instanceProperties, INGEST_SOURCE_ROLE, "IngestSourceRole")
-                .forEach(ingestPolicy::attachToRole);
         queryPolicy = createManagedPolicy("QueryPolicy");
         editTablesPolicy = createManagedPolicy("EditTablesPolicy");
         reportingPolicy = createManagedPolicy("ReportingPolicy");
->>>>>>> 84a11bdd
 
         List<IBucket> sourceBuckets = addIngestSourceBucketReferences(this, instanceProperties);
         if (sourceBuckets.isEmpty()) { // CDK doesn't allow a managed policy without any grants
@@ -97,32 +81,6 @@
             readIngestSourcesPolicy = createManagedPolicy("ReadIngestSourcesPolicy");
             sourceBuckets.forEach(bucket -> bucket.grantRead(readIngestSourcesPolicy));
         }
-<<<<<<< HEAD
-
-        Role adminRole = Role.Builder.create(this, "AdminRole")
-                .assumedBy(new AccountRootPrincipal())
-                .roleName("sleeper-admin-" + instanceProperties.get(ID).toLowerCase(Locale.ROOT))
-                .build();
-        Stream.of(directIngestPolicy, queryPolicy, editTablesPolicy, reportingPolicy, invokeSchedulesPolicy, invokeCompactionPolicy, purgeQueuesPolicy)
-                .forEach(policy -> policy.attachToRole(adminRole));
-        instanceProperties.set(ADMIN_ROLE_ARN, adminRole.getRoleArn());
-
-        // Allow access to table metrics
-        reportingPolicy.addStatements(PolicyStatement.Builder.create()
-                .effect(Effect.ALLOW)
-                .actions(List.of("cloudwatch:GetMetricData"))
-                .resources(List.of("*"))
-                .build());
-
-        // Allow running compaction tasks
-        invokeCompactionPolicy.addStatements(PolicyStatement.Builder.create()
-                .effect(Effect.ALLOW)
-                .actions(List.of("ecs:DescribeClusters", "ecs:RunTask", "iam:PassRole",
-                        "ecs:DescribeContainerInstances", "ecs:DescribeTasks", "ecs:ListContainerInstances",
-                        "autoscaling:SetDesiredCapacity", "autoscaling:DescribeAutoScalingGroups"))
-                .resources(List.of("*"))
-                .build());
-        adminRole.addManagedPolicy(ManagedPolicy.fromAwsManagedPolicyName("service-role/AmazonECSTaskExecutionRolePolicy"));
     }
 
     public ManagedPolicy getDirectIngestPolicy() {
@@ -131,12 +89,6 @@
 
     public ManagedPolicy getIngestByQueuePolicy() {
         return ingestByQueuePolicy;
-=======
-    }
-
-    public ManagedPolicy getIngestPolicyForGrants() {
-        return ingestPolicy;
->>>>>>> 84a11bdd
     }
 
     public ManagedPolicy getQueryPolicyForGrants() {
