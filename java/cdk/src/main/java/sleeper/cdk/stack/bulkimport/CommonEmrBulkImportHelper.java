--- conflicted
+++ resolved
@@ -81,26 +81,9 @@
                 .queue(queueForDLs)
                 .build();
 
-<<<<<<< HEAD
-        queueForDLs.metricApproximateNumberOfMessagesVisible()
-                .with(MetricOptions.builder()
-                        .period(Duration.seconds(60))
-                        .statistic("Sum")
-                        .build())
-                .createAlarm(scope, "BulkImport" + shortId + "UndeliveredJobsAlarm", CreateAlarmOptions.builder()
-                        .alarmDescription("Alarms if there are any messages that have failed validation or failed to start a " + shortId + " EMR Spark job")
-                        .evaluationPeriods(1)
-                        .comparisonOperator(ComparisonOperator.GREATER_THAN_THRESHOLD)
-                        .threshold(0)
-                        .datapointsToAlarm(1)
-                        .treatMissingData(TreatMissingData.IGNORE)
-                        .build())
-                .addAlarmAction(new SnsAction(errorsTopic));
-=======
         createAlarmForDlq(scope, "BulkImport" + shortId + "UndeliveredJobsAlarm",
                 "Alarms if there are any messages that have failed validation or failed to start a " + shortId + " EMR Spark job",
                 queueForDLs, errorsTopic);
->>>>>>> a7532333
 
         Queue emrBulkImportJobQueue = Queue.Builder
                 .create(scope, "BulkImport" + shortId + "JobQueue")
@@ -118,25 +101,15 @@
     }
 
     public IFunction createJobStarterFunction(
-<<<<<<< HEAD
-            String bulkImportPlatform, Queue jobQueue, BuiltJars jars,
-            IBucket importBucket, CommonEmrBulkImportStack commonEmrStack) {
-=======
             String bulkImportPlatform, Queue jobQueue, BuiltJars jars, IBucket importBucket,
             CommonEmrBulkImportStack commonEmrStack) {
->>>>>>> a7532333
         return createJobStarterFunction(bulkImportPlatform, jobQueue, jars, importBucket,
                 List.of(commonEmrStack.getEmrRole(), commonEmrStack.getEc2Role()));
     }
 
     public IFunction createJobStarterFunction(
-<<<<<<< HEAD
-            String bulkImportPlatform, Queue jobQueue, BuiltJars jars,
-            IBucket importBucket, List<IRole> passRoles) {
-=======
             String bulkImportPlatform, Queue jobQueue, BuiltJars jars, IBucket importBucket,
             List<IRole> passRoles) {
->>>>>>> a7532333
         String instanceId = instanceProperties.get(ID);
         Map<String, String> env = Utils.createDefaultEnvironment(instanceProperties);
         env.put("BULK_IMPORT_PLATFORM", bulkImportPlatform);
