/*
 * Copyright 2022-2024 Crown Copyright
 *
 * Licensed under the Apache License, Version 2.0 (the "License");
 * you may not use this file except in compliance with the License.
 * You may obtain a copy of the License at
 *
 *     http://www.apache.org/licenses/LICENSE-2.0
 *
 * Unless required by applicable law or agreed to in writing, software
 * distributed under the License is distributed on an "AS IS" BASIS,
 * WITHOUT WARRANTIES OR CONDITIONS OF ANY KIND, either express or implied.
 * See the License for the specific language governing permissions and
 * limitations under the License.
 */
package sleeper.cdk.stack;

import software.amazon.awscdk.NestedStack;
import software.amazon.awscdk.RemovalPolicy;
import software.amazon.awscdk.services.iam.IGrantable;
import software.amazon.awscdk.services.s3.BlockPublicAccess;
import software.amazon.awscdk.services.s3.Bucket;
import software.amazon.awscdk.services.s3.BucketEncryption;
import software.amazon.awscdk.services.s3.IBucket;
import software.constructs.Construct;

import sleeper.cdk.Utils;
import sleeper.configuration.properties.instance.InstanceProperties;

import java.util.Locale;

import static sleeper.configuration.properties.instance.CdkDefinedInstanceProperty.CONFIG_BUCKET;
import static sleeper.configuration.properties.instance.CommonProperty.ID;

/**
 * This configuration stack deploys the config bucket used to store the Sleeper
 * properties.
 */
public class ConfigBucketStack extends NestedStack {

    private final IBucket configBucket;

    public ConfigBucketStack(
            Construct scope, String id, InstanceProperties instanceProperties, ManagedPoliciesStack policiesStack) {
        super(scope, id);

        configBucket = Bucket.Builder.create(this, "ConfigBucket")
                .bucketName(String.join("-", "sleeper", instanceProperties.get(ID), "config").toLowerCase(Locale.ROOT))
                .versioned(false)
                .encryption(BucketEncryption.S3_MANAGED)
                .blockPublicAccess(BlockPublicAccess.BLOCK_ALL)
                .removalPolicy(RemovalPolicy.DESTROY)
                .autoDeleteObjects(true)
                .build();
        instanceProperties.set(CONFIG_BUCKET, configBucket.getBucketName());

<<<<<<< HEAD
        configBucket.grantRead(policiesStack.getDirectIngestPolicy());
        configBucket.grantRead(policiesStack.getIngestByQueuePolicy());
        configBucket.grantReadWrite(policiesStack.getEditTablesPolicy());
=======
        configBucket.grantRead(policiesStack.getIngestPolicyForGrants());
        configBucket.grantReadWrite(policiesStack.getEditTablesPolicyForGrants());
>>>>>>> 84a11bdd

        Utils.addStackTagIfSet(this, instanceProperties);
    }

    public void grantRead(IGrantable grantee) {
        configBucket.grantRead(grantee);
    }

    public void grantWrite(IGrantable grantee) {
        configBucket.grantWrite(grantee);
    }
}<|MERGE_RESOLUTION|>--- conflicted
+++ resolved
@@ -54,14 +54,9 @@
                 .build();
         instanceProperties.set(CONFIG_BUCKET, configBucket.getBucketName());
 
-<<<<<<< HEAD
         configBucket.grantRead(policiesStack.getDirectIngestPolicy());
         configBucket.grantRead(policiesStack.getIngestByQueuePolicy());
-        configBucket.grantReadWrite(policiesStack.getEditTablesPolicy());
-=======
-        configBucket.grantRead(policiesStack.getIngestPolicyForGrants());
         configBucket.grantReadWrite(policiesStack.getEditTablesPolicyForGrants());
->>>>>>> 84a11bdd
 
         Utils.addStackTagIfSet(this, instanceProperties);
     }
