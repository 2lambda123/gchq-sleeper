--- conflicted
+++ resolved
@@ -224,10 +224,6 @@
                 .visibilityTimeout(
                         Duration.seconds(instanceProperties.getInt(COMPACTION_QUEUE_VISIBILITY_TIMEOUT_IN_SECONDS)))
                 .build();
-<<<<<<< HEAD
-=======
-        compactionJobQ.grantPurge(coreStacks.getPurgeQueuesPolicyForGrants());
->>>>>>> 4339d358
         instanceProperties.set(COMPACTION_JOB_QUEUE_URL, compactionJobQ.getQueueUrl());
         instanceProperties.set(COMPACTION_JOB_QUEUE_ARN, compactionJobQ.getQueueArn());
         instanceProperties.set(COMPACTION_JOB_DLQ_URL,
@@ -240,7 +236,7 @@
                 "Alarms if there are any messages on the dead letter queue for the compactions queue",
                 compactionDLQ, topic);
         errorMetrics.add(Utils.createErrorMetric("Compaction Errors", compactionDLQ, instanceProperties));
-        compactionJobQ.grantPurge(coreStacks.getPurgeQueuesPolicy());
+        compactionJobQ.grantPurge(coreStacks.getPurgeQueuesPolicyForGrants());
 
         CfnOutputProps compactionJobDefinitionsQueueProps = new CfnOutputProps.Builder()
                 .value(compactionJobQ.getQueueUrl())
@@ -348,7 +344,7 @@
                 "Alarms if there are any messages on the dead letter queue for compaction job creation",
                 deadLetterQueue, topic);
         errorMetrics.add(Utils.createErrorMetric("Compaction Batching Errors", deadLetterQueue, instanceProperties));
-        queue.grantPurge(coreStacks.getPurgeQueuesPolicy());
+        queue.grantPurge(coreStacks.getPurgeQueuesPolicyForGrants());
         return queue;
     }
 
