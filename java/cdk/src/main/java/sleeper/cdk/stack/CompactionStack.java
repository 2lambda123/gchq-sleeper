--- conflicted
+++ resolved
@@ -434,17 +434,13 @@
         UserData customUserData = UserData.forLinux();
         customUserData.addCommands("echo ECS_ENABLE_CONTAINER_METADATA=true >> /etc/ecs/ecs.config");
 
-<<<<<<< HEAD
         boolean isGPUEnabled = instanceProperties.getBoolean(COMPACTION_GPU_ENABLED);
         EcsOptimizedImage machineImage = EcsOptimizedImage.amazonLinux2(isGPUEnabled ? AmiHardwareType.GPU : AmiHardwareType.STANDARD, EcsOptimizedImageOptions.builder()
                 .cachedInContext(false)
                 .build());
 
-        AutoScalingGroup ec2scalingGroup = AutoScalingGroup.Builder.create(this, "CompactionScalingGroup").vpc(vpc)
-=======
         SecurityGroup scalingSecurityGroup = SecurityGroup.Builder.create(this, "CompactionScalingSG")
                 .vpc(vpc)
->>>>>>> a57a5ad7
                 .allowAllOutbound(true)
                 .build();
 
@@ -465,13 +461,7 @@
                         .build()))
                 .userData(customUserData)
                 .instanceType(lookupEC2InstanceType(instanceProperties.get(COMPACTION_EC2_TYPE)))
-<<<<<<< HEAD
                 .machineImage(machineImage)
-=======
-                .machineImage(EcsOptimizedImage.amazonLinux2(AmiHardwareType.STANDARD,
-                        EcsOptimizedImageOptions.builder()
-                                .cachedInContext(false)
-                                .build()))
                 .securityGroup(scalingSecurityGroup)
                 .instanceProfile(roleProfile)
                 .build();
@@ -482,7 +472,6 @@
                 .minCapacity(instanceProperties.getInt(COMPACTION_EC2_POOL_MINIMUM))
                 .desiredCapacity(instanceProperties.getInt(COMPACTION_EC2_POOL_DESIRED))
                 .maxCapacity(instanceProperties.getInt(COMPACTION_EC2_POOL_MAXIMUM))
->>>>>>> a57a5ad7
                 .build();
 
         IFunction customTermination = lambdaForCustomTerminationPolicy(coreStacks, taskCreatorJar);
