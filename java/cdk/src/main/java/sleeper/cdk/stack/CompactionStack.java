/*
 * Copyright 2022-2024 Crown Copyright
 *
 * Licensed under the Apache License, Version 2.0 (the "License");
 * you may not use this file except in compliance with the License.
 * You may obtain a copy of the License at
 *
 *     http://www.apache.org/licenses/LICENSE-2.0
 *
 * Unless required by applicable law or agreed to in writing, software
 * distributed under the License is distributed on an "AS IS" BASIS,
 * WITHOUT WARRANTIES OR CONDITIONS OF ANY KIND, either express or implied.
 * See the License for the specific language governing permissions and
 * limitations under the License.
 */
package sleeper.cdk.stack;

import edu.umd.cs.findbugs.annotations.SuppressFBWarnings;
import org.apache.commons.lang3.tuple.Pair;
import software.amazon.awscdk.CfnOutput;
import software.amazon.awscdk.CfnOutputProps;
import software.amazon.awscdk.Duration;
import software.amazon.awscdk.NestedStack;
import software.amazon.awscdk.services.autoscaling.AutoScalingGroup;
import software.amazon.awscdk.services.autoscaling.BlockDevice;
import software.amazon.awscdk.services.autoscaling.BlockDeviceVolume;
import software.amazon.awscdk.services.autoscaling.CfnAutoScalingGroup;
import software.amazon.awscdk.services.autoscaling.EbsDeviceOptions;
import software.amazon.awscdk.services.autoscaling.EbsDeviceVolumeType;
import software.amazon.awscdk.services.cloudwatch.Alarm;
import software.amazon.awscdk.services.cloudwatch.ComparisonOperator;
import software.amazon.awscdk.services.cloudwatch.MetricOptions;
import software.amazon.awscdk.services.cloudwatch.TreatMissingData;
import software.amazon.awscdk.services.cloudwatch.actions.SnsAction;
import software.amazon.awscdk.services.ec2.IVpc;
import software.amazon.awscdk.services.ec2.InstanceClass;
import software.amazon.awscdk.services.ec2.InstanceSize;
import software.amazon.awscdk.services.ec2.InstanceType;
import software.amazon.awscdk.services.ec2.UserData;
import software.amazon.awscdk.services.ec2.Vpc;
import software.amazon.awscdk.services.ec2.VpcLookupOptions;
import software.amazon.awscdk.services.ecr.IRepository;
import software.amazon.awscdk.services.ecr.Repository;
import software.amazon.awscdk.services.ecs.AddAutoScalingGroupCapacityOptions;
import software.amazon.awscdk.services.ecs.AmiHardwareType;
import software.amazon.awscdk.services.ecs.AsgCapacityProvider;
import software.amazon.awscdk.services.ecs.Cluster;
import software.amazon.awscdk.services.ecs.ContainerDefinitionOptions;
import software.amazon.awscdk.services.ecs.ContainerImage;
import software.amazon.awscdk.services.ecs.CpuArchitecture;
import software.amazon.awscdk.services.ecs.Ec2TaskDefinition;
import software.amazon.awscdk.services.ecs.EcsOptimizedImage;
import software.amazon.awscdk.services.ecs.EcsOptimizedImageOptions;
import software.amazon.awscdk.services.ecs.FargateTaskDefinition;
import software.amazon.awscdk.services.ecs.ITaskDefinition;
import software.amazon.awscdk.services.ecs.MachineImageType;
import software.amazon.awscdk.services.ecs.NetworkMode;
import software.amazon.awscdk.services.ecs.OperatingSystemFamily;
import software.amazon.awscdk.services.ecs.RuntimePlatform;
import software.amazon.awscdk.services.events.Rule;
import software.amazon.awscdk.services.events.Schedule;
import software.amazon.awscdk.services.events.targets.LambdaFunction;
import software.amazon.awscdk.services.iam.IRole;
import software.amazon.awscdk.services.iam.ManagedPolicy;
import software.amazon.awscdk.services.iam.PolicyStatement;
import software.amazon.awscdk.services.iam.Role;
import software.amazon.awscdk.services.lambda.Function;
import software.amazon.awscdk.services.lambda.IFunction;
import software.amazon.awscdk.services.lambda.Permission;
import software.amazon.awscdk.services.lambda.eventsources.SqsEventSource;
import software.amazon.awscdk.services.lambda.eventsources.SqsEventSourceProps;
import software.amazon.awscdk.services.s3.Bucket;
import software.amazon.awscdk.services.s3.IBucket;
import software.amazon.awscdk.services.sns.Topic;
import software.amazon.awscdk.services.sqs.DeadLetterQueue;
import software.amazon.awscdk.services.sqs.Queue;
import software.constructs.Construct;

import sleeper.cdk.Utils;
import sleeper.cdk.jars.BuiltJar;
import sleeper.cdk.jars.BuiltJars;
import sleeper.cdk.jars.LambdaCode;
import sleeper.configuration.Requirements;
import sleeper.configuration.properties.SleeperScheduleRule;
import sleeper.configuration.properties.instance.InstanceProperties;
import sleeper.core.ContainerConstants;

import java.util.Arrays;
import java.util.Collections;
import java.util.List;
import java.util.Locale;
import java.util.Map;
import java.util.Objects;
import java.util.function.Consumer;

import static sleeper.cdk.Utils.createLambdaLogGroup;
import static sleeper.cdk.Utils.shouldDeployPaused;
import static sleeper.configuration.properties.instance.CdkDefinedInstanceProperty.COMPACTION_AUTO_SCALING_GROUP;
import static sleeper.configuration.properties.instance.CdkDefinedInstanceProperty.COMPACTION_CLUSTER;
import static sleeper.configuration.properties.instance.CdkDefinedInstanceProperty.COMPACTION_JOB_CREATION_BATCH_DLQ_ARN;
import static sleeper.configuration.properties.instance.CdkDefinedInstanceProperty.COMPACTION_JOB_CREATION_BATCH_DLQ_URL;
import static sleeper.configuration.properties.instance.CdkDefinedInstanceProperty.COMPACTION_JOB_CREATION_BATCH_QUEUE_ARN;
import static sleeper.configuration.properties.instance.CdkDefinedInstanceProperty.COMPACTION_JOB_CREATION_BATCH_QUEUE_URL;
import static sleeper.configuration.properties.instance.CdkDefinedInstanceProperty.COMPACTION_JOB_CREATION_CLOUDWATCH_RULE;
import static sleeper.configuration.properties.instance.CdkDefinedInstanceProperty.COMPACTION_JOB_CREATION_TRIGGER_LAMBDA_FUNCTION;
import static sleeper.configuration.properties.instance.CdkDefinedInstanceProperty.COMPACTION_JOB_DLQ_ARN;
import static sleeper.configuration.properties.instance.CdkDefinedInstanceProperty.COMPACTION_JOB_DLQ_URL;
import static sleeper.configuration.properties.instance.CdkDefinedInstanceProperty.COMPACTION_JOB_QUEUE_ARN;
import static sleeper.configuration.properties.instance.CdkDefinedInstanceProperty.COMPACTION_JOB_QUEUE_URL;
import static sleeper.configuration.properties.instance.CdkDefinedInstanceProperty.COMPACTION_TASK_CREATION_CLOUDWATCH_RULE;
import static sleeper.configuration.properties.instance.CdkDefinedInstanceProperty.COMPACTION_TASK_CREATION_LAMBDA_FUNCTION;
import static sleeper.configuration.properties.instance.CdkDefinedInstanceProperty.COMPACTION_TASK_EC2_DEFINITION_FAMILY;
import static sleeper.configuration.properties.instance.CdkDefinedInstanceProperty.COMPACTION_TASK_FARGATE_DEFINITION_FAMILY;
import static sleeper.configuration.properties.instance.CdkDefinedInstanceProperty.VERSION;
import static sleeper.configuration.properties.instance.CommonProperty.ACCOUNT;
import static sleeper.configuration.properties.instance.CommonProperty.ID;
import static sleeper.configuration.properties.instance.CommonProperty.REGION;
import static sleeper.configuration.properties.instance.CommonProperty.TASK_RUNNER_LAMBDA_MEMORY_IN_MB;
import static sleeper.configuration.properties.instance.CommonProperty.TASK_RUNNER_LAMBDA_TIMEOUT_IN_SECONDS;
import static sleeper.configuration.properties.instance.CommonProperty.VPC_ID;
import static sleeper.configuration.properties.instance.CompactionProperty.COMPACTION_EC2_POOL_DESIRED;
import static sleeper.configuration.properties.instance.CompactionProperty.COMPACTION_EC2_POOL_MAXIMUM;
import static sleeper.configuration.properties.instance.CompactionProperty.COMPACTION_EC2_POOL_MINIMUM;
import static sleeper.configuration.properties.instance.CompactionProperty.COMPACTION_EC2_ROOT_SIZE;
import static sleeper.configuration.properties.instance.CompactionProperty.COMPACTION_EC2_TYPE;
import static sleeper.configuration.properties.instance.CompactionProperty.COMPACTION_ECS_LAUNCHTYPE;
import static sleeper.configuration.properties.instance.CompactionProperty.COMPACTION_JOB_CREATION_LAMBDA_MEMORY_IN_MB;
import static sleeper.configuration.properties.instance.CompactionProperty.COMPACTION_JOB_CREATION_LAMBDA_PERIOD_IN_MINUTES;
import static sleeper.configuration.properties.instance.CompactionProperty.COMPACTION_JOB_CREATION_LAMBDA_TIMEOUT_IN_SECONDS;
import static sleeper.configuration.properties.instance.CompactionProperty.COMPACTION_QUEUE_VISIBILITY_TIMEOUT_IN_SECONDS;
import static sleeper.configuration.properties.instance.CompactionProperty.COMPACTION_TASK_CPU_ARCHITECTURE;
import static sleeper.configuration.properties.instance.CompactionProperty.COMPACTION_TASK_CREATION_PERIOD_IN_MINUTES;
import static sleeper.configuration.properties.instance.CompactionProperty.ECR_COMPACTION_REPO;
import static software.amazon.awscdk.services.lambda.Runtime.JAVA_11;

/**
 * A {@link NestedStack} to deploy the {@link Queue}s, ECS {@link Cluster}s, a {@link FargateTaskDefinition} or
 * an {@link Ec2TaskDefinition}, {@link Function}s, CloudWatch {@link Rule}s needed to perform compaction
 * jobs. Specifically, there is:
 * <p>
 * - a lambda, that is periodically triggered by a CloudWatch rule, to query the state store for
 * information about active files with no job id, to create compaction job definitions as
 * appropriate and post them to a queue;
 * - an ECS {@link Cluster} and either a {@link FargateTaskDefinition} or a {@link Ec2TaskDefinition}
 * for tasks that will perform compaction jobs;
 * - a lambda, that is periodically triggered by a CloudWatch rule, to look at the
 * size of the queue and the number of running tasks and create more tasks if necessary.
 */
public class CompactionStack extends NestedStack {
    public static final String COMPACTION_STACK_QUEUE_URL = "CompactionStackQueueUrlKey";
    public static final String COMPACTION_STACK_DL_QUEUE_URL = "CompactionStackDLQueueUrlKey";
    public static final String COMPACTION_CLUSTER_NAME = "CompactionClusterName";

    private Queue compactionJobQ;
    private Queue compactionDLQ;
    private final InstanceProperties instanceProperties;
    private final CompactionStatusStoreResources statusStore;

    public CompactionStack(
            Construct scope,
            String id,
            InstanceProperties instanceProperties,
            BuiltJars jars,
            Topic topic,
            CoreStacks coreStacks) {
        super(scope, id);
        this.instanceProperties = instanceProperties;
        statusStore = CompactionStatusStoreResources.from(this, instanceProperties);
        // The compaction stack consists of the following components:
        // - An SQS queue for the compaction jobs.
        // - A lambda to periodically check for compaction jobs that should be created.
        //   This lambda is fired periodically by a CloudWatch rule. It queries the
        //   StateStore for information about the current partitions and files,
        //   identifies files that should be compacted, creates a job definition
        //   and sends it to an SQS queue.
        // - An ECS cluster, task definition, etc., for compaction jobs.
        // - A lambda that periodically checks the number of running compaction tasks
        //   and if there are not enough (i.e. there is a backlog on the queue
        //   then it creates more tasks).

        // Jars bucket
        IBucket jarsBucket = Bucket.fromBucketName(this, "JarsBucket", jars.bucketName());
        LambdaCode jobCreatorJar = jars.lambdaCode(BuiltJar.COMPACTION_JOB_CREATOR, jarsBucket);
        LambdaCode taskCreatorJar = jars.lambdaCode(BuiltJar.COMPACTION_TASK_CREATOR, jarsBucket);

        // SQS queue for the compaction jobs
        Queue compactionJobsQueue = sqsQueueForCompactionJobs(topic);

        // Lambda to periodically check for compaction jobs that should be created
        lambdaToCreateCompactionJobsBatchedViaSQS(coreStacks, jarsBucket, jobCreatorJar, compactionJobsQueue);

        // ECS cluster for compaction tasks
        ecsClusterForCompactionTasks(coreStacks, jarsBucket, taskCreatorJar, compactionJobsQueue);

        // Lambda to create compaction tasks
        lambdaToCreateCompactionTasks(coreStacks, taskCreatorJar, compactionJobsQueue);

        Utils.addStackTagIfSet(this, instanceProperties);
    }

    private Queue sqsQueueForCompactionJobs(Topic topic) {
        // Create queue for compaction job definitions
        String dlQueueName = Utils.truncateTo64Characters(instanceProperties.get(ID) + "-CompactionJobDLQ");
        compactionDLQ = Queue.Builder
                .create(this, "CompactionJobDefinitionsDeadLetterQueue")
                .queueName(dlQueueName)
                .build();
        DeadLetterQueue compactionJobDefinitionsDeadLetterQueue = DeadLetterQueue.builder()
                .maxReceiveCount(3)
                .queue(compactionDLQ)
                .build();
        String queueName = Utils.truncateTo64Characters(instanceProperties.get(ID) + "-CompactionJobQ");
        compactionJobQ = Queue.Builder
                .create(this, "CompactionJobDefinitionsQueue")
                .queueName(queueName)
                .deadLetterQueue(compactionJobDefinitionsDeadLetterQueue)
                .visibilityTimeout(
                        Duration.seconds(instanceProperties.getInt(COMPACTION_QUEUE_VISIBILITY_TIMEOUT_IN_SECONDS)))
                .build();
        instanceProperties.set(COMPACTION_JOB_QUEUE_URL, compactionJobQ.getQueueUrl());
        instanceProperties.set(COMPACTION_JOB_QUEUE_ARN, compactionJobQ.getQueueArn());
        instanceProperties.set(COMPACTION_JOB_DLQ_URL,
                compactionJobDefinitionsDeadLetterQueue.getQueue().getQueueUrl());
        instanceProperties.set(COMPACTION_JOB_DLQ_ARN,
                compactionJobDefinitionsDeadLetterQueue.getQueue().getQueueArn());

        // Add alarm to send message to SNS if there are any messages on the dead letter
        // queue
        Alarm compactionAlarm = Alarm.Builder
                .create(this, "CompactionAlarm")
                .alarmDescription(
                        "Alarms if there are any messages on the dead letter queue for the compactions queue")
                .metric(compactionDLQ.metricApproximateNumberOfMessagesVisible()
                        .with(MetricOptions.builder().statistic("Sum").period(Duration.seconds(60)).build()))
                .comparisonOperator(ComparisonOperator.GREATER_THAN_THRESHOLD)
                .threshold(0)
                .evaluationPeriods(1)
                .datapointsToAlarm(1)
                .treatMissingData(TreatMissingData.IGNORE)
                .build();
        compactionAlarm.addAlarmAction(new SnsAction(topic));

        CfnOutputProps compactionJobDefinitionsQueueProps = new CfnOutputProps.Builder()
                .value(compactionJobQ.getQueueUrl())
                .build();
        new CfnOutput(this, COMPACTION_STACK_QUEUE_URL, compactionJobDefinitionsQueueProps);
        CfnOutputProps compactionJobDefinitionsDLQueueProps = new CfnOutputProps.Builder()
                .value(compactionJobDefinitionsDeadLetterQueue.getQueue().getQueueUrl())
                .build();
        new CfnOutput(this, COMPACTION_STACK_DL_QUEUE_URL, compactionJobDefinitionsDLQueueProps);

        return compactionJobQ;
    }

    private void lambdaToCreateCompactionJobsBatchedViaSQS(
            CoreStacks coreStacks, IBucket jarsBucket, LambdaCode jobCreatorJar, Queue compactionJobsQueue) {

        // Function to create compaction jobs
        Map<String, String> environmentVariables = Utils.createDefaultEnvironment(instanceProperties);

        String triggerFunctionName = Utils.truncateTo64Characters(String.join("-", "sleeper",
                instanceProperties.get(ID).toLowerCase(Locale.ROOT), "compaction-job-creation-trigger"));
        String functionName = Utils.truncateTo64Characters(String.join("-", "sleeper",
                instanceProperties.get(ID).toLowerCase(Locale.ROOT), "compaction-job-creation-handler"));

        IFunction triggerFunction = jobCreatorJar.buildFunction(this, "CompactionJobsCreationTrigger", builder -> builder
                .functionName(triggerFunctionName)
                .description("Create batches of tables and send requests to create compaction jobs for those batches")
                .runtime(JAVA_11)
                .memorySize(256)
                .timeout(Duration.seconds(30))
                .handler("sleeper.compaction.job.creation.lambda.CreateCompactionJobsTriggerLambda::handleRequest")
                .environment(environmentVariables)
                .reservedConcurrentExecutions(1)
                .logGroup(createLambdaLogGroup(this, "CompactionJobsCreationTriggerLogGroup", triggerFunctionName, instanceProperties)));

        IFunction handlerFunction = jobCreatorJar.buildFunction(this, "CompactionJobsCreationHandler", builder -> builder
                .functionName(functionName)
                .description("Scan DynamoDB looking for files that need compacting and create appropriate job specs in DynamoDB")
                .runtime(JAVA_11)
                .memorySize(instanceProperties.getInt(COMPACTION_JOB_CREATION_LAMBDA_MEMORY_IN_MB))
                .timeout(Duration.seconds(instanceProperties.getInt(COMPACTION_JOB_CREATION_LAMBDA_TIMEOUT_IN_SECONDS)))
                .handler("sleeper.compaction.job.creation.lambda.CreateCompactionJobsLambda::handleRequest")
                .environment(environmentVariables)
                .logGroup(createLambdaLogGroup(this, "CompactionJobsCreationHandlerLogGroup", functionName, instanceProperties)));

        // Send messages from the trigger function to the handler function
        Queue jobCreationQueue = sqsQueueForCompactionJobCreation();
        handlerFunction.addEventSource(new SqsEventSource(jobCreationQueue,
                SqsEventSourceProps.builder().batchSize(1).build()));

<<<<<<< HEAD
        // Cloudwatch rule to trigger this lambda
        Rule rule = Rule.Builder
                .create(this, "CompactionJobCreationPeriodicTrigger")
                .ruleName(SleeperScheduleRule.COMPACTION_JOB_CREATION.buildRuleName(instanceProperties))
                .description("A rule to periodically trigger the compaction job creation lambda")
                .enabled(!shouldDeployPaused(this))
                .schedule(Schedule.rate(Duration.minutes(instanceProperties.getInt(COMPACTION_JOB_CREATION_LAMBDA_PERIOD_IN_MINUTES))))
                .targets(List.of(new LambdaFunction(triggerFunction)))
                .build();
        instanceProperties.set(COMPACTION_JOB_CREATION_TRIGGER_LAMBDA_FUNCTION, triggerFunction.getFunctionName());
        instanceProperties.set(COMPACTION_JOB_CREATION_CLOUDWATCH_RULE, rule.getRuleName());
=======
        // Grant permissions
        // - Read through tables in trigger, send batches
        // - Read/write for creating compaction jobs, access to jars bucket for compaction strategies
        jobCreationQueue.grantSendMessages(triggerFunction);
        coreStacks.grantReadTablesStatus(triggerFunction);
        coreStacks.grantCreateCompactionJobs(handlerFunction);
        jarsBucket.grantRead(handlerFunction);
        statusStore.grantWriteJobEvent(handlerFunction);
        compactionJobsQueue.grantSendMessages(handlerFunction);
>>>>>>> 8f3bbeec
    }

    private Queue sqsQueueForCompactionJobCreation() {
        // Create queue for compaction job creation invocation
        Queue deadLetterQueue = Queue.Builder
                .create(this, "CompactionJobCreationDLQ")
                .queueName(Utils.truncateTo64Characters(instanceProperties.get(ID) + "-CompactionJobCreationDLQ"))
                .build();
        Queue queue = Queue.Builder
                .create(this, "CompactionJobCreationQueue")
                .queueName(Utils.truncateTo64Characters(instanceProperties.get(ID) + "-CompactionJobCreationQ"))
                .deadLetterQueue(DeadLetterQueue.builder()
                        .maxReceiveCount(1)
                        .queue(deadLetterQueue)
                        .build())
                .visibilityTimeout(
                        Duration.seconds(instanceProperties.getInt(COMPACTION_JOB_CREATION_LAMBDA_TIMEOUT_IN_SECONDS)))
                .build();
        instanceProperties.set(COMPACTION_JOB_CREATION_BATCH_QUEUE_URL, queue.getQueueUrl());
        instanceProperties.set(COMPACTION_JOB_CREATION_BATCH_QUEUE_ARN, queue.getQueueArn());
        instanceProperties.set(COMPACTION_JOB_CREATION_BATCH_DLQ_URL, deadLetterQueue.getQueueUrl());
        instanceProperties.set(COMPACTION_JOB_CREATION_BATCH_DLQ_ARN, deadLetterQueue.getQueueArn());

        return queue;
    }

    private void ecsClusterForCompactionTasks(
            CoreStacks coreStacks, IBucket jarsBucket, LambdaCode taskCreatorJar, Queue compactionJobsQueue) {
        VpcLookupOptions vpcLookupOptions = VpcLookupOptions.builder()
                .vpcId(instanceProperties.get(VPC_ID))
                .build();
        IVpc vpc = Vpc.fromLookup(this, "VPC1", vpcLookupOptions);
        String clusterName = Utils.truncateTo64Characters(String.join("-", "sleeper",
                instanceProperties.get(ID).toLowerCase(Locale.ROOT), "compaction-cluster"));
        Cluster cluster = Cluster.Builder
                .create(this, "CompactionCluster")
                .clusterName(clusterName)
                .containerInsights(Boolean.TRUE)
                .vpc(vpc)
                .build();
        instanceProperties.set(COMPACTION_CLUSTER, cluster.getClusterName());

        IRepository repository = Repository.fromRepositoryName(this, "ECR1",
                instanceProperties.get(ECR_COMPACTION_REPO));
        ContainerImage containerImage = ContainerImage.fromEcrRepository(repository, instanceProperties.get(VERSION));

        Map<String, String> environmentVariables = Utils.createDefaultEnvironment(instanceProperties);
        environmentVariables.put(Utils.AWS_REGION, instanceProperties.get(REGION));

        Consumer<ITaskDefinition> grantPermissions = taskDef -> {
            coreStacks.grantRunCompactionJobs(taskDef.getTaskRole());
            jarsBucket.grantRead(taskDef.getTaskRole());
            statusStore.grantWriteJobEvent(taskDef.getTaskRole());
            statusStore.grantWriteTaskEvent(taskDef.getTaskRole());

            taskDef.getTaskRole().addToPrincipalPolicy(PolicyStatement.Builder
                    .create()
                    .resources(Collections.singletonList("*"))
                    .actions(List.of("ecs:DescribeContainerInstances"))
                    .build());

            compactionJobsQueue.grantConsumeMessages(taskDef.getTaskRole());
        };

        String launchType = instanceProperties.get(COMPACTION_ECS_LAUNCHTYPE);
        if (launchType.equalsIgnoreCase("FARGATE")) {
            FargateTaskDefinition fargateTaskDefinition = compactionFargateTaskDefinition();
            String fargateTaskDefinitionFamily = fargateTaskDefinition.getFamily();
            instanceProperties.set(COMPACTION_TASK_FARGATE_DEFINITION_FAMILY, fargateTaskDefinitionFamily);
            ContainerDefinitionOptions fargateContainerDefinitionOptions = createFargateContainerDefinition(containerImage,
                    environmentVariables, instanceProperties);
            fargateTaskDefinition.addContainer(ContainerConstants.COMPACTION_CONTAINER_NAME,
                    fargateContainerDefinitionOptions);
            grantPermissions.accept(fargateTaskDefinition);
        } else {
            Ec2TaskDefinition ec2TaskDefinition = compactionEC2TaskDefinition();
            String ec2TaskDefinitionFamily = ec2TaskDefinition.getFamily();
            instanceProperties.set(COMPACTION_TASK_EC2_DEFINITION_FAMILY, ec2TaskDefinitionFamily);
            ContainerDefinitionOptions ec2ContainerDefinitionOptions = createEC2ContainerDefinition(containerImage,
                    environmentVariables, instanceProperties);
            ec2TaskDefinition.addContainer(ContainerConstants.COMPACTION_CONTAINER_NAME, ec2ContainerDefinitionOptions);
            grantPermissions.accept(ec2TaskDefinition);
            addEC2CapacityProvider(cluster, vpc, coreStacks, taskCreatorJar);
        }

        CfnOutputProps compactionClusterProps = new CfnOutputProps.Builder()
                .value(cluster.getClusterName())
                .build();
        new CfnOutput(this, COMPACTION_CLUSTER_NAME, compactionClusterProps);
    }

    @SuppressFBWarnings("NP_NULL_ON_SOME_PATH_FROM_RETURN_VALUE")
    private void addEC2CapacityProvider(
            Cluster cluster, IVpc vpc, CoreStacks coreStacks, LambdaCode taskCreatorJar) {

        // Create some extra user data to enable ECS container metadata file
        UserData customUserData = UserData.forLinux();
        customUserData.addCommands("echo ECS_ENABLE_CONTAINER_METADATA=true >> /etc/ecs/ecs.config");

        AutoScalingGroup ec2scalingGroup = AutoScalingGroup.Builder.create(this, "CompactionScalingGroup").vpc(vpc)
                .allowAllOutbound(true)
                .associatePublicIpAddress(false)
                .requireImdsv2(true)
                .userData(customUserData)
                .blockDevices(List.of(BlockDevice.builder()
                        .deviceName("/dev/xvda") // root volume
                        .volume(BlockDeviceVolume.ebs(instanceProperties.getInt(COMPACTION_EC2_ROOT_SIZE),
                                EbsDeviceOptions.builder()
                                        .deleteOnTermination(true)
                                        .encrypted(true)
                                        .volumeType(EbsDeviceVolumeType.GP2)
                                        .build()))
                        .build()))
                .minCapacity(instanceProperties.getInt(COMPACTION_EC2_POOL_MINIMUM))
                .desiredCapacity(instanceProperties.getInt(COMPACTION_EC2_POOL_DESIRED))
                .maxCapacity(instanceProperties.getInt(COMPACTION_EC2_POOL_MAXIMUM)).requireImdsv2(true)
                .instanceType(lookupEC2InstanceType(instanceProperties.get(COMPACTION_EC2_TYPE)))
                .machineImage(EcsOptimizedImage.amazonLinux2(AmiHardwareType.STANDARD,
                        EcsOptimizedImageOptions.builder()
                                .cachedInContext(false)
                                .build()))
                .build();

        IFunction customTermination = lambdaForCustomTerminationPolicy(coreStacks, taskCreatorJar);
        // Set this by accessing underlying CloudFormation as CDK doesn't yet support custom
        // lambda termination policies: https://github.com/aws/aws-cdk/issues/19750
        ((CfnAutoScalingGroup) Objects.requireNonNull(ec2scalingGroup.getNode().getDefaultChild()))
                .setTerminationPolicies(List.of(customTermination.getFunctionArn()));

        customTermination.addPermission("AutoscalingCall", Permission.builder()
                .action("lambda:InvokeFunction")
                .principal(Role.fromRoleArn(this, "compaction_role_arn", "arn:aws:iam::" + instanceProperties.get(ACCOUNT)
                        + ":role/aws-service-role/autoscaling.amazonaws.com/AWSServiceRoleForAutoScaling"))
                .build());

        AsgCapacityProvider ec2Provider = AsgCapacityProvider.Builder
                .create(this, "CompactionCapacityProvider")
                .enableManagedScaling(false)
                .enableManagedTerminationProtection(false)
                .autoScalingGroup(ec2scalingGroup)
                .spotInstanceDraining(true)
                .canContainersAccessInstanceRole(false)
                .machineImageType(MachineImageType.AMAZON_LINUX_2)
                .build();

        cluster.addAsgCapacityProvider(ec2Provider,
                AddAutoScalingGroupCapacityOptions.builder()
                        .canContainersAccessInstanceRole(false)
                        .machineImageType(MachineImageType.AMAZON_LINUX_2)
                        .spotInstanceDraining(true)
                        .build());

        instanceProperties.set(COMPACTION_AUTO_SCALING_GROUP, ec2scalingGroup.getAutoScalingGroupName());
    }

    public static InstanceType lookupEC2InstanceType(String ec2InstanceType) {
        Objects.requireNonNull(ec2InstanceType, "instance type cannot be null");
        int pos = ec2InstanceType.indexOf('.');

        if (ec2InstanceType.trim().isEmpty() || pos < 0 || (pos + 1) >= ec2InstanceType.length()) {
            throw new IllegalArgumentException("instance type is empty or invalid");
        }

        String family = ec2InstanceType.substring(0, pos).toUpperCase(Locale.getDefault());
        String size = ec2InstanceType.substring(pos + 1).toUpperCase(Locale.getDefault());

        // Since Java identifiers can't start with a number, sizes like "2xlarge"
        // become "xlarge2" in the enum namespace.
        String normalisedSize = Utils.normaliseSize(size);

        // Now perform lookup of these against known types
        InstanceClass instanceClass = InstanceClass.valueOf(family);
        InstanceSize instanceSize = InstanceSize.valueOf(normalisedSize);

        return InstanceType.of(instanceClass, instanceSize);
    }

    private FargateTaskDefinition compactionFargateTaskDefinition() {
        String architecture = instanceProperties.get(COMPACTION_TASK_CPU_ARCHITECTURE).toUpperCase(Locale.ROOT);
        String launchType = instanceProperties.get(COMPACTION_ECS_LAUNCHTYPE);
        Pair<Integer, Integer> requirements = Requirements.getArchRequirements(architecture, launchType,
                instanceProperties);
        return FargateTaskDefinition.Builder
                .create(this, "CompactionFargateTaskDefinition")
                .family(instanceProperties.get(ID) + "CompactionFargateTaskFamily")
                .cpu(requirements.getLeft())
                .memoryLimitMiB(requirements.getRight())
                .runtimePlatform(RuntimePlatform.builder()
                        .cpuArchitecture(CpuArchitecture.of(architecture))
                        .operatingSystemFamily(OperatingSystemFamily.LINUX)
                        .build())
                .build();
    }

    private Ec2TaskDefinition compactionEC2TaskDefinition() {
        return Ec2TaskDefinition.Builder
                .create(this, "CompactionEC2TaskDefinition")
                .family(instanceProperties.get(ID) + "CompactionEC2TaskFamily")
                .networkMode(NetworkMode.BRIDGE)
                .build();
    }

    private ContainerDefinitionOptions createFargateContainerDefinition(
            ContainerImage image, Map<String, String> environment, InstanceProperties instanceProperties) {
        String architecture = instanceProperties.get(COMPACTION_TASK_CPU_ARCHITECTURE).toUpperCase(Locale.ROOT);
        String launchType = instanceProperties.get(COMPACTION_ECS_LAUNCHTYPE);
        Pair<Integer, Integer> requirements = Requirements.getArchRequirements(architecture, launchType,
                instanceProperties);
        return ContainerDefinitionOptions.builder()
                .image(image)
                .environment(environment)
                .cpu(requirements.getLeft())
                .memoryLimitMiB(requirements.getRight())
                .logging(Utils.createECSContainerLogDriver(this, instanceProperties, "FargateCompactionTasks"))
                .build();
    }

    private ContainerDefinitionOptions createEC2ContainerDefinition(
            ContainerImage image, Map<String, String> environment, InstanceProperties instanceProperties) {
        String architecture = instanceProperties.get(COMPACTION_TASK_CPU_ARCHITECTURE).toUpperCase(Locale.ROOT);
        String launchType = instanceProperties.get(COMPACTION_ECS_LAUNCHTYPE);
        Pair<Integer, Integer> requirements = Requirements.getArchRequirements(architecture, launchType,
                instanceProperties);
        return ContainerDefinitionOptions.builder()
                .image(image)
                .environment(environment)
                .cpu(requirements.getLeft())
                // bit hacky: Reduce memory requirement for EC2 to prevent
                // container allocation failing when we need almost entire resources
                // of machine
                .memoryLimitMiB((int) (requirements.getRight() * 0.95))
                .logging(Utils.createECSContainerLogDriver(this, instanceProperties, "EC2CompactionTasks"))
                .build();
    }

    @SuppressFBWarnings("NP_NULL_ON_SOME_PATH_FROM_RETURN_VALUE")
    private IFunction lambdaForCustomTerminationPolicy(CoreStacks coreStacks, LambdaCode taskCreatorJar) {

        // Run tasks function
        Map<String, String> environmentVariables = Utils.createDefaultEnvironment(instanceProperties);

        String functionName = Utils.truncateTo64Characters(String.join("-", "sleeper",
                instanceProperties.get(ID).toLowerCase(Locale.ROOT), "compaction-custom-termination"));

        IFunction handler = taskCreatorJar.buildFunction(this, "CompactionTerminator", builder -> builder
                .functionName(functionName)
                .description("Custom termination policy for ECS auto scaling group. Only terminate empty instances.")
                .environment(environmentVariables)
                .handler("sleeper.compaction.task.creation.SafeTerminationLambda::handleRequest")
                .logGroup(createLambdaLogGroup(this, "CompactionTerminatorLogGroup", functionName, instanceProperties))
                .memorySize(512)
                .runtime(software.amazon.awscdk.services.lambda.Runtime.JAVA_11)
                .timeout(Duration.seconds(10)));

        coreStacks.grantReadInstanceConfig(handler);
        // Grant this function permission to query ECS for the number of tasks.
        PolicyStatement policyStatement = PolicyStatement.Builder
                .create()
                .resources(Collections.singletonList("*"))
                .actions(Arrays.asList("ecs:DescribeContainerInstances", "ecs:ListContainerInstances"))
                .build();
        IRole role = Objects.requireNonNull(handler.getRole());
        role.addToPrincipalPolicy(policyStatement);

        return handler;
    }

    @SuppressFBWarnings("NP_NULL_ON_SOME_PATH_FROM_RETURN_VALUE")
    private void lambdaToCreateCompactionTasks(
            CoreStacks coreStacks, LambdaCode taskCreatorJar, Queue compactionJobsQueue) {
        String functionName = Utils.truncateTo64Characters(String.join("-", "sleeper",
                instanceProperties.get(ID).toLowerCase(Locale.ROOT), "compaction-tasks-creator"));

        IFunction handler = taskCreatorJar.buildFunction(this, "CompactionTasksCreator", builder -> builder
                .functionName(functionName)
                .description("If there are compaction jobs on queue create tasks to run them")
                .runtime(software.amazon.awscdk.services.lambda.Runtime.JAVA_11)
                .memorySize(instanceProperties.getInt(TASK_RUNNER_LAMBDA_MEMORY_IN_MB))
                .timeout(Duration.seconds(instanceProperties.getInt(TASK_RUNNER_LAMBDA_TIMEOUT_IN_SECONDS)))
                .handler("sleeper.compaction.task.creation.RunTasksLambda::eventHandler")
                .environment(Utils.createDefaultEnvironment(instanceProperties))
                .reservedConcurrentExecutions(1)
                .logGroup(createLambdaLogGroup(this, "CompactionTasksCreatorLogGroup", functionName, instanceProperties)));

        // Grant this function permission to read from the S3 bucket
        coreStacks.grantReadInstanceConfig(handler);

        // Grant this function permission to query the queue for number of messages
        compactionJobsQueue.grantSendMessages(handler);
        compactionJobsQueue.grant(handler, "sqs:GetQueueAttributes");

        // Grant this function permission to query ECS for the number of tasks, etc
        PolicyStatement policyStatement = PolicyStatement.Builder
                .create()
                .resources(Collections.singletonList("*"))
                .actions(Arrays.asList("ecs:DescribeClusters", "ecs:RunTask", "iam:PassRole",
                        "ecs:DescribeContainerInstances", "ecs:DescribeTasks", "ecs:ListContainerInstances",
                        "autoscaling:SetDesiredCapacity", "autoscaling:DescribeAutoScalingGroups"))
                .build();
        IRole role = Objects.requireNonNull(handler.getRole());
        role.addToPrincipalPolicy(policyStatement);
        role.addManagedPolicy(ManagedPolicy.fromAwsManagedPolicyName("service-role/AmazonECSTaskExecutionRolePolicy"));

        // Cloudwatch rule to trigger this lambda
        Rule rule = Rule.Builder
                .create(this, "CompactionTasksCreationPeriodicTrigger")
                .ruleName(SleeperScheduleRule.COMPACTION_TASK_CREATION.buildRuleName(instanceProperties))
                .description("A rule to periodically trigger the compaction task creation lambda")
                .enabled(!shouldDeployPaused(this))
                .schedule(Schedule.rate(Duration.minutes(instanceProperties.getInt(COMPACTION_TASK_CREATION_PERIOD_IN_MINUTES))))
                .targets(Collections.singletonList(new LambdaFunction(handler)))
                .build();
        instanceProperties.set(COMPACTION_TASK_CREATION_LAMBDA_FUNCTION, handler.getFunctionName());
        instanceProperties.set(COMPACTION_TASK_CREATION_CLOUDWATCH_RULE, rule.getRuleName());
    }

    public Queue getCompactionJobsQueue() {
        return compactionJobQ;
    }

    public Queue getCompactionDeadLetterQueue() {
        return compactionDLQ;
    }

}<|MERGE_RESOLUTION|>--- conflicted
+++ resolved
@@ -289,19 +289,6 @@
         handlerFunction.addEventSource(new SqsEventSource(jobCreationQueue,
                 SqsEventSourceProps.builder().batchSize(1).build()));
 
-<<<<<<< HEAD
-        // Cloudwatch rule to trigger this lambda
-        Rule rule = Rule.Builder
-                .create(this, "CompactionJobCreationPeriodicTrigger")
-                .ruleName(SleeperScheduleRule.COMPACTION_JOB_CREATION.buildRuleName(instanceProperties))
-                .description("A rule to periodically trigger the compaction job creation lambda")
-                .enabled(!shouldDeployPaused(this))
-                .schedule(Schedule.rate(Duration.minutes(instanceProperties.getInt(COMPACTION_JOB_CREATION_LAMBDA_PERIOD_IN_MINUTES))))
-                .targets(List.of(new LambdaFunction(triggerFunction)))
-                .build();
-        instanceProperties.set(COMPACTION_JOB_CREATION_TRIGGER_LAMBDA_FUNCTION, triggerFunction.getFunctionName());
-        instanceProperties.set(COMPACTION_JOB_CREATION_CLOUDWATCH_RULE, rule.getRuleName());
-=======
         // Grant permissions
         // - Read through tables in trigger, send batches
         // - Read/write for creating compaction jobs, access to jars bucket for compaction strategies
@@ -311,7 +298,18 @@
         jarsBucket.grantRead(handlerFunction);
         statusStore.grantWriteJobEvent(handlerFunction);
         compactionJobsQueue.grantSendMessages(handlerFunction);
->>>>>>> 8f3bbeec
+
+        // Cloudwatch rule to trigger this lambda
+        Rule rule = Rule.Builder
+                .create(this, "CompactionJobCreationPeriodicTrigger")
+                .ruleName(SleeperScheduleRule.COMPACTION_JOB_CREATION.buildRuleName(instanceProperties))
+                .description("A rule to periodically trigger the compaction job creation lambda")
+                .enabled(!shouldDeployPaused(this))
+                .schedule(Schedule.rate(Duration.minutes(instanceProperties.getInt(COMPACTION_JOB_CREATION_LAMBDA_PERIOD_IN_MINUTES))))
+                .targets(List.of(new LambdaFunction(triggerFunction)))
+                .build();
+        instanceProperties.set(COMPACTION_JOB_CREATION_TRIGGER_LAMBDA_FUNCTION, triggerFunction.getFunctionName());
+        instanceProperties.set(COMPACTION_JOB_CREATION_CLOUDWATCH_RULE, rule.getRuleName());
     }
 
     private Queue sqsQueueForCompactionJobCreation() {
