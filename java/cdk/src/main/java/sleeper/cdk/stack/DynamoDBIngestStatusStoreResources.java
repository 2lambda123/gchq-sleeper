--- conflicted
+++ resolved
@@ -104,17 +104,10 @@
                 .pointInTimeRecovery(false)
                 .build();
 
-<<<<<<< HEAD
         grantWriteJobEvent(coreStacks.getDirectIngestPolicy());
-        updatesTable.grantReadData(coreStacks.getReportingPolicy());
-        jobsTable.grantReadData(coreStacks.getReportingPolicy());
-        tasksTable.grantReadData(coreStacks.getReportingPolicy());
-=======
-        grantWriteJobEvent(coreStacks.getIngestPolicyForGrants());
         updatesTable.grantReadData(coreStacks.getReportingPolicyForGrants());
         jobsTable.grantReadData(coreStacks.getReportingPolicyForGrants());
         tasksTable.grantReadData(coreStacks.getReportingPolicyForGrants());
->>>>>>> 84a11bdd
     }
 
     @Override
