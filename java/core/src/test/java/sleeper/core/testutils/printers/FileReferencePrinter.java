--- conflicted
+++ resolved
@@ -39,22 +39,6 @@
     private FileReferencePrinter() {
     }
 
-<<<<<<< HEAD
-    /**
-     * Generates a string with information about file references for all provided tables.
-     *
-     * @param  tables     the list of tables
-     * @param  partitions the expected {@link PartitionTree}
-     * @param  files      the expected {@link AllReferencesToAllFiles}
-     * @return            a generated string
-     */
-    public static String printExpectedFilesForAllTables(
-            List<TableStatus> tables, PartitionTree partitions, AllReferencesToAllFiles files) {
-        return printTableFilesExpectingIdentical(
-                tables.stream().collect(Collectors.toMap(TableStatus::getTableName, table -> partitions)),
-                tables.stream().collect(Collectors.toMap(TableStatus::getTableName, table -> files)));
-    }
-
     /**
      * Generates a string with information about file references for all provided tables.
      *
@@ -62,8 +46,6 @@
      * @param  filesByTable      a map of table name to expected {@link AllReferencesToAllFiles}
      * @return                   a generated string
      */
-=======
->>>>>>> 75cad79b
     public static String printTableFilesExpectingIdentical(
             Map<String, PartitionTree> partitionsByTable, Map<String, AllReferencesToAllFiles> filesByTable) {
         return TablesPrinter.printForAllTablesExcludingNames(filesByTable.keySet(),
