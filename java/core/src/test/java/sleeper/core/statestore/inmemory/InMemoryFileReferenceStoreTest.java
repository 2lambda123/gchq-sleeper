/*
 * Copyright 2022-2024 Crown Copyright
 *
 * Licensed under the Apache License, Version 2.0 (the "License");
 * you may not use this file except in compliance with the License.
 * You may obtain a copy of the License at
 *
 *     http://www.apache.org/licenses/LICENSE-2.0
 *
 * Unless required by applicable law or agreed to in writing, software
 * distributed under the License is distributed on an "AS IS" BASIS,
 * WITHOUT WARRANTIES OR CONDITIONS OF ANY KIND, either express or implied.
 * See the License for the specific language governing permissions and
 * limitations under the License.
 */
package sleeper.core.statestore.inmemory;

import org.junit.jupiter.api.BeforeEach;
import org.junit.jupiter.api.DisplayName;
import org.junit.jupiter.api.Nested;
import org.junit.jupiter.api.Test;

import sleeper.core.partition.PartitionsBuilder;
import sleeper.core.schema.Schema;
import sleeper.core.schema.type.LongType;
import sleeper.core.statestore.AllReferencesToAllFiles;
import sleeper.core.statestore.FileReference;
import sleeper.core.statestore.FileReferenceFactory;
import sleeper.core.statestore.SplitFileReference;
import sleeper.core.statestore.SplitFileReferences;
import sleeper.core.statestore.StateStore;
import sleeper.core.statestore.StateStoreException;
import sleeper.core.statestore.exception.FileHasReferencesException;
import sleeper.core.statestore.exception.FileNotFoundException;
import sleeper.core.statestore.exception.FileReferenceAlreadyExistsException;
import sleeper.core.statestore.exception.FileReferenceAssignedToJobException;
import sleeper.core.statestore.exception.FileReferenceNotAssignedToJobException;
import sleeper.core.statestore.exception.FileReferenceNotFoundException;
import sleeper.core.statestore.exception.NewReferenceSameAsOldReferenceException;
import sleeper.core.statestore.exception.NewReferencesForSameFileException;

import java.time.Duration;
import java.time.Instant;
import java.util.Arrays;
import java.util.Collections;
import java.util.Iterator;
import java.util.List;

import static org.assertj.core.api.Assertions.assertThat;
import static org.assertj.core.api.Assertions.assertThatThrownBy;
import static sleeper.core.schema.SchemaTestHelper.schemaWithKey;
import static sleeper.core.statestore.AllReferencesToAFileTestHelper.fileWithNoReferences;
import static sleeper.core.statestore.AllReferencesToAFileTestHelper.fileWithReferences;
import static sleeper.core.statestore.FilesReportTestHelper.activeFilesReport;
import static sleeper.core.statestore.FilesReportTestHelper.noFilesReport;
import static sleeper.core.statestore.FilesReportTestHelper.partialReadyForGCFilesReport;
import static sleeper.core.statestore.FilesReportTestHelper.readyForGCFilesReport;
import static sleeper.core.statestore.SplitFileReferenceRequest.splitFileToChildPartitions;
import static sleeper.core.statestore.inmemory.StateStoreTestHelper.inMemoryStateStoreWithNoPartitions;

public class InMemoryFileReferenceStoreTest {

    private static final Instant DEFAULT_UPDATE_TIME = Instant.parse("2023-10-04T14:08:00Z");
    private static final Instant AFTER_DEFAULT_UPDATE_TIME = DEFAULT_UPDATE_TIME.plus(Duration.ofMinutes(1));
    private final Schema schema = schemaWithKey("key", new LongType());
    private final PartitionsBuilder partitions = new PartitionsBuilder(schema).singlePartition("root");
    private FileReferenceFactory factory = FileReferenceFactory.fromUpdatedAt(partitions.buildTree(), DEFAULT_UPDATE_TIME);
    private final StateStore store = inMemoryStateStoreWithNoPartitions();

    @BeforeEach
    void setUp() {
        store.fixTime(DEFAULT_UPDATE_TIME);
    }

    @Nested
    @DisplayName("Handle ingest")
    class HandleIngest {

        @Test
        public void shouldAddAndReadActiveFiles() throws Exception {
            // Given
            Instant fixedUpdateTime = Instant.parse("2023-10-04T14:08:00Z");
            FileReference file1 = factory.rootFile("file1", 100L);
            FileReference file2 = factory.rootFile("file2", 100L);
            FileReference file3 = factory.rootFile("file3", 100L);

            // When
            store.fixTime(fixedUpdateTime);
            store.addFile(file1);
            store.addFiles(List.of(file2, file3));

            // Then
            assertThat(store.getFileReferences()).containsExactlyInAnyOrder(file1, file2, file3);
            assertThat(store.getFileReferencesWithNoJobId()).containsExactlyInAnyOrder(file1, file2, file3);
            assertThat(store.getReadyForGCFilenamesBefore(AFTER_DEFAULT_UPDATE_TIME)).isEmpty();
            assertThat(store.getPartitionToReferencedFilesMap())
                    .containsOnlyKeys("root")
                    .hasEntrySatisfying("root", files ->
                            assertThat(files).containsExactlyInAnyOrder("file1", "file2", "file3"));
        }

        @Test
        void shouldSetLastUpdateTimeForFileWhenFixingTimeCorrectly() throws Exception {
            // Given
            Instant updateTime = Instant.parse("2023-12-01T10:45:00Z");
            FileReference file = factory.rootFile("file1", 100L);

            // When
            store.fixTime(updateTime);
            store.addFile(file);

            // Then
            assertThat(store.getFileReferences()).containsExactlyInAnyOrder(withLastUpdate(updateTime, file));
        }

        @Test
        void shouldFailToAddSameFileTwice() throws Exception {
            // Given
            Instant updateTime = Instant.parse("2023-12-01T10:45:00Z");
            FileReference file = factory.rootFile("file1", 100L);
            store.fixTime(updateTime);
            store.addFile(file);

            // When / Then
            assertThatThrownBy(() -> store.addFile(file))
                    .isInstanceOf(FileReferenceAlreadyExistsException.class);
            assertThat(store.getFileReferences()).containsExactlyInAnyOrder(withLastUpdate(updateTime, file));
        }

        @Test
        void shouldAddFileSplitOverTwoPartitions() throws Exception {
            // Given
            splitPartition("root", "L", "R", 5);
            Instant updateTime = Instant.parse("2023-12-01T10:45:00Z");
            FileReference rootFile = factory.rootFile("file1", 100L);
            FileReference leftFile = splitFile(rootFile, "L");
            FileReference rightFile = splitFile(rootFile, "R");
            store.fixTime(updateTime);
            store.addFiles(List.of(leftFile, rightFile));

            // When / Then
            assertThat(store.getFileReferences()).containsExactlyInAnyOrder(
                    withLastUpdate(updateTime, leftFile),
                    withLastUpdate(updateTime, rightFile));
        }

        @Test
        void shouldAddFileWithReferencesSplitOverTwoPartitions() throws Exception {
            // Given
            splitPartition("root", "L", "R", 5);
            Instant updateTime = Instant.parse("2023-12-01T10:45:00Z");
            FileReference rootFile = factory.rootFile("file1", 100L);
            FileReference leftFile = splitFile(rootFile, "L");
            FileReference rightFile = splitFile(rootFile, "R");
            store.fixTime(updateTime);
            store.addFilesWithReferences(List.of(fileWithReferences(List.of(leftFile, rightFile))));

            // When / Then
            assertThat(store.getFileReferences()).containsExactlyInAnyOrder(
                    withLastUpdate(updateTime, leftFile),
                    withLastUpdate(updateTime, rightFile));
            assertThat(store.getAllFileReferencesWithMaxUnreferenced(100))
                    .isEqualTo(activeFilesReport(updateTime, leftFile, rightFile));
            assertThat(store.getReadyForGCFilenamesBefore(updateTime.plus(Duration.ofDays(1))))
                    .isEmpty();
            assertThat(store.hasNoFiles()).isFalse();
        }

        @Test
        void shouldAddTwoFilesWithReferences() throws Exception {
            // Given
            splitPartition("root", "L", "R", 5);
            Instant updateTime = Instant.parse("2023-12-01T10:45:00Z");
            FileReference file1 = factory.rootFile("file1", 100L);
            FileReference leftFile1 = splitFile(file1, "L");
            FileReference rightFile1 = splitFile(file1, "R");
            FileReference file2 = factory.rootFile("file2", 100L);
            store.fixTime(updateTime);
            store.addFilesWithReferences(List.of(
                    fileWithReferences(List.of(leftFile1, rightFile1)),
                    fileWithReferences(List.of(file2))));

            // When / Then
            assertThat(store.getFileReferences()).containsExactlyInAnyOrder(
                    withLastUpdate(updateTime, leftFile1),
                    withLastUpdate(updateTime, rightFile1),
                    withLastUpdate(updateTime, file2));
            assertThat(store.getAllFileReferencesWithMaxUnreferenced(100))
                    .isEqualTo(activeFilesReport(updateTime, leftFile1, rightFile1, file2));
            assertThat(store.getReadyForGCFilenamesBefore(updateTime.plus(Duration.ofDays(1))))
                    .isEmpty();
            assertThat(store.hasNoFiles()).isFalse();
        }

        @Test
        void shouldAddFileWithNoReferencesForGC() throws Exception {
            // Given
            Instant updateTime = Instant.parse("2023-12-01T10:45:00Z");
            store.fixTime(updateTime);
            store.addFilesWithReferences(List.of(fileWithNoReferences("test-file")));

            // When / Then
            assertThat(store.getFileReferences()).isEmpty();
            assertThat(store.getAllFileReferencesWithMaxUnreferenced(100))
                    .isEqualTo(readyForGCFilesReport(updateTime, "test-file"));
            assertThat(store.getReadyForGCFilenamesBefore(updateTime.plus(Duration.ofDays(1))))
                    .containsExactly("test-file");
            assertThat(store.hasNoFiles()).isFalse();
        }
    }

    @Nested
    @DisplayName("Split file references across multiple partitions")
    class SplitFiles {
        @Test
        void shouldSplitOneFileInRootPartition() throws Exception {
            // Given
            splitPartition("root", "L", "R", 5);
            FileReference file = factory.rootFile("file", 100L);
            store.addFile(file);

            // When
            SplitFileReferences.from(store).split();

            // Then
            List<FileReference> expectedReferences = List.of(splitFile(file, "L"), splitFile(file, "R"));
            assertThat(store.getFileReferences())
                    .containsExactlyInAnyOrderElementsOf(expectedReferences);
            assertThat(store.getAllFileReferencesWithMaxUnreferenced(100))
                    .isEqualTo(activeFilesReport(DEFAULT_UPDATE_TIME, expectedReferences));
        }

        @Test
        void shouldSplitTwoFilesInOnePartition() throws Exception {
            // Given
            splitPartition("root", "L", "R", 5);
            FileReference file1 = factory.rootFile("file1", 100L);
            FileReference file2 = factory.rootFile("file2", 100L);
            store.addFiles(List.of(file1, file2));

            // When
            SplitFileReferences.from(store).split();

            // Then
            List<FileReference> expectedReferences = List.of(
                    splitFile(file1, "L"),
                    splitFile(file1, "R"),
                    splitFile(file2, "L"),
                    splitFile(file2, "R"));
            assertThat(store.getFileReferences())
                    .containsExactlyInAnyOrderElementsOf(expectedReferences);
            assertThat(store.getAllFileReferencesWithMaxUnreferenced(100))
                    .isEqualTo(activeFilesReport(DEFAULT_UPDATE_TIME, expectedReferences));
        }

        @Test
        void shouldSplitOneFileFromTwoOriginalPartitions() throws Exception {
            // Given
            splitPartition("root", "L", "R", 5);
            splitPartition("L", "LL", "LR", 2);
            splitPartition("R", "RL", "RR", 7);
            FileReference file = factory.rootFile("file", 100L);
            FileReference leftFile = splitFile(file, "L");
            FileReference rightFile = splitFile(file, "R");
            store.addFiles(List.of(leftFile, rightFile));

            // When
            SplitFileReferences.from(store).split();

            // Then
            List<FileReference> expectedReferences = List.of(
                    splitFile(leftFile, "LL"),
                    splitFile(leftFile, "LR"),
                    splitFile(rightFile, "RL"),
                    splitFile(rightFile, "RR"));
            assertThat(store.getFileReferences())
                    .containsExactlyInAnyOrderElementsOf(expectedReferences);
            assertThat(store.getAllFileReferencesWithMaxUnreferenced(100))
                    .isEqualTo(activeFilesReport(DEFAULT_UPDATE_TIME, expectedReferences));
        }

        @Test
        void shouldSplitFilesInDifferentPartitions() throws Exception {
            // Given
            splitPartition("root", "L", "R", 5);
            splitPartition("L", "LL", "LR", 2);
            splitPartition("R", "RL", "RR", 7);
            FileReference file1 = factory.partitionFile("L", "file1", 100L);
            FileReference file2 = factory.partitionFile("R", "file2", 200L);
            store.addFiles(List.of(file1, file2));

            // When
            SplitFileReferences.from(store).split();

            // Then
            List<FileReference> expectedReferences = List.of(
                    splitFile(file1, "LL"),
                    splitFile(file1, "LR"),
                    splitFile(file2, "RL"),
                    splitFile(file2, "RR"));
            assertThat(store.getFileReferences())
                    .containsExactlyInAnyOrderElementsOf(expectedReferences);
            assertThat(store.getAllFileReferencesWithMaxUnreferenced(100))
                    .isEqualTo(activeFilesReport(DEFAULT_UPDATE_TIME, expectedReferences));
        }

        @Test
        void shouldOnlyPerformOneLevelOfSplits() throws Exception {
            // Given
            splitPartition("root", "L", "R", 5L);
            splitPartition("L", "LL", "LR", 2L);
            splitPartition("R", "RL", "RR", 7L);
            FileReference file = factory.rootFile("file.parquet", 100L);
            store.addFile(file);

            // When
            SplitFileReferences.from(store).split();

            // Then
            List<FileReference> expectedReferences = List.of(
                    splitFile(file, "L"),
                    splitFile(file, "R"));
            assertThat(store.getFileReferences())
                    .containsExactlyInAnyOrderElementsOf(expectedReferences);
            assertThat(store.getAllFileReferencesWithMaxUnreferenced(100))
                    .isEqualTo(activeFilesReport(DEFAULT_UPDATE_TIME, expectedReferences));
        }

        @Test
        void shouldNotSplitOneFileInLeafPartition() throws Exception {
            // Given
            splitPartition("root", "L", "R", 5L);
            FileReference file = factory.partitionFile("L", "already-split.parquet", 100L);
            store.addFile(file);

            // When
            SplitFileReferences.from(store).split();

            // Then
            assertThat(store.getFileReferences())
                    .containsExactly(file);
            assertThat(store.getAllFileReferencesWithMaxUnreferenced(100))
                    .isEqualTo(activeFilesReport(DEFAULT_UPDATE_TIME, file));
        }

        @Test
        void shouldDoNothingWhenNoFilesExist() throws StateStoreException {
            // Given
            splitPartition("root", "L", "R", 5);

            // When
            SplitFileReferences.from(store).split();

            // Then
            assertThat(store.getFileReferences()).isEmpty();
            assertThat(store.getAllFileReferencesWithMaxUnreferenced(100))
                    .isEqualTo(noFilesReport());
        }

        @Test
        void shouldFailToSplitFileWhichDoesNotExist() throws StateStoreException {
            // Given
            splitPartition("root", "L", "R", 5);
            FileReference file = factory.rootFile("file", 100L);

            // When / Then
            assertThatThrownBy(() ->
                    store.splitFileReferences(List.of(
                            splitFileToChildPartitions(file, "L", "R"))))
                    .isInstanceOf(FileNotFoundException.class);
            assertThat(store.getFileReferences()).isEmpty();
            assertThat(store.getAllFileReferencesWithMaxUnreferenced(100))
                    .isEqualTo(noFilesReport());
        }

        @Test
        void shouldFailToSplitFileWhenReferenceDoesNotExistInPartition() throws StateStoreException {
            // Given
            splitPartition("root", "L", "R", 5);
            FileReference file = factory.rootFile("file", 100L);
            FileReference existingReference = splitFile(file, "L");
            store.addFile(existingReference);

            // When / Then
            assertThatThrownBy(() ->
                    store.splitFileReferences(List.of(
                            splitFileToChildPartitions(file, "L", "R"))))
                    .isInstanceOf(FileReferenceNotFoundException.class);
            assertThat(store.getFileReferences()).containsExactly(existingReference);
            assertThat(store.getAllFileReferencesWithMaxUnreferenced(100))
                    .isEqualTo(activeFilesReport(DEFAULT_UPDATE_TIME, existingReference));
        }

        @Test
        void shouldFailToSplitFileWhenTheSameFileWasAddedBackToParentPartition() throws StateStoreException {
            // Given
            splitPartition("root", "L", "R", 5);
            FileReference file = factory.rootFile("file", 100L);
            store.addFile(file);
            SplitFileReferences.from(store).split();
            // Ideally this would fail as the file is already referenced in partitions below it,
            // but not all state stores may be able to implement that
            store.addFile(file);

            // When / Then
            assertThatThrownBy(() -> SplitFileReferences.from(store).split())
                    .isInstanceOf(FileReferenceAlreadyExistsException.class);
            List<FileReference> expectedReferences = List.of(
                    file,
                    splitFile(file, "L"),
                    splitFile(file, "R"));
            assertThat(store.getFileReferences()).containsExactlyInAnyOrderElementsOf(expectedReferences);
            assertThat(store.getAllFileReferencesWithMaxUnreferenced(100))
                    .isEqualTo(activeFilesReport(DEFAULT_UPDATE_TIME, expectedReferences));
        }

        @Test
        void shouldThrowExceptionWhenSplittingFileThatHasBeenAssignedToTheJob() throws Exception {
            // Given
            splitPartition("root", "L", "R", 5);
            FileReference file = factory.rootFile("file", 100L);
            store.addFile(file);
            store.atomicallyAssignJobIdToFileReferences("job1", List.of(file));

            // When / Then
            assertThatThrownBy(() -> store.splitFileReferences(List.of(splitFileToChildPartitions(file, "L", "R"))))
                    .isInstanceOf(FileReferenceAssignedToJobException.class);
            assertThat(store.getFileReferences())
                    .containsExactly(file.toBuilder().jobId("job1").build());
            assertThat(store.getAllFileReferencesWithMaxUnreferenced(100))
                    .isEqualTo(activeFilesReport(DEFAULT_UPDATE_TIME, file.toBuilder().jobId("job1").build()));
        }
    }

    @Nested
    @DisplayName("Create compaction jobs")
    class CreateCompactionJobs {

        @Test
        public void shouldMarkFileWithJobId() throws Exception {
            // Given
            FileReference file = factory.rootFile("file", 100L);
            store.addFile(file);

            // When
            store.atomicallyAssignJobIdToFileReferences("job", Collections.singletonList(file));

            // Then
            assertThat(store.getFileReferences()).containsExactly(file.toBuilder().jobId("job").build());
            assertThat(store.getFileReferencesWithNoJobId()).isEmpty();
        }

        @Test
        public void shouldMarkOneHalfOfSplitFileWithJobId() throws Exception {
            // Given
            splitPartition("root", "L", "R", 5);
            FileReference file = factory.rootFile("file", 100L);
            FileReference left = splitFile(file, "L");
            FileReference right = splitFile(file, "R");
            store.addFiles(List.of(left, right));

            // When
            store.atomicallyAssignJobIdToFileReferences("job", Collections.singletonList(left));

            // Then
            assertThat(store.getFileReferences()).containsExactlyInAnyOrder(left.toBuilder().jobId("job").build(), right);
            assertThat(store.getFileReferencesWithNoJobId()).containsExactly(right);
        }

        @Test
        public void shouldNotMarkFileWithJobIdWhenOneIsAlreadySet() throws Exception {
            // Given
            FileReference file = factory.rootFile("file", 100L);
            store.addFile(file);
            store.atomicallyAssignJobIdToFileReferences("job1", Collections.singletonList(file));

            // When / Then
            assertThatThrownBy(() -> store.atomicallyAssignJobIdToFileReferences("job2", Collections.singletonList(file)))
                    .isInstanceOf(FileReferenceAssignedToJobException.class);
            assertThat(store.getFileReferences()).containsExactly(file.toBuilder().jobId("job1").build());
            assertThat(store.getFileReferencesWithNoJobId()).isEmpty();
        }

        @Test
        public void shouldNotUpdateOtherFilesIfOneFileAlreadyHasJobId() throws Exception {
            // Given
            FileReference file1 = factory.rootFile("file1", 100L);
            FileReference file2 = factory.rootFile("file2", 100L);
            FileReference file3 = factory.rootFile("file3", 100L);
            store.addFiles(Arrays.asList(file1, file2, file3));
            store.atomicallyAssignJobIdToFileReferences("job1", Collections.singletonList(file2));

            // When / Then
            assertThatThrownBy(() -> store.atomicallyAssignJobIdToFileReferences("job2", Arrays.asList(file1, file2, file3)))
                    .isInstanceOf(FileReferenceAssignedToJobException.class);
            assertThat(store.getFileReferences()).containsExactlyInAnyOrder(
                    file1, file2.toBuilder().jobId("job1").build(), file3);
            assertThat(store.getFileReferencesWithNoJobId()).containsExactlyInAnyOrder(file1, file3);
        }

        @Test
        public void shouldNotMarkFileWithJobIdWhenFileDoesNotExist() throws Exception {
            // Given
            FileReference file = factory.rootFile("existingFile", 100L);
            FileReference requested = factory.rootFile("requestedFile", 100L);
            store.addFile(file);

            // When / Then
            assertThatThrownBy(() -> store.atomicallyAssignJobIdToFileReferences("job", List.of(requested)))
                    .isInstanceOf(FileNotFoundException.class);
            assertThat(store.getFileReferences()).containsExactly(file);
            assertThat(store.getFileReferencesWithNoJobId()).containsExactly(file);
        }

        @Test
        public void shouldNotMarkFileWithJobIdWhenFileDoesNotExistAndStoreIsEmpty() throws Exception {
            // Given
            FileReference file = factory.rootFile("file", 100L);

            // When / Then
            assertThatThrownBy(() -> store.atomicallyAssignJobIdToFileReferences("job", List.of(file)))
                    .isInstanceOf(FileNotFoundException.class);
            assertThat(store.getFileReferences()).isEmpty();
            assertThat(store.getFileReferencesWithNoJobId()).isEmpty();
        }

        @Test
        public void shouldNotMarkFileWithJobIdWhenReferenceDoesNotExistInPartition() throws Exception {
            // Given
            splitPartition("root", "L", "R", 5);
            FileReference file = factory.rootFile("file", 100L);
            FileReference existingReference = splitFile(file, "L");
            store.addFile(existingReference);

            // When / Then
            assertThatThrownBy(() -> store.atomicallyAssignJobIdToFileReferences("job", List.of(file)))
                    .isInstanceOf(FileReferenceNotFoundException.class);
            assertThat(store.getFileReferences()).containsExactly(existingReference);
            assertThat(store.getFileReferencesWithNoJobId()).containsExactly(existingReference);
        }
    }

    @Nested
    @DisplayName("Apply compaction")
    class ApplyCompaction {

        @Test
        public void shouldSetFileReadyForGC() throws Exception {
            // Given
            FileReference oldFile = factory.rootFile("oldFile", 100L);
            FileReference newFile = factory.rootFile("newFile", 100L);
            store.addFile(oldFile);

            // When
            store.atomicallyAssignJobIdToFileReferences("job1", List.of(oldFile));
            store.atomicallyReplaceFileReferencesWithNewOne("job1", "root", List.of("oldFile"), newFile);

            // Then
            assertThat(store.getFileReferences()).containsExactly(newFile);
            assertThat(store.getFileReferencesWithNoJobId()).containsExactly(newFile);
            assertThat(store.getReadyForGCFilenamesBefore(AFTER_DEFAULT_UPDATE_TIME))
                    .containsExactly("oldFile");
            assertThat(store.getPartitionToReferencedFilesMap())
                    .containsOnlyKeys("root")
                    .hasEntrySatisfying("root", files ->
                            assertThat(files).containsExactly("newFile"));
        }

        @Test
        void shouldFailToSetReadyForGCWhenAlreadyReadyForGC() throws Exception {
            // Given
            FileReference oldFile = factory.rootFile("oldFile", 100L);
            FileReference newFile = factory.rootFile("newFile", 100L);
            store.addFile(oldFile);

            // When
            store.atomicallyAssignJobIdToFileReferences("job1", List.of(oldFile));
            store.atomicallyReplaceFileReferencesWithNewOne("job1", "root", List.of("oldFile"), newFile);

            // Then
<<<<<<< HEAD
            assertThatThrownBy(() -> store.atomicallyReplaceFileReferencesWithNewOnes("job1", "root", List.of("oldFile"), List.of(newFile)))
                    .isInstanceOf(FileReferenceNotFoundException.class);
=======
            assertThatThrownBy(() -> store.atomicallyReplaceFileReferencesWithNewOne("job1", "root", List.of("oldFile"), newFile))
                    .isInstanceOf(StateStoreException.class);
>>>>>>> cbfe8d33
            assertThat(store.getFileReferences()).containsExactly(newFile);
            assertThat(store.getFileReferencesWithNoJobId()).containsExactly(newFile);
            assertThat(store.getReadyForGCFilenamesBefore(AFTER_DEFAULT_UPDATE_TIME))
                    .containsExactly("oldFile");
            assertThat(store.getPartitionToReferencedFilesMap())
                    .containsOnlyKeys("root")
                    .hasEntrySatisfying("root", files ->
                            assertThat(files).containsExactly("newFile"));
        }

        @Test
        void shouldFailWhenFilesToMarkAsReadyForGCAreNotAssignedToJob() throws Exception {
            // Given
            FileReference oldFile = factory.rootFile("oldFile", 100L);
            FileReference newFile = factory.rootFile("newFile", 100L);
            store.addFile(oldFile);

            // When / Then
<<<<<<< HEAD
            assertThatThrownBy(() -> store.atomicallyReplaceFileReferencesWithNewOnes(
                    "job1", "root", List.of("oldFile"), List.of(newFile)))
                    .isInstanceOf(FileReferenceNotAssignedToJobException.class);
=======
            assertThatThrownBy(() -> store.atomicallyReplaceFileReferencesWithNewOne(
                    "job1", "root", List.of("oldFile"), newFile))
                    .isInstanceOf(StateStoreException.class);
>>>>>>> cbfe8d33
        }

        @Test
        public void shouldFailToSetFileReadyForGCWhichDoesNotExist() throws Exception {
            // Given
            FileReference newFile = factory.rootFile("newFile", 100L);

            // When / Then
<<<<<<< HEAD
            assertThatThrownBy(() -> store.atomicallyReplaceFileReferencesWithNewOnes(
                    "job1", "root", List.of("oldFile"), List.of(newFile)))
                    .isInstanceOf(FileNotFoundException.class);
=======
            assertThatThrownBy(() -> store.atomicallyReplaceFileReferencesWithNewOne(
                    "job1", "root", List.of("oldFile"), newFile))
                    .isInstanceOf(StateStoreException.class);
>>>>>>> cbfe8d33
            assertThat(store.getFileReferences()).isEmpty();
            assertThat(store.getReadyForGCFilenamesBefore(AFTER_DEFAULT_UPDATE_TIME)).isEmpty();
        }

        @Test
        public void shouldFailToSetFilesReadyForGCWhenOneDoesNotExist() throws Exception {
            // Given
            FileReference oldFile1 = factory.rootFile("oldFile1", 100L);
            FileReference newFile = factory.rootFile("newFile", 100L);
            store.addFile(oldFile1);
            store.atomicallyAssignJobIdToFileReferences("job1", List.of(oldFile1));

            // When / Then
<<<<<<< HEAD
            assertThatThrownBy(() -> store.atomicallyReplaceFileReferencesWithNewOnes(
                    "job1", "root", List.of("oldFile1", "oldFile2"), List.of(newFile)))
                    .isInstanceOf(FileNotFoundException.class);
            assertThat(store.getFileReferences()).containsExactly(oldFile1.toBuilder().jobId("job1").build());
            assertThat(store.getFileReferencesWithNoJobId()).isEmpty();
            assertThat(store.getReadyForGCFilenamesBefore(AFTER_DEFAULT_UPDATE_TIME)).isEmpty();
        }

        @Test
        public void shouldFailToSetFileReadyForGCWhenReferenceDoesNotExistInPartition() throws Exception {
            // Given
            splitPartition("root", "L", "R", 5);
            FileReference file = factory.rootFile("file", 100L);
            FileReference existingReference = splitFile(file, "L");
            store.addFile(existingReference);

            // When / Then
            assertThatThrownBy(() -> store.atomicallyReplaceFileReferencesWithNewOnes(
                    "job1", "root", List.of("file"), List.of(splitFile(file, "R"))))
                    .isInstanceOf(FileReferenceNotFoundException.class);
            assertThat(store.getFileReferences()).containsExactly(existingReference);
=======
            assertThatThrownBy(() -> store.atomicallyReplaceFileReferencesWithNewOne(
                    "job1", "root", List.of("oldFile1", "oldFile2"), newFile))
                    .isInstanceOf(StateStoreException.class);
            assertThat(store.getFileReferences()).containsExactly(oldFile1);
            assertThat(store.getFileReferencesWithNoJobId()).containsExactly(oldFile1);
>>>>>>> cbfe8d33
            assertThat(store.getReadyForGCFilenamesBefore(AFTER_DEFAULT_UPDATE_TIME)).isEmpty();
        }

        @Test
        void shouldThrowExceptionWhenFileToBeMarkedReadyForGCHasSameFileNameAsNewFile() throws Exception {
            // Given
            FileReference file = factory.rootFile("file1", 100L);
            store.addFile(file);
            store.atomicallyAssignJobIdToFileReferences("job1", List.of(file));

            // When / Then
<<<<<<< HEAD
            assertThatThrownBy(() -> store.atomicallyReplaceFileReferencesWithNewOnes(
                    "job1", "root", List.of("file1"), List.of(file)))
                    .isInstanceOf(NewReferenceSameAsOldReferenceException.class);
=======
            assertThatThrownBy(() -> store.atomicallyReplaceFileReferencesWithNewOne(
                    "job1", "root", List.of("file1"), file))
                    .isInstanceOf(StateStoreException.class)
                    .hasMessage("File reference to be removed has same filename as new file: file1");
>>>>>>> cbfe8d33
            assertThat(store.getFileReferences()).containsExactly(file.toBuilder().jobId("job1").build());
            assertThat(store.getFileReferencesWithNoJobId()).isEmpty();
            assertThat(store.getReadyForGCFilenamesBefore(AFTER_DEFAULT_UPDATE_TIME)).isEmpty();
        }
<<<<<<< HEAD

        @Test
        void shouldThrowExceptionWhenAddingNewFileReferencesThatReferenceTheSameFile() throws Exception {
            // Given
            splitPartition("root", "L", "R", 5);
            FileReference oldFile = factory.rootFile("file1", 100L);
            FileReference newFileReference1 = factory.partitionFile("L", "file2", 100L);
            FileReference newFileReference2 = factory.partitionFile("R", "file2", 100L);
            store.addFile(oldFile);
            store.atomicallyAssignJobIdToFileReferences("job1", List.of(oldFile));

            // When / Then
            assertThatThrownBy(() -> store.atomicallyReplaceFileReferencesWithNewOnes(
                    "job1", "root", List.of("file1"), List.of(newFileReference1, newFileReference2)))
                    .isInstanceOf(NewReferencesForSameFileException.class);
            assertThat(store.getFileReferences()).containsExactly(oldFile.toBuilder().jobId("job1").build());
            assertThat(store.getFileReferencesWithNoJobId()).isEmpty();
            assertThat(store.getReadyForGCFilenamesBefore(AFTER_DEFAULT_UPDATE_TIME)).isEmpty();
        }
=======
>>>>>>> cbfe8d33
    }

    @Nested
    @DisplayName("Find files for garbage collection")
    class FindFilesForGarbageCollection {

        @Test
        public void shouldFindFileWithNoReferencesWhichWasUpdatedLongEnoughAgo() throws Exception {
            // Given
            Instant updateTime = Instant.parse("2023-10-04T14:08:00Z");
            Instant latestTimeForGc = Instant.parse("2023-10-04T14:09:00Z");
            store.fixTime(updateTime);
            store.addFilesWithReferences(List.of(fileWithNoReferences("readyForGc")));

            // When / Then
            assertThat(store.getReadyForGCFilenamesBefore(latestTimeForGc))
                    .containsExactly("readyForGc");
        }

        @Test
        public void shouldNotFindFileWhichWasMarkedReadyForGCTooRecently() throws Exception {
            // Given
            Instant updateTime = Instant.parse("2023-10-04T14:08:00Z");
            Instant latestTimeForGc = Instant.parse("2023-10-04T14:07:00Z");
            store.fixTime(updateTime);
            store.addFilesWithReferences(List.of(fileWithNoReferences("readyForGc")));

            // When / Then
            assertThat(store.getReadyForGCFilenamesBefore(latestTimeForGc))
                    .isEmpty();
        }

        @Test
        public void shouldNotFindFileWhichHasTwoReferencesAndOnlyOneWasMarkedAsReadyForGC() throws Exception {
            // Given
            Instant updateTime = Instant.parse("2023-10-04T14:08:00Z");
            Instant latestTimeForGc = Instant.parse("2023-10-04T14:09:00Z");
            splitPartition("root", "L", "R", 5);
            FileReference rootFile = factory.rootFile("splitFile", 100L);
            FileReference leftFile = splitFile(rootFile, "L");
            FileReference rightFile = splitFile(rootFile, "R");
            FileReference compactionOutputFile = factory.partitionFile("L", "compactedFile", 100L);
            store.fixTime(updateTime);
            store.addFiles(List.of(leftFile, rightFile));
            store.atomicallyAssignJobIdToFileReferences("job1", List.of(leftFile));
            store.atomicallyReplaceFileReferencesWithNewOne("job1", "L", List.of("splitFile"), compactionOutputFile);

            // When / Then
            assertThat(store.getReadyForGCFilenamesBefore(latestTimeForGc))
                    .isEmpty();
        }

        @Test
        public void shouldFindFileWhichHasTwoReferencesAndBothWereMarkedAsReadyForGC() throws Exception {
            // Given
            Instant updateTime = Instant.parse("2023-10-04T14:08:00Z");
            Instant latestTimeForGc = Instant.parse("2023-10-04T14:09:00Z");
            splitPartition("root", "L", "R", 5);
            FileReference rootFile = factory.rootFile("readyForGc", 100L);
            FileReference leftFile = splitFile(rootFile, "L");
            FileReference rightFile = splitFile(rootFile, "R");
            FileReference leftOutputFile = factory.partitionFile("L", "leftOutput", 100L);
            FileReference rightOutputFile = factory.partitionFile("R", "rightOutput", 100L);
            store.fixTime(updateTime);
            store.addFiles(List.of(leftFile, rightFile));
            store.atomicallyAssignJobIdToFileReferences("job1", List.of(leftFile));
            store.atomicallyReplaceFileReferencesWithNewOne("job1", "L", List.of("readyForGc"), leftOutputFile);
            store.atomicallyAssignJobIdToFileReferences("job2", List.of(rightFile));
            store.atomicallyReplaceFileReferencesWithNewOne("job2", "R", List.of("readyForGc"), rightOutputFile);

            // When / Then
            assertThat(store.getReadyForGCFilenamesBefore(latestTimeForGc))
                    .containsExactly("readyForGc");
        }

        @Test
        public void shouldNotFindSplitFileWhenOnlyFirstReadyForGCUpdateIsOldEnough() throws Exception {
            // Given ingest, compactions and GC check happened in order
            Instant ingestTime = Instant.parse("2023-10-04T14:08:00Z");
            Instant firstCompactionTime = Instant.parse("2023-10-04T14:09:00Z");
            Instant secondCompactionTime = Instant.parse("2023-10-04T14:10:00Z");
            Instant latestTimeForGc = Instant.parse("2023-10-04T14:09:30Z");

            // And we have partitions, input files and output files
            splitPartition("root", "L", "R", 5);
            FileReference rootFile = factory.rootFile("readyForGc", 100L);
            FileReference leftFile = splitFile(rootFile, "L");
            FileReference rightFile = splitFile(rootFile, "R");
            FileReference leftOutputFile = factory.partitionFile("L", "leftOutput", 100L);
            FileReference rightOutputFile = factory.partitionFile("R", "rightOutput", 100L);

            // And ingest and compactions happened at the expected times
            store.fixTime(ingestTime);
            store.addFiles(List.of(leftFile, rightFile));
            store.atomicallyAssignJobIdToFileReferences("job1", List.of(leftFile));
            store.atomicallyAssignJobIdToFileReferences("job2", List.of(rightFile));
            store.fixTime(firstCompactionTime);
            store.atomicallyReplaceFileReferencesWithNewOne("job1", "L", List.of("readyForGc"), leftOutputFile);
            store.fixTime(secondCompactionTime);
            store.atomicallyReplaceFileReferencesWithNewOne("job2", "R", List.of("readyForGc"), rightOutputFile);

            // When / Then
            assertThat(store.getReadyForGCFilenamesBefore(latestTimeForGc))
                    .isEmpty();
        }
    }

    @Nested
    @DisplayName("Apply garbage collection")
    class ApplyGarbageCollection {

        @Test
        public void shouldDeleteGarbageCollectedFile() throws Exception {
            // Given
            FileReference oldFile = factory.rootFile("oldFile", 100L);
            FileReference newFile = factory.rootFile("newFile", 100L);
            store.addFile(oldFile);
            store.atomicallyAssignJobIdToFileReferences("job1", List.of(oldFile));
            store.atomicallyReplaceFileReferencesWithNewOne("job1", "root", List.of("oldFile"), newFile);

            // When
            store.deleteGarbageCollectedFileReferenceCounts(List.of("oldFile"));

            // Then
            assertThat(store.getReadyForGCFilenamesBefore(AFTER_DEFAULT_UPDATE_TIME)).isEmpty();
        }

        @Test
        void shouldDeleteGarbageCollectedFileSplitAcrossTwoPartitions() throws Exception {
            // Given we have partitions, input files and output files for compactions
            splitPartition("root", "L", "R", 5);
            FileReference rootFile = factory.rootFile("file", 100L);
            FileReference leftFile = splitFile(rootFile, "L");
            FileReference rightFile = splitFile(rootFile, "R");
            FileReference leftOutputFile = factory.partitionFile("L", "leftOutput", 100L);
            FileReference rightOutputFile = factory.partitionFile("R", "rightOutput", 100L);

            // And the file was ingested as two references, then compacted into each partition
            store.addFiles(List.of(leftFile, rightFile));
            store.atomicallyAssignJobIdToFileReferences("job1", List.of(leftFile));
            store.atomicallyReplaceFileReferencesWithNewOne("job1", "L", List.of("file"), leftOutputFile);
            store.atomicallyAssignJobIdToFileReferences("job2", List.of(rightFile));
            store.atomicallyReplaceFileReferencesWithNewOne("job2", "R", List.of("file"), rightOutputFile);

            // When
            store.deleteGarbageCollectedFileReferenceCounts(List.of("file"));

            // Then
            assertThat(store.getReadyForGCFilenamesBefore(AFTER_DEFAULT_UPDATE_TIME)).isEmpty();
            assertThat(store.getAllFileReferencesWithMaxUnreferenced(100))
                    .isEqualTo(activeFilesReport(DEFAULT_UPDATE_TIME, leftOutputFile, rightOutputFile));
        }

        @Test
        public void shouldFailToDeleteActiveFile() throws Exception {
            // Given
            FileReference file = factory.rootFile("test", 100L);
            store.addFile(file);

            // When / Then
            assertThatThrownBy(() -> store.deleteGarbageCollectedFileReferenceCounts(List.of("test")))
                    .isInstanceOf(FileHasReferencesException.class);
        }

        @Test
        public void shouldFailToDeleteFileWhichWasNotAdded() {
            // When / Then
            assertThatThrownBy(() -> store.deleteGarbageCollectedFileReferenceCounts(List.of("test")))
                    .isInstanceOf(FileNotFoundException.class);
        }

        @Test
        public void shouldFailToDeleteActiveFileWhenOneOfTwoSplitRecordsIsReadyForGC() throws Exception {
            // Given
            splitPartition("root", "L", "R", 5);
            FileReference rootFile = factory.rootFile("file", 100L);
            FileReference leftFile = splitFile(rootFile, "L");
            FileReference rightFile = splitFile(rootFile, "R");
            FileReference leftOutputFile = factory.partitionFile("L", "leftOutput", 100L);
            store.addFiles(List.of(leftFile, rightFile));
            store.atomicallyAssignJobIdToFileReferences("job1", List.of(leftFile));
            store.atomicallyReplaceFileReferencesWithNewOne("job1", "L", List.of("file"), leftOutputFile);

            // When / Then
            assertThatThrownBy(() -> store.deleteGarbageCollectedFileReferenceCounts(List.of("file")))
                    .isInstanceOf(FileHasReferencesException.class);
        }

        @Test
        public void shouldDeleteGarbageCollectedFileWhileIteratingThroughReadyForGCFiles() throws Exception {
            // Given
            FileReference oldFile1 = factory.rootFile("oldFile1", 100L);
            FileReference oldFile2 = factory.rootFile("oldFile2", 100L);
            FileReference newFile = factory.rootFile("newFile", 100L);
            store.addFiles(List.of(oldFile1, oldFile2));
            store.atomicallyAssignJobIdToFileReferences("job1", List.of(oldFile1, oldFile2));
            store.atomicallyReplaceFileReferencesWithNewOne(
                    "job1", "root", List.of("oldFile1", "oldFile2"), newFile);

            // When
            Iterator<String> iterator = store.getReadyForGCFilenamesBefore(Instant.ofEpochMilli(Long.MAX_VALUE)).iterator();
            store.deleteGarbageCollectedFileReferenceCounts(List.of(iterator.next()));

            // Then
            assertThat(store.getReadyForGCFilenamesBefore(AFTER_DEFAULT_UPDATE_TIME))
                    .containsExactly(iterator.next());
            assertThat(iterator).isExhausted();
        }

        @Test
        public void shouldFailToDeleteActiveFileWhenAlsoDeletingReadyForGCFile() throws Exception {
            // Given
            FileReference activeFile = factory.rootFile("activeFile", 100L);
            store.addFilesWithReferences(List.of(
                    fileWithNoReferences("gcFile"),
                    fileWithReferences(List.of(activeFile))));

            // When / Then
            assertThatThrownBy(() -> store.deleteGarbageCollectedFileReferenceCounts(List.of("gcFile", "activeFile")))
                    .isInstanceOf(FileHasReferencesException.class);
            assertThat(store.getFileReferences())
                    .containsExactly(activeFile);
            assertThat(store.getReadyForGCFilenamesBefore(AFTER_DEFAULT_UPDATE_TIME))
                    .containsExactly("gcFile");
        }
    }

    @Nested
    @DisplayName("Report file status")
    class ReportFileStatus {

        @Test
        void shouldReportOneActiveFile() throws Exception {
            // Given
            FileReference file = factory.rootFile("test", 100L);
            store.addFile(file);

            // When
            AllReferencesToAllFiles report = store.getAllFileReferencesWithMaxUnreferenced(5);

            // Then
            assertThat(report).isEqualTo(activeFilesReport(DEFAULT_UPDATE_TIME, file));
        }

        @Test
        void shouldReportOneReadyForGCFile() throws Exception {
            // Given
            store.addFilesWithReferences(List.of(fileWithNoReferences("test")));

            // When
            AllReferencesToAllFiles report = store.getAllFileReferencesWithMaxUnreferenced(5);

            // Then
            assertThat(report).isEqualTo(readyForGCFilesReport(DEFAULT_UPDATE_TIME, "test"));
        }

        @Test
        void shouldReportTwoActiveFiles() throws Exception {
            // Given
            FileReference file1 = factory.rootFile("file1", 100L);
            FileReference file2 = factory.rootFile("file2", 100L);
            store.addFiles(List.of(file1, file2));

            // When
            AllReferencesToAllFiles report = store.getAllFileReferencesWithMaxUnreferenced(5);

            // Then
            assertThat(report).isEqualTo(activeFilesReport(DEFAULT_UPDATE_TIME, file1, file2));
        }

        @Test
        void shouldReportFileSplitOverTwoPartitions() throws Exception {
            // Given
            splitPartition("root", "L", "R", 5);
            FileReference rootFile = factory.rootFile("file", 100L);
            FileReference leftFile = splitFile(rootFile, "L");
            FileReference rightFile = splitFile(rootFile, "R");
            store.addFiles(List.of(leftFile, rightFile));

            // When
            AllReferencesToAllFiles report = store.getAllFileReferencesWithMaxUnreferenced(5);

            // Then
            assertThat(report).isEqualTo(activeFilesReport(DEFAULT_UPDATE_TIME, leftFile, rightFile));
        }

        @Test
        void shouldReportFileSplitOverTwoPartitionsWithOneSideCompacted() throws Exception {
            // Given
            splitPartition("root", "L", "R", 5);
            FileReference rootFile = factory.rootFile("file", 100L);
            FileReference leftFile = splitFile(rootFile, "L");
            FileReference rightFile = splitFile(rootFile, "R");
            FileReference outputFile = factory.partitionFile("L", 50L);
            store.addFiles(List.of(leftFile, rightFile));
            store.atomicallyAssignJobIdToFileReferences("job1", List.of(leftFile));
            store.atomicallyReplaceFileReferencesWithNewOne("job1", "L", List.of("file"), outputFile);

            // When
            AllReferencesToAllFiles report = store.getAllFileReferencesWithMaxUnreferenced(5);

            // Then
            assertThat(report).isEqualTo(activeFilesReport(DEFAULT_UPDATE_TIME, outputFile, rightFile));
        }

        @Test
        void shouldReportReadyForGCFilesWithLimit() throws Exception {
            // Given
            store.addFilesWithReferences(List.of(
                    fileWithNoReferences("test1"),
                    fileWithNoReferences("test2"),
                    fileWithNoReferences("test3")));

            // When
            AllReferencesToAllFiles report = store.getAllFileReferencesWithMaxUnreferenced(2);

            // Then
            assertThat(report).isEqualTo(partialReadyForGCFilesReport(DEFAULT_UPDATE_TIME, "test1", "test2"));
        }

        @Test
        void shouldReportReadyForGCFilesMeetingLimit() throws Exception {
            // Given
            store.addFilesWithReferences(List.of(
                    fileWithNoReferences("test1"),
                    fileWithNoReferences("test2")));

            // When
            AllReferencesToAllFiles report = store.getAllFileReferencesWithMaxUnreferenced(2);

            // Then
            assertThat(report).isEqualTo(readyForGCFilesReport(DEFAULT_UPDATE_TIME, "test1", "test2"));
        }
    }

    private void splitPartition(String parentId, String leftId, String rightId, long splitPoint) throws StateStoreException {
        partitions.splitToNewChildren(parentId, leftId, rightId, splitPoint)
                .applySplit(store, parentId);
        factory = FileReferenceFactory.fromUpdatedAt(partitions.buildTree(), DEFAULT_UPDATE_TIME);
    }

    private FileReference splitFile(FileReference parentFile, String childPartitionId) {
        return SplitFileReference.referenceForChildPartition(parentFile, childPartitionId)
                .toBuilder().lastStateStoreUpdateTime(DEFAULT_UPDATE_TIME).build();
    }

    private static FileReference withLastUpdate(Instant updateTime, FileReference file) {
        return file.toBuilder().lastStateStoreUpdateTime(updateTime).build();
    }
}<|MERGE_RESOLUTION|>--- conflicted
+++ resolved
@@ -578,13 +578,8 @@
             store.atomicallyReplaceFileReferencesWithNewOne("job1", "root", List.of("oldFile"), newFile);
 
             // Then
-<<<<<<< HEAD
-            assertThatThrownBy(() -> store.atomicallyReplaceFileReferencesWithNewOnes("job1", "root", List.of("oldFile"), List.of(newFile)))
+            assertThatThrownBy(() -> store.atomicallyReplaceFileReferencesWithNewOne("job1", "root", List.of("oldFile"), newFile))
                     .isInstanceOf(FileReferenceNotFoundException.class);
-=======
-            assertThatThrownBy(() -> store.atomicallyReplaceFileReferencesWithNewOne("job1", "root", List.of("oldFile"), newFile))
-                    .isInstanceOf(StateStoreException.class);
->>>>>>> cbfe8d33
             assertThat(store.getFileReferences()).containsExactly(newFile);
             assertThat(store.getFileReferencesWithNoJobId()).containsExactly(newFile);
             assertThat(store.getReadyForGCFilenamesBefore(AFTER_DEFAULT_UPDATE_TIME))
@@ -603,15 +598,9 @@
             store.addFile(oldFile);
 
             // When / Then
-<<<<<<< HEAD
-            assertThatThrownBy(() -> store.atomicallyReplaceFileReferencesWithNewOnes(
-                    "job1", "root", List.of("oldFile"), List.of(newFile)))
-                    .isInstanceOf(FileReferenceNotAssignedToJobException.class);
-=======
             assertThatThrownBy(() -> store.atomicallyReplaceFileReferencesWithNewOne(
                     "job1", "root", List.of("oldFile"), newFile))
-                    .isInstanceOf(StateStoreException.class);
->>>>>>> cbfe8d33
+                    .isInstanceOf(FileReferenceNotAssignedToJobException.class);
         }
 
         @Test
@@ -620,15 +609,9 @@
             FileReference newFile = factory.rootFile("newFile", 100L);
 
             // When / Then
-<<<<<<< HEAD
-            assertThatThrownBy(() -> store.atomicallyReplaceFileReferencesWithNewOnes(
-                    "job1", "root", List.of("oldFile"), List.of(newFile)))
-                    .isInstanceOf(FileNotFoundException.class);
-=======
             assertThatThrownBy(() -> store.atomicallyReplaceFileReferencesWithNewOne(
                     "job1", "root", List.of("oldFile"), newFile))
-                    .isInstanceOf(StateStoreException.class);
->>>>>>> cbfe8d33
+                    .isInstanceOf(FileNotFoundException.class);
             assertThat(store.getFileReferences()).isEmpty();
             assertThat(store.getReadyForGCFilenamesBefore(AFTER_DEFAULT_UPDATE_TIME)).isEmpty();
         }
@@ -642,9 +625,8 @@
             store.atomicallyAssignJobIdToFileReferences("job1", List.of(oldFile1));
 
             // When / Then
-<<<<<<< HEAD
-            assertThatThrownBy(() -> store.atomicallyReplaceFileReferencesWithNewOnes(
-                    "job1", "root", List.of("oldFile1", "oldFile2"), List.of(newFile)))
+            assertThatThrownBy(() -> store.atomicallyReplaceFileReferencesWithNewOne(
+                    "job1", "root", List.of("oldFile1", "oldFile2"), newFile))
                     .isInstanceOf(FileNotFoundException.class);
             assertThat(store.getFileReferences()).containsExactly(oldFile1.toBuilder().jobId("job1").build());
             assertThat(store.getFileReferencesWithNoJobId()).isEmpty();
@@ -664,13 +646,6 @@
                     "job1", "root", List.of("file"), List.of(splitFile(file, "R"))))
                     .isInstanceOf(FileReferenceNotFoundException.class);
             assertThat(store.getFileReferences()).containsExactly(existingReference);
-=======
-            assertThatThrownBy(() -> store.atomicallyReplaceFileReferencesWithNewOne(
-                    "job1", "root", List.of("oldFile1", "oldFile2"), newFile))
-                    .isInstanceOf(StateStoreException.class);
-            assertThat(store.getFileReferences()).containsExactly(oldFile1);
-            assertThat(store.getFileReferencesWithNoJobId()).containsExactly(oldFile1);
->>>>>>> cbfe8d33
             assertThat(store.getReadyForGCFilenamesBefore(AFTER_DEFAULT_UPDATE_TIME)).isEmpty();
         }
 
@@ -682,42 +657,13 @@
             store.atomicallyAssignJobIdToFileReferences("job1", List.of(file));
 
             // When / Then
-<<<<<<< HEAD
-            assertThatThrownBy(() -> store.atomicallyReplaceFileReferencesWithNewOnes(
-                    "job1", "root", List.of("file1"), List.of(file)))
-                    .isInstanceOf(NewReferenceSameAsOldReferenceException.class);
-=======
             assertThatThrownBy(() -> store.atomicallyReplaceFileReferencesWithNewOne(
                     "job1", "root", List.of("file1"), file))
-                    .isInstanceOf(StateStoreException.class)
-                    .hasMessage("File reference to be removed has same filename as new file: file1");
->>>>>>> cbfe8d33
+                    .isInstanceOf(NewReferenceSameAsOldReferenceException.class);
             assertThat(store.getFileReferences()).containsExactly(file.toBuilder().jobId("job1").build());
             assertThat(store.getFileReferencesWithNoJobId()).isEmpty();
             assertThat(store.getReadyForGCFilenamesBefore(AFTER_DEFAULT_UPDATE_TIME)).isEmpty();
         }
-<<<<<<< HEAD
-
-        @Test
-        void shouldThrowExceptionWhenAddingNewFileReferencesThatReferenceTheSameFile() throws Exception {
-            // Given
-            splitPartition("root", "L", "R", 5);
-            FileReference oldFile = factory.rootFile("file1", 100L);
-            FileReference newFileReference1 = factory.partitionFile("L", "file2", 100L);
-            FileReference newFileReference2 = factory.partitionFile("R", "file2", 100L);
-            store.addFile(oldFile);
-            store.atomicallyAssignJobIdToFileReferences("job1", List.of(oldFile));
-
-            // When / Then
-            assertThatThrownBy(() -> store.atomicallyReplaceFileReferencesWithNewOnes(
-                    "job1", "root", List.of("file1"), List.of(newFileReference1, newFileReference2)))
-                    .isInstanceOf(NewReferencesForSameFileException.class);
-            assertThat(store.getFileReferences()).containsExactly(oldFile.toBuilder().jobId("job1").build());
-            assertThat(store.getFileReferencesWithNoJobId()).isEmpty();
-            assertThat(store.getReadyForGCFilenamesBefore(AFTER_DEFAULT_UPDATE_TIME)).isEmpty();
-        }
-=======
->>>>>>> cbfe8d33
     }
 
     @Nested
