--- conflicted
+++ resolved
@@ -286,12 +286,7 @@
             store.atomicallyUpdateFilesToReadyForGCAndCreateNewActiveFile("root", List.of("oldFile"), newFile);
 
             // Then
-<<<<<<< HEAD
             assertThatThrownBy(() -> store.atomicallyUpdateFilesToReadyForGCAndCreateNewActiveFile("root", List.of("oldFile"), newFile))
-=======
-            store.fixTime(AFTER_DEFAULT_UPDATE_TIME);
-            assertThatThrownBy(() -> store.atomicallyUpdateFilesToReadyForGCAndCreateNewActiveFile(List.of(oldFile), newFile))
->>>>>>> 88e40f66
                     .isInstanceOf(StateStoreException.class);
             assertThat(store.getActiveFiles()).containsExactly(newFile);
             assertThat(store.getActiveFilesWithNoJobId()).containsExactly(newFile);
@@ -313,7 +308,6 @@
             store.atomicallyUpdateFilesToReadyForGCAndCreateNewActiveFiles(Collections.singletonList(file), List.of());
 
             // Then
-            store.fixTime(AFTER_DEFAULT_UPDATE_TIME);
             assertThat(store.getActiveFiles()).isEmpty();
             assertThat(store.getActiveFilesWithNoJobId()).isEmpty();
             assertThat(store.getReadyForGCFilenamesBefore(AFTER_DEFAULT_UPDATE_TIME))
