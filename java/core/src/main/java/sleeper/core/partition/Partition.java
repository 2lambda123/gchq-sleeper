--- conflicted
+++ resolved
@@ -15,13 +15,6 @@
  */
 package sleeper.core.partition;
 
-<<<<<<< HEAD
-=======
-import java.util.ArrayList;
-import java.util.Arrays;
-import java.util.List;
-import java.util.Objects;
->>>>>>> 50491ff3
 import sleeper.core.key.Key;
 import sleeper.core.range.Region;
 import sleeper.core.range.RegionCanonicaliser;
@@ -29,6 +22,7 @@
 import sleeper.core.schema.type.PrimitiveType;
 
 import java.util.ArrayList;
+import java.util.Arrays;
 import java.util.List;
 import java.util.Objects;
 
@@ -62,26 +56,8 @@
         setDimension(builder.getDimension());
     }
 
-<<<<<<< HEAD
-    public Partition(
-            List<PrimitiveType> rowKeyTypes,
-            Region region,
-            String id,
-            boolean leafPartition,
-            String parentPartitionId,
-            List<String> childPartitionIds,
-            int dimension) {
-        setRowKeyTypes(rowKeyTypes);
-        setRegion(region);
-        setId(id);
-        setLeafPartition(leafPartition);
-        setParentPartitionId(parentPartitionId);
-        setChildPartitionIds(childPartitionIds);
-        setDimension(dimension);
-=======
     public static Builder builder() {
         return new Partition.Builder();
->>>>>>> 50491ff3
     }
 
     public List<PrimitiveType> getRowKeyTypes() {
