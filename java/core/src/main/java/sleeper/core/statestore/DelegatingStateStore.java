--- conflicted
+++ resolved
@@ -114,7 +114,11 @@
     }
 
     @Override
-<<<<<<< HEAD
+    public boolean isHasNoFiles() {
+        return fileInfoStore.isHasNoFiles();
+    }
+
+    @Override
     public void clearTable() {
         fileInfoStore.clearTable();
         partitionStore.clearTable();
@@ -123,9 +127,5 @@
     @Override
     public void clearFiles() {
         fileInfoStore.clearTable();
-=======
-    public boolean isHasNoFiles() {
-        return fileInfoStore.isHasNoFiles();
->>>>>>> cef78bcd
     }
 }