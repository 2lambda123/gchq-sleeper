--- conflicted
+++ resolved
@@ -17,12 +17,9 @@
 
 import java.io.ByteArrayOutputStream;
 import java.io.PrintStream;
-<<<<<<< HEAD
-=======
 import java.io.UnsupportedEncodingException;
 import java.nio.charset.StandardCharsets;
 import java.util.ArrayList;
->>>>>>> 76751047
 import java.util.Arrays;
 import java.util.List;
 import java.util.Objects;
@@ -45,21 +42,14 @@
         chunks.forEach(c -> c.report(head, out));
     }
 
-<<<<<<< HEAD
-    public List<String> reportLines() {
+    public List<String> reportLines() throws UnsupportedEncodingException {
         ByteArrayOutputStream os = new ByteArrayOutputStream();
-        report(new PrintStream(os));
-        return Arrays.asList(os.toString().split(System.lineSeparator()));
+        report(new PrintStream(os, false, StandardCharsets.UTF_8.displayName()));
+        return Arrays.asList(os.toString(StandardCharsets.UTF_8.displayName()).split(System.lineSeparator()));
     }
 
     public static ChunksStatus chunksForHead(GitHubHead head, ChunkStatus... chunks) {
         return builder().head(head).chunks(Arrays.asList(chunks)).build();
-=======
-    public String reportString() throws UnsupportedEncodingException {
-        ByteArrayOutputStream os = new ByteArrayOutputStream();
-        report(new PrintStream(os, false, StandardCharsets.UTF_8.displayName()));
-        return os.toString(StandardCharsets.UTF_8.displayName());
->>>>>>> 76751047
     }
 
     public static ChunksStatus chunksForHead(GitHubHead head, List<ChunkStatus> chunks) {
