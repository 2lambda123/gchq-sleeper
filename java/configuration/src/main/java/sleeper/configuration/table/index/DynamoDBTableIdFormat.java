--- conflicted
+++ resolved
@@ -33,34 +33,12 @@
     static final String TABLE_ID_FIELD = "TableId";
     static final String ONLINE_FIELD = "Online";
 
-<<<<<<< HEAD
 
-    public static Map<String, AttributeValue> getItem(TableStatus status) {
-        return Map.of(
-                TABLE_ID_FIELD, createStringAttribute(status.getTableUniqueId()),
-                TABLE_NAME_FIELD, createStringAttribute(status.getTableName()),
-                ONLINE_FIELD, createStringAttribute(Boolean.toString(status.isOnline())));
-    }
-
-    public static Map<String, AttributeValue> getIdKey(TableStatus status) {
-        return Map.of(
-                TABLE_ID_FIELD, createStringAttribute(status.getTableUniqueId()));
-    }
-
-    public static Map<String, AttributeValue> getNameKey(TableStatus status) {
-        return Map.of(
-                TABLE_NAME_FIELD, createStringAttribute(status.getTableName()));
-    }
-
-    public static Map<String, AttributeValue> getOnlineKey(TableStatus status) {
-        return Map.of(
-                TABLE_NAME_FIELD, createStringAttribute(status.getTableName()),
-                ONLINE_FIELD, createStringAttribute(Boolean.toString(status.isOnline())));
-=======
     public static Map<String, AttributeValue> getItem(TableStatus table) {
         return Map.of(
                 TABLE_ID_FIELD, createStringAttribute(table.getTableUniqueId()),
-                TABLE_NAME_FIELD, createStringAttribute(table.getTableName()));
+                TABLE_NAME_FIELD, createStringAttribute(table.getTableName()),
+                ONLINE_FIELD, createStringAttribute(Boolean.toString(table.isOnline())));
     }
 
     public static Map<String, AttributeValue> getIdKey(TableStatus table) {
@@ -69,7 +47,12 @@
 
     public static Map<String, AttributeValue> getNameKey(TableStatus table) {
         return Map.of(TABLE_NAME_FIELD, createStringAttribute(table.getTableName()));
->>>>>>> 1a57f727
+    }
+
+    public static Map<String, AttributeValue> getOnlineKey(TableStatus table) {
+        return Map.of(
+                TABLE_NAME_FIELD, createStringAttribute(table.getTableName()),
+                ONLINE_FIELD, createStringAttribute(Boolean.toString(table.isOnline())));
     }
 
     public static TableStatus readItem(Map<String, AttributeValue> item) {
