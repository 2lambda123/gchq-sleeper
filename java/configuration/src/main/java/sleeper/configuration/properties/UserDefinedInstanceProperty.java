--- conflicted
+++ resolved
@@ -641,27 +641,17 @@
             .propertyGroup(InstancePropertyGroup.BULK_IMPORT)
             .runCDKDeployWhenChanged(true).build();
     UserDefinedInstanceProperty BULK_IMPORT_PERSISTENT_EMR_MASTER_INSTANCE_TYPE = Index.propertyBuilder("sleeper.bulk.import.persistent.emr.master.instance.type")
-<<<<<<< HEAD
             .description("(Persistent EMR mode only) The EC2 instance type used for the master node of the " +
                     "persistent EMR cluster. Multiple instance types can be specified separated by commas. One will " +
                     "be chosen depending on the capacity available.")
-            .defaultValue(DEFAULT_BULK_IMPORT_EMR_MASTER_INSTANCE_TYPE.getDefaultValue())
+            .defaultValue(DEFAULT_BULK_IMPORT_EMR_MASTER_INSTANCE_TYPES.getDefaultValue())
             .propertyGroup(InstancePropertyGroup.BULK_IMPORT)
             .runCDKDeployWhenChanged(true).build();
     UserDefinedInstanceProperty BULK_IMPORT_PERSISTENT_EMR_EXECUTOR_INSTANCE_TYPE = Index.propertyBuilder("sleeper.bulk.import.persistent.emr.core.instance.type")
             .description("(Persistent EMR mode only) The EC2 instance type used for the executor nodes of the " +
                     "persistent EMR cluster. Multiple instance types can be specified separated by commas. " +
                     "Instance types will be chosen from the list based on the capacity available.")
-            .defaultValue(DEFAULT_BULK_IMPORT_EMR_EXECUTOR_INSTANCE_TYPE.getDefaultValue())
-=======
-            .description("(Persistent EMR mode only) The EC2 instance type used for the master of the persistent EMR cluster.")
-            .defaultValue(DEFAULT_BULK_IMPORT_EMR_MASTER_INSTANCE_TYPES.getDefaultValue())
-            .propertyGroup(InstancePropertyGroup.BULK_IMPORT)
-            .runCDKDeployWhenChanged(true).build();
-    UserDefinedInstanceProperty BULK_IMPORT_PERSISTENT_EMR_EXECUTOR_INSTANCE_TYPE = Index.propertyBuilder("sleeper.bulk.import.persistent.emr.core.instance.type")
-            .description("(Persistent EMR mode only) The EC2 instance type used for the executor nodes of the persistent EMR cluster.")
             .defaultValue(DEFAULT_BULK_IMPORT_EMR_EXECUTOR_INSTANCE_TYPES.getDefaultValue())
->>>>>>> cb62fb4a
             .propertyGroup(InstancePropertyGroup.BULK_IMPORT)
             .runCDKDeployWhenChanged(true).build();
     UserDefinedInstanceProperty BULK_IMPORT_PERSISTENT_EMR_USE_MANAGED_SCALING = Index.propertyBuilder("sleeper.bulk.import.persistent.emr.use.managed.scaling")
