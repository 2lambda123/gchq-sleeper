/*
 * Copyright 2022-2024 Crown Copyright
 *
 * Licensed under the Apache License, Version 2.0 (the "License");
 * you may not use this file except in compliance with the License.
 * You may obtain a copy of the License at
 *
 *     http://www.apache.org/licenses/LICENSE-2.0
 *
 * Unless required by applicable law or agreed to in writing, software
 * distributed under the License is distributed on an "AS IS" BASIS,
 * WITHOUT WARRANTIES OR CONDITIONS OF ANY KIND, either express or implied.
 * See the License for the specific language governing permissions and
 * limitations under the License.
 */

package sleeper.configuration.properties.table;

import sleeper.core.table.TableAlreadyExistsException;
import sleeper.core.table.TableIdGenerator;
import sleeper.core.table.TableIndex;
import sleeper.core.table.TableNotFoundException;
import sleeper.core.table.TableStatus;

import java.util.Objects;
import java.util.Optional;
import java.util.stream.Stream;

import static sleeper.configuration.properties.table.TableProperty.TABLE_ID;
import static sleeper.configuration.properties.table.TableProperty.TABLE_NAME;
import static sleeper.configuration.properties.table.TableProperty.TABLE_ONLINE;

public class TablePropertiesStore {

    private static final TableIdGenerator ID_GENERATOR = new TableIdGenerator();

    private final TableIndex tableIndex;
    private final Client client;

    public TablePropertiesStore(TableIndex tableIndex, Client client) {
        this.tableIndex = tableIndex;
        this.client = client;
    }

<<<<<<< HEAD
    public TableProperties loadProperties(TableStatus tableId) {
        TableProperties tableProperties = client.loadProperties(tableId);
=======
    TableProperties loadProperties(TableStatus table) {
        TableProperties tableProperties = client.loadProperties(table);
>>>>>>> 1a57f727
        tableProperties.validate();
        return tableProperties;
    }

    public TableProperties loadByName(String tableName) {
        return tableIndex.getTableByName(tableName)
                .map(this::loadProperties)
                .orElseThrow(() -> TableNotFoundException.withTableName(tableName));
    }

    public TableProperties loadById(String tableId) {
        return tableIndex.getTableByUniqueId(tableId)
                .map(this::loadProperties)
                .orElseThrow(() -> TableNotFoundException.withTableId(tableId));
    }

    public TableProperties loadByNameNoValidation(String tableName) {
        return tableIndex.getTableByName(tableName)
                .map(client::loadProperties)
                .orElseThrow(() -> TableNotFoundException.withTableName(tableName));
    }

    public Stream<TableProperties> streamAllTables() {
        return streamAllTableStatuses().map(this::loadProperties);
    }

<<<<<<< HEAD
    public Stream<TableStatus> streamAllTableIds() {
=======
    public Stream<TableStatus> streamAllTableStatuses() {
>>>>>>> 1a57f727
        return tableIndex.streamAllTables();
    }

    public Stream<TableStatus> streamOnlineTableIds() {
        return tableIndex.streamOnlineTables();
    }

    public void createTable(TableProperties tableProperties) {
        String tableName = tableProperties.get(TableProperty.TABLE_NAME);
        tableIndex.getTableByName(tableName).ifPresent(tableId -> {
            throw new TableAlreadyExistsException(tableId);
        });
        createWhenNotInIndex(tableProperties);
    }

    public void save(TableProperties tableProperties) {
<<<<<<< HEAD
        Optional<TableStatus> existingId = getExistingId(tableProperties);
        if (existingId.isPresent()) {
            TableStatus id = existingId.get();
            String tableName = tableProperties.get(TABLE_NAME);
            boolean isOnline = tableProperties.getBoolean(TABLE_ONLINE);
            if (!Objects.equals(id.getTableName(), tableName) || !(id.isOnline() == isOnline)) {
                tableIndex.update(TableStatus.uniqueIdAndName(id.getTableUniqueId(),
                        tableName, isOnline));
=======
        Optional<TableStatus> existingOpt = getExistingStatus(tableProperties);
        if (existingOpt.isPresent()) {
            TableStatus existing = existingOpt.get();
            String tableName = tableProperties.get(TABLE_NAME);
            if (!Objects.equals(existing.getTableName(), tableName)) {
                tableIndex.update(TableStatus.uniqueIdAndName(existing.getTableUniqueId(), tableName));
>>>>>>> 1a57f727
            }
            tableProperties.set(TABLE_ID, existing.getTableUniqueId());
            client.saveProperties(tableProperties);
        } else {
            createWhenNotInIndex(tableProperties);
        }
    }

<<<<<<< HEAD
    private Optional<TableStatus> getExistingId(TableProperties tableProperties) {
=======
    private Optional<TableStatus> getExistingStatus(TableProperties tableProperties) {
>>>>>>> 1a57f727
        if (tableProperties.isSet(TABLE_ID)) {
            return tableIndex.getTableByUniqueId(tableProperties.get(TABLE_ID));
        } else {
            return tableIndex.getTableByName(tableProperties.get(TABLE_NAME));
        }
    }

    private void createWhenNotInIndex(TableProperties tableProperties) {
        if (!tableProperties.isSet(TABLE_ID)) {
            tableProperties.set(TABLE_ID, ID_GENERATOR.generateString());
        }
        client.saveProperties(tableProperties);
        tableIndex.create(tableProperties.getStatus());
    }

    public void deleteByName(String tableName) {
        tableIndex.getTableByName(tableName)
                .ifPresent(this::delete);
    }

<<<<<<< HEAD
    public void delete(TableStatus tableId) {
        tableIndex.delete(tableId);
        client.deleteProperties(tableId);
    }

    public interface Client {
        TableProperties loadProperties(TableStatus tableId);

        void saveProperties(TableProperties tableProperties);

        void deleteProperties(TableStatus tableId);
=======
    public void delete(TableStatus table) {
        tableIndex.delete(table);
        client.deleteProperties(table);
    }

    public interface Client {
        TableProperties loadProperties(TableStatus table);

        void saveProperties(TableProperties tableProperties);

        void deleteProperties(TableStatus table);
>>>>>>> 1a57f727
    }
}<|MERGE_RESOLUTION|>--- conflicted
+++ resolved
@@ -42,13 +42,8 @@
         this.client = client;
     }
 
-<<<<<<< HEAD
-    public TableProperties loadProperties(TableStatus tableId) {
-        TableProperties tableProperties = client.loadProperties(tableId);
-=======
     TableProperties loadProperties(TableStatus table) {
         TableProperties tableProperties = client.loadProperties(table);
->>>>>>> 1a57f727
         tableProperties.validate();
         return tableProperties;
     }
@@ -75,11 +70,7 @@
         return streamAllTableStatuses().map(this::loadProperties);
     }
 
-<<<<<<< HEAD
-    public Stream<TableStatus> streamAllTableIds() {
-=======
     public Stream<TableStatus> streamAllTableStatuses() {
->>>>>>> 1a57f727
         return tableIndex.streamAllTables();
     }
 
@@ -96,23 +87,14 @@
     }
 
     public void save(TableProperties tableProperties) {
-<<<<<<< HEAD
-        Optional<TableStatus> existingId = getExistingId(tableProperties);
-        if (existingId.isPresent()) {
-            TableStatus id = existingId.get();
-            String tableName = tableProperties.get(TABLE_NAME);
-            boolean isOnline = tableProperties.getBoolean(TABLE_ONLINE);
-            if (!Objects.equals(id.getTableName(), tableName) || !(id.isOnline() == isOnline)) {
-                tableIndex.update(TableStatus.uniqueIdAndName(id.getTableUniqueId(),
-                        tableName, isOnline));
-=======
         Optional<TableStatus> existingOpt = getExistingStatus(tableProperties);
         if (existingOpt.isPresent()) {
             TableStatus existing = existingOpt.get();
             String tableName = tableProperties.get(TABLE_NAME);
-            if (!Objects.equals(existing.getTableName(), tableName)) {
-                tableIndex.update(TableStatus.uniqueIdAndName(existing.getTableUniqueId(), tableName));
->>>>>>> 1a57f727
+            boolean isOnline = tableProperties.getBoolean(TABLE_ONLINE);
+            if (!Objects.equals(existing.getTableName(), tableName) || !(existing.isOnline() == isOnline)) {
+                tableIndex.update(TableStatus.uniqueIdAndName(existing.getTableUniqueId(),
+                        tableName, isOnline));
             }
             tableProperties.set(TABLE_ID, existing.getTableUniqueId());
             client.saveProperties(tableProperties);
@@ -121,11 +103,7 @@
         }
     }
 
-<<<<<<< HEAD
-    private Optional<TableStatus> getExistingId(TableProperties tableProperties) {
-=======
     private Optional<TableStatus> getExistingStatus(TableProperties tableProperties) {
->>>>>>> 1a57f727
         if (tableProperties.isSet(TABLE_ID)) {
             return tableIndex.getTableByUniqueId(tableProperties.get(TABLE_ID));
         } else {
@@ -146,19 +124,6 @@
                 .ifPresent(this::delete);
     }
 
-<<<<<<< HEAD
-    public void delete(TableStatus tableId) {
-        tableIndex.delete(tableId);
-        client.deleteProperties(tableId);
-    }
-
-    public interface Client {
-        TableProperties loadProperties(TableStatus tableId);
-
-        void saveProperties(TableProperties tableProperties);
-
-        void deleteProperties(TableStatus tableId);
-=======
     public void delete(TableStatus table) {
         tableIndex.delete(table);
         client.deleteProperties(table);
@@ -170,6 +135,5 @@
         void saveProperties(TableProperties tableProperties);
 
         void deleteProperties(TableStatus table);
->>>>>>> 1a57f727
     }
 }