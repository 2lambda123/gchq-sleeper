/*
 * Copyright 2022-2024 Crown Copyright
 *
 * Licensed under the Apache License, Version 2.0 (the "License");
 * you may not use this file except in compliance with the License.
 * You may obtain a copy of the License at
 *
 *     http://www.apache.org/licenses/LICENSE-2.0
 *
 * Unless required by applicable law or agreed to in writing, software
 * distributed under the License is distributed on an "AS IS" BASIS,
 * WITHOUT WARRANTIES OR CONDITIONS OF ANY KIND, either express or implied.
 * See the License for the specific language governing permissions and
 * limitations under the License.
 */

package sleeper.configuration.properties.instance;

import sleeper.configuration.Utils;
import sleeper.configuration.properties.SleeperPropertyIndex;

import java.util.List;
import java.util.Objects;

public interface CommonProperty {
    int ID_MAX_LENGTH = 20;
    UserDefinedInstanceProperty ID = Index.propertyBuilder("sleeper.id")
            .description("A string to uniquely identify this deployment. This should be no longer than 20 chars. " +
                    "It should be globally unique as it will be used to name AWS resources such as S3 buckets.")
            .validationPredicate(value -> Utils.isNonNullNonEmptyStringWithMaxLength(value, ID_MAX_LENGTH))
            .propertyGroup(InstancePropertyGroup.COMMON)
            .editable(false).build();
    UserDefinedInstanceProperty JARS_BUCKET = Index.propertyBuilder("sleeper.jars.bucket")
            .description("The S3 bucket containing the jar files of the Sleeper components.")
            .validationPredicate(Objects::nonNull)
            .propertyGroup(InstancePropertyGroup.COMMON)
            .runCdkDeployWhenChanged(true).build();
    UserDefinedInstanceProperty USER_JARS = Index.propertyBuilder("sleeper.userjars")
            .description("A comma-separated list of the jars containing application specific iterator code. " +
                    "These jars are assumed to be in the bucket given by sleeper.jars.bucket, e.g. if that " +
                    "bucket contains two iterator jars called iterator1.jar and iterator2.jar then the " +
                    "property should be 'sleeper.userjars=iterator1.jar,iterator2.jar'.")
            .propertyGroup(InstancePropertyGroup.COMMON)
            .includedInBasicTemplate(true).build();
    UserDefinedInstanceProperty TAGS = Index.propertyBuilder("sleeper.tags")
            .description("A list of tags for the project.")
            .propertyGroup(InstancePropertyGroup.COMMON)
            .runCdkDeployWhenChanged(true)
            .includedInTemplate(false).build();
    UserDefinedInstanceProperty STACK_TAG_NAME = Index.propertyBuilder("sleeper.stack.tag.name")
            .description("A name for a tag to identify the stack that deployed a resource. This will be set for all AWS resources, to the ID of " +
                    "the CDK stack that they are deployed under. This can be used to organise the cost explorer for billing.")
            .defaultValue("DeploymentStack")
            .propertyGroup(InstancePropertyGroup.COMMON)
            .runCdkDeployWhenChanged(true).build();
    UserDefinedInstanceProperty RETAIN_INFRA_AFTER_DESTROY = Index.propertyBuilder("sleeper.retain.infra.after.destroy")
            .description("Whether to keep the sleeper table bucket, Dynamo tables, query results bucket, etc., " +
                    "when the instance is destroyed.")
            .defaultValue("true")
            .validationPredicate(Utils::isTrueOrFalse)
            .propertyGroup(InstancePropertyGroup.COMMON)
            .runCdkDeployWhenChanged(true)
            .includedInBasicTemplate(true).build();
    UserDefinedInstanceProperty OPTIONAL_STACKS = Index.propertyBuilder("sleeper.optional.stacks")
            .description("The optional stacks to deploy.")
            .defaultValue("CompactionStack,GarbageCollectorStack,IngestStack,IngestBatcherStack," +
                    "PartitionSplittingStack,QueryStack,AthenaStack,EmrServerlessBulkImportStack,EmrStudioStack," +
                    "DashboardStack,TableMetricsStack")
            .propertyGroup(InstancePropertyGroup.COMMON)
            .runCdkDeployWhenChanged(true)
            .includedInBasicTemplate(true).build();
    UserDefinedInstanceProperty ACCOUNT = Index.propertyBuilder("sleeper.account")
            .description("The AWS account number. This is the AWS account that the instance will be deployed to.")
            .validationPredicate(Objects::nonNull)
            .propertyGroup(InstancePropertyGroup.COMMON)
            .editable(false).build();
    UserDefinedInstanceProperty REGION = Index.propertyBuilder("sleeper.region")
            .description("The AWS region to deploy to.")
            .validationPredicate(Objects::nonNull)
            .propertyGroup(InstancePropertyGroup.COMMON)
            .editable(false).build();
    UserDefinedInstanceProperty VPC_ID = Index.propertyBuilder("sleeper.vpc")
            .description("The id of the VPC to deploy to.")
            .validationPredicate(Objects::nonNull)
            .propertyGroup(InstancePropertyGroup.COMMON)
            .editable(false).build();
    UserDefinedInstanceProperty VPC_ENDPOINT_CHECK = Index.propertyBuilder("sleeper.vpc.endpoint.check")
            .description("Whether to check that the VPC that the instance is deployed to has an S3 endpoint. " +
                    "If there is no S3 endpoint then the NAT costs can be very significant.")
            .defaultValue("true")
            .propertyGroup(InstancePropertyGroup.COMMON).build();
    UserDefinedInstanceProperty SUBNETS = Index.propertyBuilder("sleeper.subnets")
            .description("A comma separated list of subnets to deploy to. ECS tasks will be run across multiple " +
                    "subnets. EMR clusters will be deployed in a subnet chosen when the cluster is created.")
            .validationPredicate(Objects::nonNull)
            .propertyGroup(InstancePropertyGroup.COMMON)
            .editable(false).build();
    UserDefinedInstanceProperty FILE_SYSTEM = Index.propertyBuilder("sleeper.filesystem")
            .description("The Hadoop filesystem used to connect to S3.")
            .defaultValue("s3a://")
            .propertyGroup(InstancePropertyGroup.COMMON).build();
    UserDefinedInstanceProperty EMAIL_ADDRESS_FOR_ERROR_NOTIFICATION = Index.propertyBuilder("sleeper.errors.email")
            .description("An email address used by the TopicStack to publish SNS notifications of errors.")
            .propertyGroup(InstancePropertyGroup.COMMON)
            .runCdkDeployWhenChanged(true)
            .includedInBasicTemplate(true).build();
    UserDefinedInstanceProperty QUEUE_VISIBILITY_TIMEOUT_IN_SECONDS = Index.propertyBuilder("sleeper.queue.visibility.timeout.seconds")
            .description("The visibility timeout on the queues used in ingest, query, etc.")
            .defaultValue("900")
            .validationPredicate(Utils::isValidLambdaTimeout)
            .propertyGroup(InstancePropertyGroup.COMMON)
            .runCdkDeployWhenChanged(true).build();
    UserDefinedInstanceProperty LOG_RETENTION_IN_DAYS = Index.propertyBuilder("sleeper.log.retention.days")
            .description("The length of time in days that CloudWatch logs from lambda functions, ECS containers, etc., are retained.\n" +
                    "See https://docs.aws.amazon.com/AWSCloudFormation/latest/UserGuide/aws-resource-logs-loggroup.html for valid options.\n" +
                    "Use -1 to indicate infinite retention.")
            .defaultValue("30")
            .validationPredicate(Utils::isValidLogRetention)
            .propertyGroup(InstancePropertyGroup.COMMON)
            .runCdkDeployWhenChanged(true).build();
    UserDefinedInstanceProperty MAXIMUM_CONNECTIONS_TO_S3 = Index.propertyBuilder("sleeper.fs.s3a.max-connections")
            .description("Used to set the value of fs.s3a.connection.maximum on the Hadoop configuration. This controls the " +
                    "maximum number of http connections to S3.\n" +
                    "See https://hadoop.apache.org/docs/stable/hadoop-aws/tools/hadoop-aws/performance.html")
            .defaultValue("100")
            .validationPredicate(Utils::isPositiveInteger)
            .propertyGroup(InstancePropertyGroup.COMMON).build();
    UserDefinedInstanceProperty S3_UPLOAD_BLOCK_SIZE = Index.propertyBuilder("sleeper.fs.s3a.upload.block.size")
            .description("Used to set the value of fs.s3a.block.size on the Hadoop configuration. Uploads to S3 " +
                    "happen in blocks, and this sets the size of blocks. If a larger value is used, then more data " +
                    "is buffered before the upload begins.\n" +
                    "See https://hadoop.apache.org/docs/stable/hadoop-aws/tools/hadoop-aws/performance.html")
            .defaultValue("32M")
            .validationPredicate(Utils::isValidHadoopLongBytes)
            .propertyGroup(InstancePropertyGroup.COMMON).build();
    UserDefinedInstanceProperty FARGATE_VERSION = Index.propertyBuilder("sleeper.fargate.version")
            .description("The version of Fargate to use.")
            .defaultValue("1.4.0")
            .propertyGroup(InstancePropertyGroup.COMMON).build();
    UserDefinedInstanceProperty TASK_RUNNER_LAMBDA_MEMORY_IN_MB = Index.propertyBuilder("sleeper.task.runner.memory")
            .description("The amount of memory for the lambda that creates ECS tasks to execute compaction and ingest jobs.")
            .defaultValue("1024")
            .propertyGroup(InstancePropertyGroup.COMMON)
            .runCdkDeployWhenChanged(true).build();
    UserDefinedInstanceProperty TASK_RUNNER_LAMBDA_TIMEOUT_IN_SECONDS = Index.propertyBuilder("sleeper.task.runner.timeout.seconds")
            .description("The timeout in seconds for the lambda that creates ECS tasks to execute compaction jobs and ingest jobs.\n" +
                    "This must be >0 and <= 900.")
            .defaultValue("900")
            .validationPredicate(Utils::isValidLambdaTimeout)
            .propertyGroup(InstancePropertyGroup.COMMON)
            .runCdkDeployWhenChanged(true).build();
    UserDefinedInstanceProperty METRICS_NAMESPACE = Index.propertyBuilder("sleeper.metrics.namespace")
            .description("The namespaces for the metrics used in the metrics stack.")
            .defaultValue("Sleeper")
            .validationPredicate(Utils::isNonNullNonEmptyString)
            .propertyGroup(InstancePropertyGroup.COMMON)
            .runCdkDeployWhenChanged(true).build();
    UserDefinedInstanceProperty METRICS_TABLE_BATCH_SIZE = Index.propertyBuilder("sleeper.metrics.batch.size")
            .description("The number of tables to calculate metrics for in a single invocation. A separate invocation " +
                    "of the lambda will be made for each batch when there are more tables than the batch size.")
            .defaultValue("5")
            .validationPredicate(Utils::isPositiveInteger)
            .propertyGroup(InstancePropertyGroup.COMMON).build();
    UserDefinedInstanceProperty METRICS_FOR_OFFLINE_TABLES = Index.propertyBuilder("sleeper.metrics.offline.enabled")
            .description("Whether to calculate table metrics for offline tables.")
            .defaultValue("false")
            .validationPredicate(Utils::isTrueOrFalse)
            .propertyGroup(InstancePropertyGroup.COMMON).build();
    UserDefinedInstanceProperty FORCE_RELOAD_PROPERTIES = Index.propertyBuilder("sleeper.properties.force.reload")
            .description("If true, properties will be reloaded every time a long running job is started or a lambda is run. " +
                    "This will mainly be used in test scenarios to ensure properties are up to date.")
            .defaultValue("false")
            .validationPredicate(Utils::isTrueOrFalse)
            .propertyGroup(InstancePropertyGroup.COMMON)
            .build();
    UserDefinedInstanceProperty ECR_REPOSITORY_PREFIX = Index.propertyBuilder("sleeper.ecr.repository.prefix")
            .description("If set, this property will be used as a prefix for the names of ECR repositories. " +
                    "If unset, then the instance ID will be used to determine the names instead.\n" +
                    "Note: This is only used by the deployment scripts to upload Docker images, not the CDK. " +
                    "We may add the ability to use this in the CDK in the future.")
            .propertyGroup(InstancePropertyGroup.COMMON)
            .editable(false).build();
    UserDefinedInstanceProperty DYNAMO_STATE_STORE_POINT_IN_TIME_RECOVERY = Index.propertyBuilder("sleeper.metadata.dynamo.pointintimerecovery")
            .description("This specifies whether point in time recovery is enabled for the DynamoDB state store. " +
                    "This is set on the DynamoDB tables.")
            .defaultValue("false")
            .validationPredicate(Utils::isTrueOrFalse)
            .propertyGroup(InstancePropertyGroup.COMMON)
            .runCdkDeployWhenChanged(true).build();
    UserDefinedInstanceProperty S3_STATE_STORE_DYNAMO_POINT_IN_TIME_RECOVERY = Index.propertyBuilder("sleeper.metadata.s3.dynamo.pointintimerecovery")
            .description("This specifies whether point in time recovery is enabled for the S3 state store. " +
                    "This is set on the revision DynamoDB table.")
            .defaultValue("false")
            .validationPredicate(Utils::isTrueOrFalse)
            .propertyGroup(InstancePropertyGroup.COMMON)
            .runCdkDeployWhenChanged(true).build();
    UserDefinedInstanceProperty TABLE_INDEX_DYNAMO_POINT_IN_TIME_RECOVERY = Index.propertyBuilder("sleeper.tables.index.dynamo.pointintimerecovery")
            .description("This specifies whether point in time recovery is enabled for the Sleeper table index. " +
                    "This is set on the DynamoDB tables.")
            .defaultValue("false")
            .validationPredicate(Utils::isTrueOrFalse)
            .propertyGroup(InstancePropertyGroup.COMMON)
            .runCdkDeployWhenChanged(true).build();

    UserDefinedInstanceProperty TABLE_PROPERTIES_PROVIDER_TIMEOUT_IN_MINS = Index.propertyBuilder("sleeper.table.properties.provider.timeout.minutes")
            .description("The timeout in minutes for when the table properties provider cache should be cleared, " +
                    "forcing table properties to be reloaded from S3.")
            .defaultValue("60")
            .validationPredicate(Utils::isPositiveInteger)
            .propertyGroup(InstancePropertyGroup.COMMON)
            .build();
    UserDefinedInstanceProperty TABLE_INDEX_DYNAMO_STRONGLY_CONSISTENT_READS = Index.propertyBuilder("sleeper.tables.index.dynamo.consistent.reads")
            .description("This specifies whether queries and scans against the table index DynamoDB tables " +
                    "are strongly consistent.")
            .defaultValue("true")
            .validationPredicate(Utils::isTrueOrFalse)
            .propertyGroup(InstancePropertyGroup.COMMON)
            .build();
<<<<<<< HEAD
    UserDefinedInstanceProperty TRACING_ENABLED = Index.propertyBuilder("sleeper.opentelemetry.tracing.enabled")
            .description("This specifies whether OpenTelemetry tracing is enabled.")
            .defaultValue("true")
            .validationPredicate(Utils::isTrueOrFalse)
            .propertyGroup(InstancePropertyGroup.COMMON)
            .runCdkDeployWhenChanged(true).build();
=======
    UserDefinedInstanceProperty TABLE_BATCHING_LAMBDAS_MEMORY_IN_MB = Index.propertyBuilder("sleeper.table.batching.lambdas.memory")
            .description("The amount of memory for lambdas that create batches of tables to run some operation against, " +
                    "eg. create compaction jobs, run garbage collection, perform partition splitting.")
            .defaultValue("1024")
            .validationPredicate(Utils::isPositiveInteger)
            .propertyGroup(InstancePropertyGroup.COMMON)
            .build();
    UserDefinedInstanceProperty TABLE_BATCHING_LAMBDAS_TIMEOUT_IN_SECONDS = Index.propertyBuilder("sleeper.table.batching.lambdas.timeout.seconds")
            .description("The timeout in seconds for lambdas that create batches of tables to run some operation against, " +
                    "eg. create compaction jobs, run garbage collection, perform partition splitting.")
            .defaultValue("60")
            .validationPredicate(Utils::isPositiveInteger)
            .propertyGroup(InstancePropertyGroup.COMMON)
            .build();
>>>>>>> 7356a253

    static List<UserDefinedInstanceProperty> getAll() {
        return Index.INSTANCE.getAll();
    }

    static boolean has(String propertyName) {
        return Index.INSTANCE.getByName(propertyName).isPresent();
    }

    class Index {
        private Index() {
        }

        private static final SleeperPropertyIndex<UserDefinedInstanceProperty> INSTANCE = new SleeperPropertyIndex<>();

        static UserDefinedInstancePropertyImpl.Builder propertyBuilder(String propertyName) {
            return UserDefinedInstancePropertyImpl.named(propertyName)
                    .addToIndex(INSTANCE::add);
        }
    }
}<|MERGE_RESOLUTION|>--- conflicted
+++ resolved
@@ -216,14 +216,6 @@
             .validationPredicate(Utils::isTrueOrFalse)
             .propertyGroup(InstancePropertyGroup.COMMON)
             .build();
-<<<<<<< HEAD
-    UserDefinedInstanceProperty TRACING_ENABLED = Index.propertyBuilder("sleeper.opentelemetry.tracing.enabled")
-            .description("This specifies whether OpenTelemetry tracing is enabled.")
-            .defaultValue("true")
-            .validationPredicate(Utils::isTrueOrFalse)
-            .propertyGroup(InstancePropertyGroup.COMMON)
-            .runCdkDeployWhenChanged(true).build();
-=======
     UserDefinedInstanceProperty TABLE_BATCHING_LAMBDAS_MEMORY_IN_MB = Index.propertyBuilder("sleeper.table.batching.lambdas.memory")
             .description("The amount of memory for lambdas that create batches of tables to run some operation against, " +
                     "eg. create compaction jobs, run garbage collection, perform partition splitting.")
@@ -238,7 +230,12 @@
             .validationPredicate(Utils::isPositiveInteger)
             .propertyGroup(InstancePropertyGroup.COMMON)
             .build();
->>>>>>> 7356a253
+    UserDefinedInstanceProperty TRACING_ENABLED = Index.propertyBuilder("sleeper.opentelemetry.tracing.enabled")
+            .description("This specifies whether OpenTelemetry tracing is enabled.")
+            .defaultValue("true")
+            .validationPredicate(Utils::isTrueOrFalse)
+            .propertyGroup(InstancePropertyGroup.COMMON)
+            .runCdkDeployWhenChanged(true).build();
 
     static List<UserDefinedInstanceProperty> getAll() {
         return Index.INSTANCE.getAll();
