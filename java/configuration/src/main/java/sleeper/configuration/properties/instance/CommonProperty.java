/*
 * Copyright 2022-2024 Crown Copyright
 *
 * Licensed under the Apache License, Version 2.0 (the "License");
 * you may not use this file except in compliance with the License.
 * You may obtain a copy of the License at
 *
 *     http://www.apache.org/licenses/LICENSE-2.0
 *
 * Unless required by applicable law or agreed to in writing, software
 * distributed under the License is distributed on an "AS IS" BASIS,
 * WITHOUT WARRANTIES OR CONDITIONS OF ANY KIND, either express or implied.
 * See the License for the specific language governing permissions and
 * limitations under the License.
 */

package sleeper.configuration.properties.instance;

import sleeper.configuration.Utils;
import sleeper.configuration.properties.SleeperPropertyIndex;

import java.util.List;
import java.util.Objects;

public interface CommonProperty {
    int ID_MAX_LENGTH = 20;
    UserDefinedInstanceProperty ID = Index.propertyBuilder("sleeper.id")
            .description("A string to uniquely identify this deployment. This should be no longer than 20 chars. " +
                    "It should be globally unique as it will be used to name AWS resources such as S3 buckets.")
            .validationPredicate(value -> Utils.isNonNullNonEmptyStringWithMaxLength(value, ID_MAX_LENGTH))
            .propertyGroup(InstancePropertyGroup.COMMON)
            .editable(false).build();
    UserDefinedInstanceProperty JARS_BUCKET = Index.propertyBuilder("sleeper.jars.bucket")
            .description("The S3 bucket containing the jar files of the Sleeper components.")
            .validationPredicate(Objects::nonNull)
            .propertyGroup(InstancePropertyGroup.COMMON)
            .runCdkDeployWhenChanged(true).build();
    UserDefinedInstanceProperty USER_JARS = Index.propertyBuilder("sleeper.userjars")
            .description("A comma-separated list of the jars containing application specific iterator code. " +
                    "These jars are assumed to be in the bucket given by sleeper.jars.bucket, e.g. if that " +
                    "bucket contains two iterator jars called iterator1.jar and iterator2.jar then the " +
                    "property should be 'sleeper.userjars=iterator1.jar,iterator2.jar'.")
            .propertyGroup(InstancePropertyGroup.COMMON)
            .includedInBasicTemplate(true).build();
    UserDefinedInstanceProperty TAGS = Index.propertyBuilder("sleeper.tags")
            .description("A list of tags for the project.")
            .propertyGroup(InstancePropertyGroup.COMMON)
            .runCdkDeployWhenChanged(true)
            .includedInTemplate(false).build();
    UserDefinedInstanceProperty STACK_TAG_NAME = Index.propertyBuilder("sleeper.stack.tag.name")
            .description("A name for a tag to identify the stack that deployed a resource. This will be set for all AWS resources, to the ID of " +
                    "the CDK stack that they are deployed under. This can be used to organise the cost explorer for billing.")
            .defaultValue("DeploymentStack")
            .propertyGroup(InstancePropertyGroup.COMMON)
            .runCdkDeployWhenChanged(true).build();
    UserDefinedInstanceProperty RETAIN_INFRA_AFTER_DESTROY = Index.propertyBuilder("sleeper.retain.infra.after.destroy")
            .description("Whether to keep the sleeper table bucket, Dynamo tables, query results bucket, etc., " +
                    "when the instance is destroyed.")
            .defaultValue("true")
            .validationPredicate(Utils::isTrueOrFalse)
            .propertyGroup(InstancePropertyGroup.COMMON)
            .runCdkDeployWhenChanged(true)
            .includedInBasicTemplate(true).build();
    UserDefinedInstanceProperty OPTIONAL_STACKS = Index.propertyBuilder("sleeper.optional.stacks")
            .description("The optional stacks to deploy.")
            .defaultValue("CompactionStack,GarbageCollectorStack,IngestStack,IngestBatcherStack," +
                    "PartitionSplittingStack,QueryStack,AthenaStack,EmrServerlessBulkImportStack,EmrStudioStack," +
                    "DashboardStack,TableMetricsStack")
            .propertyGroup(InstancePropertyGroup.COMMON)
            .runCdkDeployWhenChanged(true)
            .includedInBasicTemplate(true).build();
    UserDefinedInstanceProperty ACCOUNT = Index.propertyBuilder("sleeper.account")
            .description("The AWS account number. This is the AWS account that the instance will be deployed to.")
            .validationPredicate(Objects::nonNull)
            .propertyGroup(InstancePropertyGroup.COMMON)
            .editable(false).build();
    UserDefinedInstanceProperty REGION = Index.propertyBuilder("sleeper.region")
            .description("The AWS region to deploy to.")
            .validationPredicate(Objects::nonNull)
            .propertyGroup(InstancePropertyGroup.COMMON)
            .editable(false).build();
    UserDefinedInstanceProperty VPC_ID = Index.propertyBuilder("sleeper.vpc")
            .description("The id of the VPC to deploy to.")
            .validationPredicate(Objects::nonNull)
            .propertyGroup(InstancePropertyGroup.COMMON)
            .editable(false).build();
    UserDefinedInstanceProperty VPC_ENDPOINT_CHECK = Index.propertyBuilder("sleeper.vpc.endpoint.check")
            .description("Whether to check that the VPC that the instance is deployed to has an S3 endpoint. " +
                    "If there is no S3 endpoint then the NAT costs can be very significant.")
            .defaultValue("true")
            .propertyGroup(InstancePropertyGroup.COMMON).build();
    UserDefinedInstanceProperty SUBNETS = Index.propertyBuilder("sleeper.subnets")
            .description("A comma separated list of subnets to deploy to. ECS tasks will be run across multiple " +
                    "subnets. EMR clusters will be deployed in a subnet chosen when the cluster is created.")
            .validationPredicate(Objects::nonNull)
            .propertyGroup(InstancePropertyGroup.COMMON)
            .editable(false).build();
    UserDefinedInstanceProperty FILE_SYSTEM = Index.propertyBuilder("sleeper.filesystem")
            .description("The Hadoop filesystem used to connect to S3.")
            .defaultValue("s3a://")
            .propertyGroup(InstancePropertyGroup.COMMON).build();
    UserDefinedInstanceProperty EMAIL_ADDRESS_FOR_ERROR_NOTIFICATION = Index.propertyBuilder("sleeper.errors.email")
            .description("An email address used by the TopicStack to publish SNS notifications of errors.")
            .propertyGroup(InstancePropertyGroup.COMMON)
            .runCdkDeployWhenChanged(true)
            .includedInBasicTemplate(true).build();
    UserDefinedInstanceProperty QUEUE_VISIBILITY_TIMEOUT_IN_SECONDS = Index.propertyBuilder("sleeper.queue.visibility.timeout.seconds")
            .description("The visibility timeout on the queues used in ingest, query, etc.")
            .defaultValue("900")
            .validationPredicate(Utils::isValidLambdaTimeout)
            .propertyGroup(InstancePropertyGroup.COMMON)
            .runCdkDeployWhenChanged(true).build();
    UserDefinedInstanceProperty LOG_RETENTION_IN_DAYS = Index.propertyBuilder("sleeper.log.retention.days")
            .description("The length of time in days that CloudWatch logs from lambda functions, ECS containers, etc., are retained.\n" +
                    "See https://docs.aws.amazon.com/AWSCloudFormation/latest/UserGuide/aws-resource-logs-loggroup.html for valid options.\n" +
                    "Use -1 to indicate infinite retention.")
            .defaultValue("30")
            .validationPredicate(Utils::isValidLogRetention)
            .propertyGroup(InstancePropertyGroup.COMMON)
            .runCdkDeployWhenChanged(true).build();
    UserDefinedInstanceProperty MAXIMUM_CONNECTIONS_TO_S3 = Index.propertyBuilder("sleeper.fs.s3a.max-connections")
            .description("Used to set the value of fs.s3a.connection.maximum on the Hadoop configuration. This controls the " +
                    "maximum number of http connections to S3.\n" +
                    "See https://hadoop.apache.org/docs/stable/hadoop-aws/tools/hadoop-aws/performance.html")
            .defaultValue("100")
            .validationPredicate(Utils::isPositiveInteger)
            .propertyGroup(InstancePropertyGroup.COMMON).build();
    UserDefinedInstanceProperty S3_UPLOAD_BLOCK_SIZE = Index.propertyBuilder("sleeper.fs.s3a.upload.block.size")
            .description("Used to set the value of fs.s3a.block.size on the Hadoop configuration. Uploads to S3 " +
                    "happen in blocks, and this sets the size of blocks. If a larger value is used, then more data " +
                    "is buffered before the upload begins.\n" +
                    "See https://hadoop.apache.org/docs/stable/hadoop-aws/tools/hadoop-aws/performance.html")
            .defaultValue("32M")
            .validationPredicate(Utils::isValidHadoopLongBytes)
            .propertyGroup(InstancePropertyGroup.COMMON).build();
    UserDefinedInstanceProperty FARGATE_VERSION = Index.propertyBuilder("sleeper.fargate.version")
            .description("The version of Fargate to use.")
            .defaultValue("1.4.0")
            .propertyGroup(InstancePropertyGroup.COMMON).build();
    UserDefinedInstanceProperty TASK_RUNNER_LAMBDA_MEMORY_IN_MB = Index.propertyBuilder("sleeper.task.runner.memory")
            .description("The amount of memory for the lambda that creates ECS tasks to execute compaction and ingest jobs.")
            .defaultValue("1024")
            .propertyGroup(InstancePropertyGroup.COMMON)
            .runCdkDeployWhenChanged(true).build();
    UserDefinedInstanceProperty TASK_RUNNER_LAMBDA_TIMEOUT_IN_SECONDS = Index.propertyBuilder("sleeper.task.runner.timeout.seconds")
            .description("The timeout in seconds for the lambda that creates ECS tasks to execute compaction jobs and ingest jobs.\n" +
                    "This must be >0 and <= 900.")
            .defaultValue("900")
            .validationPredicate(Utils::isValidLambdaTimeout)
            .propertyGroup(InstancePropertyGroup.COMMON)
            .runCdkDeployWhenChanged(true).build();
    UserDefinedInstanceProperty METRICS_NAMESPACE = Index.propertyBuilder("sleeper.metrics.namespace")
            .description("The namespaces for the metrics used in the metrics stack.")
            .defaultValue("Sleeper")
            .validationPredicate(Utils::isNonNullNonEmptyString)
            .propertyGroup(InstancePropertyGroup.COMMON)
            .runCdkDeployWhenChanged(true).build();
    UserDefinedInstanceProperty METRICS_TABLE_BATCH_SIZE = Index.propertyBuilder("sleeper.metrics.batch.size")
            .description("The number of tables to calculate metrics for in a single invocation. A separate invocation " +
                    "of the lambda will be made for each batch when there are more tables than the batch size.")
            .defaultValue("5")
            .validationPredicate(Utils::isPositiveInteger)
            .propertyGroup(InstancePropertyGroup.COMMON).build();
    UserDefinedInstanceProperty METRICS_FOR_OFFLINE_TABLES = Index.propertyBuilder("sleeper.metrics.offline.enabled")
            .description("Whether to calculate table metrics for offline tables.")
            .defaultValue("false")
            .validationPredicate(Utils::isTrueOrFalse)
            .propertyGroup(InstancePropertyGroup.COMMON).build();
    UserDefinedInstanceProperty FORCE_RELOAD_PROPERTIES = Index.propertyBuilder("sleeper.properties.force.reload")
            .description("If true, properties will be reloaded every time a long running job is started or a lambda is run. " +
                    "This will mainly be used in test scenarios to ensure properties are up to date.")
            .defaultValue("false")
            .validationPredicate(Utils::isTrueOrFalse)
            .propertyGroup(InstancePropertyGroup.COMMON)
            .build();
    UserDefinedInstanceProperty ECR_REPOSITORY_PREFIX = Index.propertyBuilder("sleeper.ecr.repository.prefix")
            .description("If set, this property will be used as a prefix for the names of ECR repositories. " +
                    "If unset, then the instance ID will be used to determine the names instead.\n" +
                    "Note: This is only used by the deployment scripts to upload Docker images, not the CDK. " +
                    "We may add the ability to use this in the CDK in the future.")
            .propertyGroup(InstancePropertyGroup.COMMON)
            .editable(false).build();
    UserDefinedInstanceProperty DYNAMO_STATE_STORE_POINT_IN_TIME_RECOVERY = Index.propertyBuilder("sleeper.metadata.dynamo.pointintimerecovery")
            .description("This specifies whether point in time recovery is enabled for the DynamoDB state store. " +
                    "This is set on the DynamoDB tables.")
            .defaultValue("false")
            .validationPredicate(Utils::isTrueOrFalse)
            .propertyGroup(InstancePropertyGroup.COMMON)
            .runCdkDeployWhenChanged(true).build();
    UserDefinedInstanceProperty S3_STATE_STORE_DYNAMO_POINT_IN_TIME_RECOVERY = Index.propertyBuilder("sleeper.metadata.s3.dynamo.pointintimerecovery")
            .description("This specifies whether point in time recovery is enabled for the S3 state store. " +
                    "This is set on the revision DynamoDB table.")
            .defaultValue("false")
            .validationPredicate(Utils::isTrueOrFalse)
            .propertyGroup(InstancePropertyGroup.COMMON)
            .runCdkDeployWhenChanged(true).build();
<<<<<<< HEAD
    UserDefinedInstanceProperty TRANSACTION_LOG_LOAD_LATEST_SNAPSHOTS = Index.propertyBuilder("sleeper.metadata.transactionlog.load.latest.snapshots")
            .description("If set, transaction log state stores will load the latest snapshot from the snapshot store when created.")
            .defaultValue("true")
            .validationPredicate(Utils::isTrueOrFalse)
            .propertyGroup(InstancePropertyGroup.COMMON)
            .build();
    UserDefinedInstanceProperty TRANSACTION_LOG_SNAPSHOT_CREATION_BATCH_SIZE = Index.propertyBuilder("sleeper.metadata.transactionlog.snapshot.creation.batch.size")
            .description("The number of tables to create transaction log snapshots for in a single invocation. A separate invocation " +
                    "of the lambda will be made for each batch when there are more tables than the batch size.")
            .defaultValue("5")
            .validationPredicate(Utils::isPositiveInteger)
            .propertyGroup(InstancePropertyGroup.COMMON)
            .build();
    UserDefinedInstanceProperty TRANSACTION_LOG_SNAPSHOT_CREATION_LAMBDA_PERIOD_IN_MINUTES = Index.propertyBuilder("sleeper.metadata.transactionlog.snapshot.creation.lambda.period.minutes")
            .description("The frequency in minutes with which the transaction log snapshot creation lambda is run.")
            .defaultValue("5")
            .validationPredicate(Utils::isPositiveInteger)
            .propertyGroup(InstancePropertyGroup.COMMON)
            .build();
=======
>>>>>>> 410e52c4
    UserDefinedInstanceProperty TABLE_INDEX_DYNAMO_POINT_IN_TIME_RECOVERY = Index.propertyBuilder("sleeper.tables.index.dynamo.pointintimerecovery")
            .description("This specifies whether point in time recovery is enabled for the Sleeper table index. " +
                    "This is set on the DynamoDB tables.")
            .defaultValue("false")
            .validationPredicate(Utils::isTrueOrFalse)
            .propertyGroup(InstancePropertyGroup.COMMON)
            .runCdkDeployWhenChanged(true).build();
    UserDefinedInstanceProperty TABLE_INDEX_DYNAMO_STRONGLY_CONSISTENT_READS = Index.propertyBuilder("sleeper.tables.index.dynamo.consistent.reads")
            .description("This specifies whether queries and scans against the table index DynamoDB tables " +
                    "are strongly consistent.")
            .defaultValue("true")
            .validationPredicate(Utils::isTrueOrFalse)
            .propertyGroup(InstancePropertyGroup.COMMON)
            .build();
    UserDefinedInstanceProperty TABLE_PROPERTIES_PROVIDER_TIMEOUT_IN_MINS = Index.propertyBuilder("sleeper.cache.table.properties.provider.timeout.minutes")
            .description("The timeout in minutes for when the table properties provider cache should be cleared, " +
                    "forcing table properties to be reloaded from S3.")
            .defaultValue("60")
            .validationPredicate(Utils::isPositiveInteger)
            .propertyGroup(InstancePropertyGroup.COMMON)
            .build();
    UserDefinedInstanceProperty TABLE_BATCHING_LAMBDAS_MEMORY_IN_MB = Index.propertyBuilder("sleeper.batch.table.lambdas.memory")
            .description("The amount of memory for lambdas that create batches of tables to run some operation against, " +
                    "eg. create compaction jobs, run garbage collection, perform partition splitting.")
            .defaultValue("1024")
            .validationPredicate(Utils::isPositiveInteger)
            .propertyGroup(InstancePropertyGroup.COMMON)
            .build();
    UserDefinedInstanceProperty TABLE_BATCHING_LAMBDAS_TIMEOUT_IN_SECONDS = Index.propertyBuilder("sleeper.batch.table.lambdas.timeout.seconds")
            .description("The timeout in seconds for lambdas that create batches of tables to run some operation against, " +
                    "eg. create compaction jobs, run garbage collection, perform partition splitting.")
            .defaultValue("60")
            .validationPredicate(Utils::isPositiveInteger)
            .propertyGroup(InstancePropertyGroup.COMMON)
            .build();

    static List<UserDefinedInstanceProperty> getAll() {
        return Index.INSTANCE.getAll();
    }

    static boolean has(String propertyName) {
        return Index.INSTANCE.getByName(propertyName).isPresent();
    }

    class Index {
        private Index() {
        }

        private static final SleeperPropertyIndex<UserDefinedInstanceProperty> INSTANCE = new SleeperPropertyIndex<>();

        static UserDefinedInstancePropertyImpl.Builder propertyBuilder(String propertyName) {
            return UserDefinedInstancePropertyImpl.named(propertyName)
                    .addToIndex(INSTANCE::add);
        }
    }
}<|MERGE_RESOLUTION|>--- conflicted
+++ resolved
@@ -194,13 +194,6 @@
             .validationPredicate(Utils::isTrueOrFalse)
             .propertyGroup(InstancePropertyGroup.COMMON)
             .runCdkDeployWhenChanged(true).build();
-<<<<<<< HEAD
-    UserDefinedInstanceProperty TRANSACTION_LOG_LOAD_LATEST_SNAPSHOTS = Index.propertyBuilder("sleeper.metadata.transactionlog.load.latest.snapshots")
-            .description("If set, transaction log state stores will load the latest snapshot from the snapshot store when created.")
-            .defaultValue("true")
-            .validationPredicate(Utils::isTrueOrFalse)
-            .propertyGroup(InstancePropertyGroup.COMMON)
-            .build();
     UserDefinedInstanceProperty TRANSACTION_LOG_SNAPSHOT_CREATION_BATCH_SIZE = Index.propertyBuilder("sleeper.metadata.transactionlog.snapshot.creation.batch.size")
             .description("The number of tables to create transaction log snapshots for in a single invocation. A separate invocation " +
                     "of the lambda will be made for each batch when there are more tables than the batch size.")
@@ -214,8 +207,6 @@
             .validationPredicate(Utils::isPositiveInteger)
             .propertyGroup(InstancePropertyGroup.COMMON)
             .build();
-=======
->>>>>>> 410e52c4
     UserDefinedInstanceProperty TABLE_INDEX_DYNAMO_POINT_IN_TIME_RECOVERY = Index.propertyBuilder("sleeper.tables.index.dynamo.pointintimerecovery")
             .description("This specifies whether point in time recovery is enabled for the Sleeper table index. " +
                     "This is set on the DynamoDB tables.")
