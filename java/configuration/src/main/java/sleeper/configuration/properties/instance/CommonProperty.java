/*
 * Copyright 2022-2023 Crown Copyright
 *
 * Licensed under the Apache License, Version 2.0 (the "License");
 * you may not use this file except in compliance with the License.
 * You may obtain a copy of the License at
 *
 *     http://www.apache.org/licenses/LICENSE-2.0
 *
 * Unless required by applicable law or agreed to in writing, software
 * distributed under the License is distributed on an "AS IS" BASIS,
 * WITHOUT WARRANTIES OR CONDITIONS OF ANY KIND, either express or implied.
 * See the License for the specific language governing permissions and
 * limitations under the License.
 */

package sleeper.configuration.properties.instance;


import sleeper.configuration.Utils;
import sleeper.configuration.properties.SleeperPropertyIndex;

import java.util.List;
import java.util.Objects;

public interface CommonProperty {
    UserDefinedInstanceProperty ID = Index.propertyBuilder("sleeper.id")
            .description("A string to uniquely identify this deployment. This should be no longer than 20 chars. " +
                    "It should be globally unique as it will be used to name AWS resources such as S3 buckets.")
            .validationPredicate(Objects::nonNull)
            .propertyGroup(InstancePropertyGroup.COMMON)
            .editable(false).build();
    UserDefinedInstanceProperty JARS_BUCKET = Index.propertyBuilder("sleeper.jars.bucket")
            .description("The S3 bucket containing the jar files of the Sleeper components.")
            .validationPredicate(Objects::nonNull)
            .propertyGroup(InstancePropertyGroup.COMMON)
            .runCdkDeployWhenChanged(true).build();
    UserDefinedInstanceProperty USER_JARS = Index.propertyBuilder("sleeper.userjars")
            .description("A comma-separated list of the jars containing application specific iterator code. " +
                    "These jars are assumed to be in the bucket given by sleeper.jars.bucket, e.g. if that " +
                    "bucket contains two iterator jars called iterator1.jar and iterator2.jar then the " +
                    "property should be 'sleeper.userjars=iterator1.jar,iterator2.jar'.")
            .propertyGroup(InstancePropertyGroup.COMMON)
            .includedInBasicTemplate(true).build();
    UserDefinedInstanceProperty TAGS = Index.propertyBuilder("sleeper.tags")
            .description("A list of tags for the project.")
            .propertyGroup(InstancePropertyGroup.COMMON)
            .runCdkDeployWhenChanged(true)
            .includedInTemplate(false).build();
    UserDefinedInstanceProperty STACK_TAG_NAME = Index.propertyBuilder("sleeper.stack.tag.name")
            .description("A name for a tag to identify the stack that deployed a resource. This will be set for all AWS resources, to the ID of " +
                    "the CDK stack that they are deployed under. This can be used to organise the cost explorer for billing.")
            .defaultValue("DeploymentStack")
            .propertyGroup(InstancePropertyGroup.COMMON)
            .runCdkDeployWhenChanged(true).build();
    UserDefinedInstanceProperty RETAIN_INFRA_AFTER_DESTROY = Index.propertyBuilder("sleeper.retain.infra.after.destroy")
            .description("Whether to keep the sleeper table bucket, Dynamo tables, query results bucket, etc., " +
                    "when the instance is destroyed.")
            .defaultValue("true")
            .validationPredicate(Utils::isTrueOrFalse)
            .propertyGroup(InstancePropertyGroup.COMMON)
            .runCdkDeployWhenChanged(true)
            .includedInBasicTemplate(true).build();
    UserDefinedInstanceProperty OPTIONAL_STACKS = Index.propertyBuilder("sleeper.optional.stacks")
            .description("The optional stacks to deploy.")
            .defaultValue("CompactionStack,GarbageCollectorStack,IngestStack,PartitionSplittingStack,QueryStack,AthenaStack,EmrServerlessBulkImportStack,DashboardStack")
            .propertyGroup(InstancePropertyGroup.COMMON)
            .runCdkDeployWhenChanged(true)
            .includedInBasicTemplate(true).build();
    UserDefinedInstanceProperty ACCOUNT = Index.propertyBuilder("sleeper.account")
            .description("The AWS account number. This is the AWS account that the instance will be deployed to.")
            .validationPredicate(Objects::nonNull)
            .propertyGroup(InstancePropertyGroup.COMMON)
            .editable(false).build();
    UserDefinedInstanceProperty REGION = Index.propertyBuilder("sleeper.region")
            .description("The AWS region to deploy to.")
            .validationPredicate(Objects::nonNull)
            .propertyGroup(InstancePropertyGroup.COMMON)
            .editable(false).build();
    UserDefinedInstanceProperty VPC_ID = Index.propertyBuilder("sleeper.vpc")
            .description("The id of the VPC to deploy to.")
            .validationPredicate(Objects::nonNull)
            .propertyGroup(InstancePropertyGroup.COMMON)
            .editable(false).build();
    UserDefinedInstanceProperty VPC_ENDPOINT_CHECK = Index.propertyBuilder("sleeper.vpc.endpoint.check")
            .description("Whether to check that the VPC that the instance is deployed to has an S3 endpoint. " +
                    "If there is no S3 endpoint then the NAT costs can be very significant.")
            .defaultValue("true")
            .propertyGroup(InstancePropertyGroup.COMMON).build();
    UserDefinedInstanceProperty SUBNETS = Index.propertyBuilder("sleeper.subnets")
            .description("A comma separated list of subnets to deploy to. ECS tasks will be run across multiple " +
                    "subnets. EMR clusters will be deployed in a subnet chosen when the cluster is created.")
            .validationPredicate(Objects::nonNull)
            .propertyGroup(InstancePropertyGroup.COMMON)
            .editable(false).build();
    UserDefinedInstanceProperty FILE_SYSTEM = Index.propertyBuilder("sleeper.filesystem")
            .description("The Hadoop filesystem used to connect to S3.")
            .defaultValue("s3a://")
            .propertyGroup(InstancePropertyGroup.COMMON).build();
    UserDefinedInstanceProperty EMAIL_ADDRESS_FOR_ERROR_NOTIFICATION = Index.propertyBuilder("sleeper.errors.email")
            .description("An email address used by the TopicStack to publish SNS notifications of errors.")
            .propertyGroup(InstancePropertyGroup.COMMON)
            .runCdkDeployWhenChanged(true)
            .includedInBasicTemplate(true).build();
    UserDefinedInstanceProperty QUEUE_VISIBILITY_TIMEOUT_IN_SECONDS = Index.propertyBuilder("sleeper.queue.visibility.timeout.seconds")
            .description("The visibility timeout on the queues used in ingest, query, etc.")
            .defaultValue("900")
            .validationPredicate(Utils::isValidLambdaTimeout)
            .propertyGroup(InstancePropertyGroup.COMMON)
            .runCdkDeployWhenChanged(true).build();
    UserDefinedInstanceProperty LOG_RETENTION_IN_DAYS = Index.propertyBuilder("sleeper.log.retention.days")
            .description("The length of time in days that CloudWatch logs from lambda functions, ECS containers, etc., are retained.\n" +
                    "See https://docs.aws.amazon.com/AWSCloudFormation/latest/UserGuide/aws-resource-logs-loggroup.html for valid options.\n" +
                    "Use -1 to indicate infinite retention.")
            .defaultValue("30")
            .validationPredicate(Utils::isValidLogRetention)
            .propertyGroup(InstancePropertyGroup.COMMON)
            .runCdkDeployWhenChanged(true).build();
    UserDefinedInstanceProperty MAXIMUM_CONNECTIONS_TO_S3 = Index.propertyBuilder("sleeper.s3.max-connections")
            .description("Used to set the value of fs.s3a.connection.maximum on the Hadoop configuration. This controls the " +
                    "maximum number of http connections to S3.\n" +
                    "See https://hadoop.apache.org/docs/stable/hadoop-aws/tools/hadoop-aws/performance.html")
            .defaultValue("25")
            .validationPredicate(Utils::isPositiveInteger)
            .propertyGroup(InstancePropertyGroup.COMMON).build();
    UserDefinedInstanceProperty FARGATE_VERSION = Index.propertyBuilder("sleeper.fargate.version")
            .description("The version of Fargate to use.")
            .defaultValue("1.4.0")
            .propertyGroup(InstancePropertyGroup.COMMON).build();
    UserDefinedInstanceProperty TASK_RUNNER_LAMBDA_MEMORY_IN_MB = Index.propertyBuilder("sleeper.task.runner.memory")
            .description("The amount of memory for the lambda that creates ECS tasks to execute compaction and ingest jobs.")
            .defaultValue("1024")
            .propertyGroup(InstancePropertyGroup.COMMON)
            .runCdkDeployWhenChanged(true).build();
    UserDefinedInstanceProperty TASK_RUNNER_LAMBDA_TIMEOUT_IN_SECONDS = Index.propertyBuilder("sleeper.task.runner.timeout.seconds")
            .description("The timeout in seconds for the lambda that creates ECS tasks to execute compaction jobs and ingest jobs.\n" +
                    "This must be >0 and <= 900.")
            .defaultValue("900")
            .validationPredicate(Utils::isValidLambdaTimeout)
            .propertyGroup(InstancePropertyGroup.COMMON)
            .runCdkDeployWhenChanged(true).build();
    UserDefinedInstanceProperty METRICS_NAMESPACE = Index.propertyBuilder("sleeper.metrics.namespace")
            .description("The namespaces for the metrics used in the metrics stack.")
            .defaultValue("Sleeper")
            .validationPredicate(Utils::isNonNullNonEmptyString)
            .propertyGroup(InstancePropertyGroup.COMMON)
            .runCdkDeployWhenChanged(true).build();
    UserDefinedInstanceProperty FORCE_RELOAD_PROPERTIES = Index.propertyBuilder("sleeper.properties.force.reload")
            .description("If true, properties will be reloaded every time a long running job is started or a lambda is run. " +
                    "This will mainly be used in test scenarios to ensure properties are up to date.")
            .defaultValue("false")
            .validationPredicate(Utils::isTrueOrFalse)
            .propertyGroup(InstancePropertyGroup.COMMON)
            .build();
    UserDefinedInstanceProperty ECR_REPOSITORY_PREFIX = Index.propertyBuilder("sleeper.ecr.repository.prefix")
            .description("If set, this property will be used as a prefix for the names of ECR repositories. " +
                    "If unset, then the instance ID will be used to determine the names instead.\n" +
                    "Note: This is only used by the deployment scripts to upload Docker images, not the CDK. " +
                    "We may add the ability to use this in the CDK in the future.")
            .propertyGroup(InstancePropertyGroup.COMMON)
            .editable(false).build();
    UserDefinedInstanceProperty DYNAMO_STATE_STORE_POINT_IN_TIME_RECOVERY = Index.propertyBuilder("sleeper.metadata.dynamo.pointintimerecovery")
            .description("This specifies whether point in time recovery is enabled for the DynamoDB state store. " +
                    "This is set on the DynamoDB tables.")
            .defaultValue("false")
            .validationPredicate(Utils::isTrueOrFalse)
            .propertyGroup(InstancePropertyGroup.COMMON)
            .runCdkDeployWhenChanged(true).build();
    UserDefinedInstanceProperty S3_STATE_STORE_DYNAMO_POINT_IN_TIME_RECOVERY = Index.propertyBuilder("sleeper.metadata.s3.dynamo.pointintimerecovery")
            .description("This specifies whether point in time recovery is enabled for the S3 state store. " +
                    "This is set on the revision DynamoDB table.")
            .defaultValue("false")
            .validationPredicate(Utils::isTrueOrFalse)
            .propertyGroup(InstancePropertyGroup.COMMON)
<<<<<<< HEAD
            .runCDKDeployWhenChanged(true).build();
    UserDefinedInstanceProperty DYNAMO_TABLE_INDEX_POINT_IN_TIME_RECOVERY = Index.propertyBuilder("sleeper.tables.index.dynamo.pointintimerecovery")
            .description("This specifies whether point in time recovery is enabled for the Sleeper table index. " +
                    "This is set on the DynamoDB tables.")
            .defaultValue("false")
            .validationPredicate(Utils::isTrueOrFalse)
            .propertyGroup(InstancePropertyGroup.COMMON)
            .runCDKDeployWhenChanged(true).build();
=======
            .runCdkDeployWhenChanged(true).build();
>>>>>>> 3df9df49

    static List<UserDefinedInstanceProperty> getAll() {
        return Index.INSTANCE.getAll();
    }

    static boolean has(String propertyName) {
        return Index.INSTANCE.getByName(propertyName).isPresent();
    }

    class Index {
        private Index() {
        }

        private static final SleeperPropertyIndex<UserDefinedInstanceProperty> INSTANCE = new SleeperPropertyIndex<>();

        static UserDefinedInstancePropertyImpl.Builder propertyBuilder(String propertyName) {
            return UserDefinedInstancePropertyImpl.named(propertyName)
                    .addToIndex(INSTANCE::add);
        }
    }
}<|MERGE_RESOLUTION|>--- conflicted
+++ resolved
@@ -172,18 +172,14 @@
             .defaultValue("false")
             .validationPredicate(Utils::isTrueOrFalse)
             .propertyGroup(InstancePropertyGroup.COMMON)
-<<<<<<< HEAD
-            .runCDKDeployWhenChanged(true).build();
+            .runCdkDeployWhenChanged(true).build();
     UserDefinedInstanceProperty DYNAMO_TABLE_INDEX_POINT_IN_TIME_RECOVERY = Index.propertyBuilder("sleeper.tables.index.dynamo.pointintimerecovery")
             .description("This specifies whether point in time recovery is enabled for the Sleeper table index. " +
                     "This is set on the DynamoDB tables.")
             .defaultValue("false")
             .validationPredicate(Utils::isTrueOrFalse)
             .propertyGroup(InstancePropertyGroup.COMMON)
-            .runCDKDeployWhenChanged(true).build();
-=======
-            .runCdkDeployWhenChanged(true).build();
->>>>>>> 3df9df49
+            .runCdkDeployWhenChanged(true).build();
 
     static List<UserDefinedInstanceProperty> getAll() {
         return Index.INSTANCE.getAll();
