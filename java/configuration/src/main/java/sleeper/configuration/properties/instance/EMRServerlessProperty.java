/*
 * Copyright 2022-2023 Crown Copyright
 *
 * Licensed under the Apache License, Version 2.0 (the "License");
 * you may not use this file except in compliance with the License.
 * You may obtain a copy of the License at
 *
 *     http://www.apache.org/licenses/LICENSE-2.0
 *
 * Unless required by applicable law or agreed to in writing, software
 * distributed under the License is distributed on an "AS IS" BASIS,
 * WITHOUT WARRANTIES OR CONDITIONS OF ANY KIND, either express or implied.
 * See the License for the specific language governing permissions and
 * limitations under the License.
 */

package sleeper.configuration.properties.instance;

import sleeper.configuration.Utils;
import sleeper.configuration.properties.SleeperPropertyIndex;
import sleeper.configuration.properties.validation.EmrInstanceArchitecture;

import java.util.List;
import java.util.function.Predicate;

import static sleeper.configuration.properties.instance.NonPersistentEMRProperty.DEFAULT_BULK_IMPORT_EMR_RELEASE_LABEL;

public interface EMRServerlessProperty {

    UserDefinedInstanceProperty DEFAULT_BULK_IMPORT_EMR_SERVERLESS_ARCHITECTURE = Index
            .propertyBuilder("sleeper.bulk.import.emr.serverless.architecture")
<<<<<<< HEAD
            .description("The architecture for EMR Serverless to use. X86_64 or ARM (Coming soon)")
            .propertyGroup(InstancePropertyGroup.BULK_IMPORT).defaultValue(EmrInstanceArchitecture.X86_64.toString())
            .validationPredicate(Predicate.isEqual(EmrInstanceArchitecture.X86_64.toString()))
=======
            .description("The architecture for EMR Serverless to use. X86_64 or ARM64 (Coming soon)")
            .propertyGroup(InstancePropertyGroup.BULK_IMPORT).defaultValue("X86_64")
            .validationPredicate(Predicate.isEqual("X86_64"))
>>>>>>> 25163add
            .runCDKDeployWhenChanged(true).build();
    UserDefinedInstanceProperty DEFAULT_BULK_IMPORT_EMR_SERVERLESS_RELEASE = Index
            .propertyBuilder("sleeper.bulk.import.emr.serverless.release")
            .description("The version of EMR Serverless to use.")
            .propertyGroup(InstancePropertyGroup.BULK_IMPORT)
            .defaultValue(DEFAULT_BULK_IMPORT_EMR_RELEASE_LABEL.getDefaultValue())
            .runCDKDeployWhenChanged(true).build();
    UserDefinedInstanceProperty DEFAULT_BULK_IMPORT_EMR_SERVERLESS_CUSTOM_IMAGE_REPO = Index
            .propertyBuilder("sleeper.bulk.import.emr.serverless.repo")
            .description("The name of the repository for the EMR serverless container. "
                    + "The Docker image from the bulk-import module "
                    + "should have been uploaded to an ECR repository of this name in this account.")
            .propertyGroup(InstancePropertyGroup.BULK_IMPORT)
            .runCDKDeployWhenChanged(true).build();
    UserDefinedInstanceProperty DEFAULT_BULK_IMPORT_EMR_SERVERLESS_EXECUTOR_CORES = Index
            .propertyBuilder("sleeper.bulk.import.emr.serverless.spark.executor.cores")
            .description(
                    "The number of cores used by a Serverless executor. Used to set spark.executor.cores.\n"
                            + "See https://spark.apache.org/docs/latest/configuration.html.")
            .defaultValue("4")
            .propertyGroup(InstancePropertyGroup.BULK_IMPORT)
            .runCDKDeployWhenChanged(true).build();
    UserDefinedInstanceProperty DEFAULT_BULK_IMPORT_EMR_SERVERLESS_EXECUTOR_MEMORY = Index
            .propertyBuilder("sleeper.bulk.import.emr.serverless.spark.executor.memory")
            .description(
                    "The amount of memory allocated to a Serverless executor. Used to set spark.executor.memory.\n"
                            + "See https://spark.apache.org/docs/latest/configuration.html.")
            .defaultValue("16G")
            .propertyGroup(InstancePropertyGroup.BULK_IMPORT)
            .runCDKDeployWhenChanged(true).build();
    UserDefinedInstanceProperty DEFAULT_BULK_IMPORT_EMR_SERVERLESS_EXECUTOR_DISK = Index
            .propertyBuilder("sleeper.bulk.import.emr.serverless.spark.emr-serverless.executor.disk")
            .description("The amount of storage allocated to a Serverless executor.\n"
                            + "See https://spark.apache.org/docs/latest/configuration.html.")
            .defaultValue("200G").
            propertyGroup(InstancePropertyGroup.BULK_IMPORT)
            .runCDKDeployWhenChanged(true).build();
    UserDefinedInstanceProperty DEFAULT_BULK_IMPORT_EMR_SERVERLESS_EXECUTOR_INSTANCES = Index
            .propertyBuilder("sleeper.bulk.import.emr.serverless.spark.executor.instances")
            .description(
                    "The number of executors to be used with Serverless. Used to set spark.executor.instances.\n"
                            + "See https://spark.apache.org/docs/latest/configuration.html.")
            .defaultValue("36")
            .propertyGroup(InstancePropertyGroup.BULK_IMPORT)
            .runCDKDeployWhenChanged(true).build();
    UserDefinedInstanceProperty DEFAULT_BULK_IMPORT_EMR_SERVERLESS_DRIVER_CORES = Index
            .propertyBuilder("sleeper.bulk.import.emr.serverless.spark.driver.cores")
            .description(
                    "The number of cores used by the Serverless Spark driver. Used to set spark.driver.cores.\n"
                            + "See https://spark.apache.org/docs/latest/configuration.html.")
            .defaultValue(DEFAULT_BULK_IMPORT_EMR_SERVERLESS_EXECUTOR_CORES.getDefaultValue())
            .propertyGroup(InstancePropertyGroup.BULK_IMPORT)
            .runCDKDeployWhenChanged(true).build();
    UserDefinedInstanceProperty DEFAULT_BULK_IMPORT_EMR_SERVERLESS_DRIVER_MEMORY = Index
            .propertyBuilder("sleeper.bulk.import.emr.serverless.spark.driver.memory")
            .description(
                    "The amount of memory allocated to the Serverless Spark driver. Used to set spark.driver.memory.\n"
                            + "See https://spark.apache.org/docs/latest/configuration.html.")
            .defaultValue(DEFAULT_BULK_IMPORT_EMR_SERVERLESS_EXECUTOR_MEMORY.getDefaultValue())
            .propertyGroup(InstancePropertyGroup.BULK_IMPORT)
            .runCDKDeployWhenChanged(true).build();
    UserDefinedInstanceProperty DEFAULT_BULK_IMPORT_EMR_SERVERLESS_JAVA_HOME = Index
            .propertyBuilder("sleeper.bulk.import.emr.serverless.spark.executorEnv.JAVA_HOME")
            .description("The path to JAVA_HOME to be used by the custom image for bulk import.")
            .defaultValue("/usr/lib/jvm/jre-11")
            .propertyGroup(InstancePropertyGroup.BULK_IMPORT)
            .runCDKDeployWhenChanged(true).build();
    UserDefinedInstanceProperty DEFAULT_BULK_IMPORT_EMR_SERVERLESS_DYNAMIC_ALLOCATION = Index
            .propertyBuilder("sleeper.bulk.import.emr.serverless.spark.dynamic.allocation.enabled")
            .description("Whether Spark should use dynamic allocation to scale resources up and down. "
                    + "Used to set spark.dynamicAllocation.enabled. See https://spark.apache.org/docs/latest/configuration.html.")
            .defaultValue("false")
            .validationPredicate(Utils::isTrueOrFalse)
            .propertyGroup(InstancePropertyGroup.BULK_IMPORT)
            .runCDKDeployWhenChanged(true).build();
    UserDefinedInstanceProperty BULK_IMPORT_EMR_SERVERLESS_SPARK_RDD_COMPRESS = Index.propertyBuilder("sleeper.bulk.import.emr.serverless.spark.rdd.compress")
            .description("Whether to compress serialized RDD partitions. Used to set spark.rdd.compress.\n" +
                    "See https://spark.apache.org/docs/latest/configuration.html.")
            .defaultValue("true")
            .validationPredicate(Utils::isTrueOrFalse)
            .propertyGroup(InstancePropertyGroup.BULK_IMPORT)
            .runCDKDeployWhenChanged(true).build();
    UserDefinedInstanceProperty BULK_IMPORT_EMR_SERVERLESS_SPARK_SHUFFLE_COMPRESS = Index.propertyBuilder("sleeper.bulk.import.emr.serverless.spark.shuffle.compress")
            .description("Whether to compress map output files. Used to set spark.shuffle.compress.\n" +
                    "See https://spark.apache.org/docs/latest/configuration.html.")
            .defaultValue("true")
            .validationPredicate(Utils::isTrueOrFalse)
            .propertyGroup(InstancePropertyGroup.BULK_IMPORT)
            .runCDKDeployWhenChanged(true).build();
    UserDefinedInstanceProperty BULK_IMPORT_EMR_SERVERLESS_SPARK_SHUFFLE_SPILL_COMPRESS = Index.propertyBuilder("sleeper.bulk.import.emr.serverless.spark.shuffle.spill.compress")
            .description("Whether to compress data spilled during shuffles. Used to set spark.shuffle.spill.compress.\n" +
                    "See https://spark.apache.org/docs/latest/configuration.html.")
            .defaultValue("true")
            .validationPredicate(Utils::isTrueOrFalse)
            .propertyGroup(InstancePropertyGroup.BULK_IMPORT)
            .runCDKDeployWhenChanged(true).build();
    UserDefinedInstanceProperty BULK_IMPORT_EMR_SERVERLESS_SPARK_DEFAULT_PARALLELISM = Index.propertyBuilder("sleeper.bulk.import.emr.serverless.spark.default.parallelism")
            .description("The default parallelism for Spark job. Used to set spark.default.parallelism.\n" +
                    "See https://spark.apache.org/docs/latest/configuration.html.")
            .defaultValue("288")
            .propertyGroup(InstancePropertyGroup.BULK_IMPORT)
            .runCDKDeployWhenChanged(true).build();
    UserDefinedInstanceProperty BULK_IMPORT_EMR_SERVERLESS_SPARK_SQL_SHUFFLE_PARTITIONS = Index.propertyBuilder("sleeper.bulk.import.emr.serverless.spark.sql.shuffle.partitions")
            .description("The number of partitions used in a Spark SQL/dataframe shuffle operation. Used to set spark.sql.shuffle.partitions.\n" +
                    "See https://spark.apache.org/docs/latest/configuration.html.")
            .defaultValue(BULK_IMPORT_EMR_SERVERLESS_SPARK_DEFAULT_PARALLELISM.getDefaultValue())
            .propertyGroup(InstancePropertyGroup.BULK_IMPORT)
            .runCDKDeployWhenChanged(true).build();

    UserDefinedInstanceProperty BULK_IMPORT_EMR_SERVERLESS_SPARK_NETWORK_TIMEOUT = Index.propertyBuilder("sleeper.bulk.import.emr.serverless.spark.network.timeout")
            .description("The default timeout for network interactions in Spark. Used to set spark.network.timeout.\n" +
                    "See https://spark.apache.org/docs/latest/configuration.html.")
            .defaultValue("800s")
            .propertyGroup(InstancePropertyGroup.BULK_IMPORT)
            .runCDKDeployWhenChanged(true).build();
    UserDefinedInstanceProperty BULK_IMPORT_EMR_SERVERLESS_SPARK_EXECUTOR_HEARTBEAT_INTERVAL = Index.propertyBuilder("sleeper.bulk.import.emr.serverless.spark.executor.heartbeat.interval")
            .description("(The interval between heartbeats from executors to the driver. Used to set spark.executor.heartbeatInterval.\n" +
                    "See https://spark.apache.org/docs/latest/configuration.html.")
            .defaultValue("60s")
            .propertyGroup(InstancePropertyGroup.BULK_IMPORT)
            .runCDKDeployWhenChanged(true).build();
    UserDefinedInstanceProperty BULK_IMPORT_EMR_SERVERLESS_SPARK_MEMORY_FRACTION = Index.propertyBuilder("sleeper.bulk.import.emr.serverless.spark.memory.fraction")
            .description("The fraction of heap space used for execution and storage. Used to set spark.memory.fraction.\n" +
                    "See https://spark.apache.org/docs/latest/configuration.html.")
            .defaultValue("0.80")
            .propertyGroup(InstancePropertyGroup.BULK_IMPORT)
            .runCDKDeployWhenChanged(true).build();
    UserDefinedInstanceProperty BULK_IMPORT_EMR_SERVERLESS_SPARK_MEMORY_STORAGE_FRACTION = Index.propertyBuilder("sleeper.bulk.import.emr.serverless.spark.memory.storage.fraction")
            .description("The amount of storage memory immune to eviction, expressed as a fraction of the heap space used for execution and storage. " +
                    "Used to set spark.memory.storageFraction.\n" +
                    "See https://spark.apache.org/docs/latest/configuration.html.")
            .defaultValue("0.30")
            .propertyGroup(InstancePropertyGroup.BULK_IMPORT)
            .runCDKDeployWhenChanged(true).build();

    static List<UserDefinedInstanceProperty> getAll() {
        return Index.INSTANCE.getAll();
    }

    static boolean has(String propertyName) {
        return Index.INSTANCE.getByName(propertyName).isPresent();
    }

    class Index {
        private Index() {
        }

        private static final SleeperPropertyIndex<UserDefinedInstanceProperty> INSTANCE = new SleeperPropertyIndex<>();

        static UserDefinedInstancePropertyImpl.Builder propertyBuilder(String propertyName) {
            return UserDefinedInstancePropertyImpl.named(propertyName).addToIndex(INSTANCE::add);
        }
    }
}<|MERGE_RESOLUTION|>--- conflicted
+++ resolved
@@ -29,15 +29,9 @@
 
     UserDefinedInstanceProperty DEFAULT_BULK_IMPORT_EMR_SERVERLESS_ARCHITECTURE = Index
             .propertyBuilder("sleeper.bulk.import.emr.serverless.architecture")
-<<<<<<< HEAD
-            .description("The architecture for EMR Serverless to use. X86_64 or ARM (Coming soon)")
-            .propertyGroup(InstancePropertyGroup.BULK_IMPORT).defaultValue(EmrInstanceArchitecture.X86_64.toString())
-            .validationPredicate(Predicate.isEqual(EmrInstanceArchitecture.X86_64.toString()))
-=======
             .description("The architecture for EMR Serverless to use. X86_64 or ARM64 (Coming soon)")
             .propertyGroup(InstancePropertyGroup.BULK_IMPORT).defaultValue("X86_64")
-            .validationPredicate(Predicate.isEqual("X86_64"))
->>>>>>> 25163add
+            .validationPredicate(Predicate.isEqual(EmrInstanceArchitecture.X86_64.toString()))
             .runCDKDeployWhenChanged(true).build();
     UserDefinedInstanceProperty DEFAULT_BULK_IMPORT_EMR_SERVERLESS_RELEASE = Index
             .propertyBuilder("sleeper.bulk.import.emr.serverless.release")
