/*
 * Copyright 2022-2024 Crown Copyright
 *
 * Licensed under the Apache License, Version 2.0 (the "License");
 * you may not use this file except in compliance with the License.
 * You may obtain a copy of the License at
 *
 *     http://www.apache.org/licenses/LICENSE-2.0
 *
 * Unless required by applicable law or agreed to in writing, software
 * distributed under the License is distributed on an "AS IS" BASIS,
 * WITHOUT WARRANTIES OR CONDITIONS OF ANY KIND, either express or implied.
 * See the License for the specific language governing permissions and
 * limitations under the License.
 */
package sleeper.compaction.job.execution;

import com.amazonaws.services.sqs.AmazonSQS;
import com.amazonaws.services.sqs.model.SendMessageBatchRequest;
import com.amazonaws.services.sqs.model.SendMessageBatchRequestEntry;
import org.slf4j.Logger;
import org.slf4j.LoggerFactory;

import sleeper.compaction.job.commit.CompactionJobCommitRequest;
import sleeper.compaction.job.commit.CompactionJobCommitter;
import sleeper.configuration.properties.instance.InstanceProperties;
import sleeper.configuration.properties.table.TablePropertiesProvider;
import sleeper.core.statestore.StateStoreException;

import java.util.UUID;

import static sleeper.configuration.properties.instance.CdkDefinedInstanceProperty.COMPACTION_JOB_COMMITTER_QUEUE_URL;
import static sleeper.configuration.properties.table.TableProperty.COMPACTION_JOB_COMMIT_ASYNC;

public class CompactionJobCommitHandler {
    public static final Logger LOGGER = LoggerFactory.getLogger(CompactionJobCommitHandler.class);

    private TablePropertiesProvider tablePropertiesProvider;
    private CompactionJobCommitter jobCommitter;
    private CommitQueueSender jobCommitQueueSender;

    public CompactionJobCommitHandler(TablePropertiesProvider tablePropertiesProvider,
            CompactionJobCommitter jobCommitter, InstanceProperties instanceProperties, AmazonSQS sqsClient) {
        this(tablePropertiesProvider, jobCommitter, sendToSqs(instanceProperties, sqsClient));
    }

    protected CompactionJobCommitHandler(TablePropertiesProvider tablePropertiesProvider,
            CompactionJobCommitter jobCommitter, CommitQueueSender jobCommitQueueSender) {
        this.tablePropertiesProvider = tablePropertiesProvider;
        this.jobCommitter = jobCommitter;
        this.jobCommitQueueSender = jobCommitQueueSender;
    }

    public void commit(CompactionJobCommitRequest commitRequest) throws StateStoreException, InterruptedException {
        if (tablePropertiesProvider.getById(commitRequest.getJob().getTableId()).getBoolean(COMPACTION_JOB_COMMIT_ASYNC)) {
<<<<<<< HEAD
            LOGGER.info("Sending compaction job {} to queue to be commit asynchronously", commitRequest.getJob().getId());
=======
            LOGGER.info("Sending compaction job {} to queue to be committed asynchronously", commitRequest.getJob().getId());
>>>>>>> c632ce25
            jobCommitQueueSender.send(commitRequest);
        } else {
            LOGGER.info("Committing compaction job {} inside compaction task", commitRequest.getJob().getId());
            jobCommitter.apply(commitRequest);
        }
    }

    interface CommitQueueSender {
        void send(CompactionJobCommitRequest commitRequest);
    }

    public static CommitQueueSender sendToSqs(InstanceProperties instanceProperties, AmazonSQS sqsClient) {
        return request -> {
            String queueUrl = instanceProperties.get(COMPACTION_JOB_COMMITTER_QUEUE_URL);
            String tableId = request.getJob().getTableId();
            sqsClient.sendMessageBatch(new SendMessageBatchRequest()
                    .withQueueUrl(queueUrl)
                    .withEntries(new SendMessageBatchRequestEntry()
                            .withMessageDeduplicationId(UUID.randomUUID().toString())
                            .withId(tableId)
                            .withMessageGroupId(tableId)
                            .withMessageBody(tableId)));
        };
    }
}<|MERGE_RESOLUTION|>--- conflicted
+++ resolved
@@ -53,11 +53,7 @@
 
     public void commit(CompactionJobCommitRequest commitRequest) throws StateStoreException, InterruptedException {
         if (tablePropertiesProvider.getById(commitRequest.getJob().getTableId()).getBoolean(COMPACTION_JOB_COMMIT_ASYNC)) {
-<<<<<<< HEAD
-            LOGGER.info("Sending compaction job {} to queue to be commit asynchronously", commitRequest.getJob().getId());
-=======
             LOGGER.info("Sending compaction job {} to queue to be committed asynchronously", commitRequest.getJob().getId());
->>>>>>> c632ce25
             jobCommitQueueSender.send(commitRequest);
         } else {
             LOGGER.info("Committing compaction job {} inside compaction task", commitRequest.getJob().getId());
