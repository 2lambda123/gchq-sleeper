--- conflicted
+++ resolved
@@ -70,29 +70,18 @@
     private int totalNumberOfMessagesProcessed = 0;
 
     public CompactionTask(InstanceProperties instanceProperties, PropertiesReloader propertiesReloader,
-<<<<<<< HEAD
-            MessageReceiver messageReceiver, CompactionJobCommitterOrSendToLambda jobCommitter,
-            CompactionJobStatusStore jobStore, CompactionTaskStatusStore taskStore, CompactionAlgorithmSelector selector, String taskId) {
-        this(instanceProperties, propertiesReloader, messageReceiver, jobCommitter, jobStore, taskStore, selector, taskId, Instant::now, threadSleep());
-    }
-
-    public CompactionTask(InstanceProperties instanceProperties, PropertiesReloader propertiesReloader,
-            MessageReceiver messageReceiver, CompactionJobCommitterOrSendToLambda jobCommitter,
-            CompactionJobStatusStore jobStore, CompactionTaskStatusStore taskStore, CompactionAlgorithmSelector selector, String taskId, Supplier<Instant> timeSupplier, Consumer<Duration> sleepForTime) {
-=======
-            MessageReceiver messageReceiver, WaitForFileAssignment waitForFiles, CompactionRunner compactor,
+            MessageReceiver messageReceiver, WaitForFileAssignment waitForFiles, 
             CompactionJobCommitterOrSendToLambda jobCommitter, CompactionJobStatusStore jobStore,
-            CompactionTaskStatusStore taskStore, String taskId) {
-        this(instanceProperties, propertiesReloader, messageReceiver, waitForFiles, compactor, jobCommitter,
-                jobStore, taskStore, taskId, Instant::now, threadSleep());
+            CompactionTaskStatusStore taskStore, CompactionAlgorithmSelector selector, String taskId) {
+        this(instanceProperties, propertiesReloader, messageReceiver, waitForFiles, jobCommitter,
+                jobStore, taskStore, selector, taskId, Instant::now, threadSleep());
     }
 
     public CompactionTask(InstanceProperties instanceProperties, PropertiesReloader propertiesReloader,
             MessageReceiver messageReceiver, WaitForFileAssignment waitForFiles,
-            CompactionRunner compactor, CompactionJobCommitterOrSendToLambda jobCommitter,
-            CompactionJobStatusStore jobStore, CompactionTaskStatusStore taskStore,
+            CompactionJobCommitterOrSendToLambda jobCommitter,
+            CompactionJobStatusStore jobStore, CompactionTaskStatusStore taskStore, CompactionAlgorithmSelector selector,
             String taskId, Supplier<Instant> timeSupplier, Consumer<Duration> sleepForTime) {
->>>>>>> edb6892d
         maxIdleTime = Duration.ofSeconds(instanceProperties.getInt(COMPACTION_TASK_MAX_IDLE_TIME_IN_SECONDS));
         maxConsecutiveFailures = instanceProperties.getInt(COMPACTION_TASK_MAX_CONSECUTIVE_FAILURES);
         delayBeforeRetry = Duration.ofSeconds(instanceProperties.getInt(COMPACTION_TASK_DELAY_BEFORE_RETRY_IN_SECONDS));
@@ -207,19 +196,11 @@
         Optional<MessageHandle> receiveMessage() throws IOException;
     }
 
-<<<<<<< HEAD
-=======
-    @FunctionalInterface
-    interface CompactionRunner {
-        RecordsProcessed compact(CompactionJob job) throws Exception;
-    }
-
     @FunctionalInterface
     interface WaitForFileAssignment {
         void wait(CompactionJob job) throws InterruptedException;
     }
 
->>>>>>> edb6892d
     interface MessageHandle extends AutoCloseable {
         CompactionJob getJob();
 
