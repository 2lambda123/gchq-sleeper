/*
 * Copyright 2022-2024 Crown Copyright
 *
 * Licensed under the Apache License, Version 2.0 (the "License");
 * you may not use this file except in compliance with the License.
 * You may obtain a copy of the License at
 *
 *     http://www.apache.org/licenses/LICENSE-2.0
 *
 * Unless required by applicable law or agreed to in writing, software
 * distributed under the License is distributed on an "AS IS" BASIS,
 * WITHOUT WARRANTIES OR CONDITIONS OF ANY KIND, either express or implied.
 * See the License for the specific language governing permissions and
 * limitations under the License.
 */

package sleeper.compaction.job.execution;

import org.slf4j.Logger;
import org.slf4j.LoggerFactory;

import sleeper.compaction.job.CompactionJob;
import sleeper.compaction.job.CompactionJobStatusStore;
import sleeper.compaction.task.CompactionTaskFinishedStatus;
import sleeper.compaction.task.CompactionTaskStatus;
import sleeper.compaction.task.CompactionTaskStatusStore;
import sleeper.configuration.properties.PropertiesReloader;
import sleeper.configuration.properties.instance.InstanceProperties;
import sleeper.core.record.process.RecordsProcessed;
import sleeper.core.record.process.RecordsProcessedSummary;
import sleeper.core.util.LoggedDuration;

import java.io.IOException;
import java.time.Duration;
import java.time.Instant;
import java.util.Optional;
import java.util.function.Supplier;

import static sleeper.configuration.properties.instance.CompactionProperty.COMPACTION_TASK_DELAY_BEFORE_RETRY_IN_SECONDS;
import static sleeper.configuration.properties.instance.CompactionProperty.COMPACTION_TASK_MAX_CONSECUTIVE_FAILURES;
import static sleeper.configuration.properties.instance.CompactionProperty.COMPACTION_TASK_MAX_IDLE_TIME_IN_SECONDS;
import static sleeper.core.metrics.MetricsLogger.METRICS_LOGGER;

/**
 * Runs a compaction task, updating the {@link CompactionTaskStatusStore} with progress of the task.
 */
public class CompactionTask {
    private static final Logger LOGGER = LoggerFactory.getLogger(CompactionTask.class);

    private final Supplier<Instant> timeSupplier;
    private final Consumer<Duration> sleepForTime;
    private final int maxConsecutiveFailures;
    private final Duration maxIdleTime;
    private final Duration delayBeforeRetry;
    private final MessageReceiver messageReceiver;
    private final CompactionRunner compactor;
    private final CompactionJobStatusStore jobStatusStore;
    private final CompactionTaskStatusStore taskStatusStore;
    private final String taskId;
    private final PropertiesReloader propertiesReloader;
    private int numConsecutiveFailures = 0;
    private int totalNumberOfMessagesProcessed = 0;

    public CompactionTask(InstanceProperties instanceProperties, PropertiesReloader propertiesReloader,
<<<<<<< HEAD
            Supplier<Instant> timeSupplier, MessageReceiver messageReceiver, CompactionRunner compactor,
            CompactionJobStatusStore jobStatusStore, CompactionTaskStatusStore taskStore, String taskId) {
=======
            MessageReceiver messageReceiver, CompactionRunner compactor, CompactionTaskStatusStore taskStore, String taskId) {
        this(instanceProperties, propertiesReloader, messageReceiver, compactor, taskStore, taskId, Instant::now, threadSleep());
    }

    public CompactionTask(InstanceProperties instanceProperties, PropertiesReloader propertiesReloader,
            MessageReceiver messageReceiver, CompactionRunner compactor, CompactionTaskStatusStore taskStore, String taskId,
            Supplier<Instant> timeSupplier, Consumer<Duration> sleepForTime) {
>>>>>>> c10952a5
        maxIdleTime = Duration.ofSeconds(instanceProperties.getInt(COMPACTION_TASK_MAX_IDLE_TIME_IN_SECONDS));
        maxConsecutiveFailures = instanceProperties.getInt(COMPACTION_TASK_MAX_CONSECUTIVE_FAILURES);
        delayBeforeRetry = Duration.ofSeconds(instanceProperties.getInt(COMPACTION_TASK_DELAY_BEFORE_RETRY_IN_SECONDS));
        this.propertiesReloader = propertiesReloader;
        this.timeSupplier = timeSupplier;
        this.sleepForTime = sleepForTime;
        this.messageReceiver = messageReceiver;
        this.compactor = compactor;
        this.jobStatusStore = jobStatusStore;
        this.taskStatusStore = taskStore;
        this.taskId = taskId;
    }

    public void run() throws IOException {
        Instant startTime = timeSupplier.get();
        CompactionTaskStatus.Builder taskStatusBuilder = CompactionTaskStatus.builder().taskId(taskId).startTime(startTime);
        LOGGER.info("Starting task {}", taskId);
        taskStatusStore.taskStarted(taskStatusBuilder.build());
        CompactionTaskFinishedStatus.Builder taskFinishedBuilder = CompactionTaskFinishedStatus.builder();
        Instant finishTime = handleMessages(startTime, taskFinishedBuilder);
        if (numConsecutiveFailures >= maxConsecutiveFailures) {
            LOGGER.info("Terminating compaction task as {} consecutive failures exceeds maximum of {}",
                    numConsecutiveFailures, maxConsecutiveFailures);
        }
        LOGGER.info("Total number of messages processed = {}", totalNumberOfMessagesProcessed);
        LOGGER.info("Total run time = {}", LoggedDuration.withFullOutput(startTime, finishTime));

        CompactionTaskStatus taskFinished = taskStatusBuilder.finished(finishTime, taskFinishedBuilder).build();
        taskStatusStore.taskFinished(taskFinished);
    }

<<<<<<< HEAD
    public Instant handleMessages(Instant startTime, CompactionTaskFinishedStatus.Builder taskFinishedBuilder) throws InterruptedException, IOException {
=======
    public Instant handleMessages(Instant startTime, Consumer<RecordsProcessedSummary> summaryConsumer) throws IOException {
>>>>>>> c10952a5
        Instant lastActiveTime = startTime;
        while (numConsecutiveFailures < maxConsecutiveFailures) {
            Optional<MessageHandle> messageOpt = messageReceiver.receiveMessage();
            if (!messageOpt.isPresent()) {
                Instant currentTime = timeSupplier.get();
                Duration runTime = Duration.between(lastActiveTime, currentTime);
                if (runTime.compareTo(maxIdleTime) >= 0) {
                    LOGGER.info("Terminating compaction task as it was idle for {}, exceeding maximum of {}",
                            LoggedDuration.withFullOutput(runTime),
                            LoggedDuration.withFullOutput(maxIdleTime));
                    return currentTime;
                } else {
                    if (!delayBeforeRetry.isZero()) {
                        LOGGER.info("Received no messages, waiting {} before trying again",
                                LoggedDuration.withFullOutput(delayBeforeRetry));
                        sleepForTime.accept(delayBeforeRetry);
                    }
                    continue;
                }
            }
            try (MessageHandle message = messageOpt.get()) {
                CompactionJob job = message.getJob();
                try {
                    RecordsProcessedSummary summary = compact(job);
                    taskFinishedBuilder.addJobSummary(summary);
                    message.completed();
                    totalNumberOfMessagesProcessed++;
                    numConsecutiveFailures = 0;
                    lastActiveTime = summary.getFinishTime();
                } catch (Exception e) {
                    LOGGER.error("Failed processing compaction job, putting job back on queue", e);
                    numConsecutiveFailures++;
                    message.failed();
                }
            }
        }
        return timeSupplier.get();
    }

    private RecordsProcessedSummary compact(CompactionJob job) throws Exception {
        Instant jobStartTime = timeSupplier.get();
        LOGGER.info("Compaction job {}: compaction called at {}", job.getId(), jobStartTime);
        jobStatusStore.jobStarted(job, jobStartTime, taskId);
        propertiesReloader.reloadIfNeeded();
        RecordsProcessed recordsProcessed = compactor.compact(job);
        Instant jobFinishTime = timeSupplier.get();
        RecordsProcessedSummary summary = new RecordsProcessedSummary(recordsProcessed, jobStartTime, jobFinishTime);
        jobStatusStore.jobFinished(job, summary, taskId);
        logMetrics(job, summary);
        return summary;
    }

    private void logMetrics(CompactionJob job, RecordsProcessedSummary summary) {
        LOGGER.info("Compaction job {}: finished at {}", job.getId(), summary.getFinishTime());
        METRICS_LOGGER.info("Compaction job {}: compaction run time = {}", job.getId(), summary.getDurationInSeconds());
        METRICS_LOGGER.info("Compaction job {}: compaction read {} records at {} per second", job.getId(),
                summary.getRecordsRead(), String.format("%.1f", summary.getRecordsReadPerSecond()));
        METRICS_LOGGER.info("Compaction job {}: compaction wrote {} records at {} per second", job.getId(),
                summary.getRecordsWritten(), String.format("%.1f", summary.getRecordsWrittenPerSecond()));
        jobStatusStore.jobFinished(job, summary, taskId);
    }

    @FunctionalInterface
    interface MessageReceiver {
        Optional<MessageHandle> receiveMessage() throws IOException;
    }

    @FunctionalInterface
    interface CompactionRunner {
        RecordsProcessed compact(CompactionJob job) throws Exception;
    }

    interface MessageHandle extends AutoCloseable {
        CompactionJob getJob();

        void completed();

        void failed();

        void close();
    }

    private static Consumer<Duration> threadSleep() {
        return time -> {
            try {
                Thread.sleep(time.toMillis());
            } catch (InterruptedException e) {
                Thread.currentThread().interrupt();
                throw new RuntimeException(e);
            }
        };
    }
}<|MERGE_RESOLUTION|>--- conflicted
+++ resolved
@@ -34,6 +34,7 @@
 import java.time.Duration;
 import java.time.Instant;
 import java.util.Optional;
+import java.util.function.Consumer;
 import java.util.function.Supplier;
 
 import static sleeper.configuration.properties.instance.CompactionProperty.COMPACTION_TASK_DELAY_BEFORE_RETRY_IN_SECONDS;
@@ -62,18 +63,14 @@
     private int totalNumberOfMessagesProcessed = 0;
 
     public CompactionTask(InstanceProperties instanceProperties, PropertiesReloader propertiesReloader,
-<<<<<<< HEAD
-            Supplier<Instant> timeSupplier, MessageReceiver messageReceiver, CompactionRunner compactor,
-            CompactionJobStatusStore jobStatusStore, CompactionTaskStatusStore taskStore, String taskId) {
-=======
-            MessageReceiver messageReceiver, CompactionRunner compactor, CompactionTaskStatusStore taskStore, String taskId) {
-        this(instanceProperties, propertiesReloader, messageReceiver, compactor, taskStore, taskId, Instant::now, threadSleep());
+            MessageReceiver messageReceiver, CompactionRunner compactor,
+            CompactionJobStatusStore jobStore, CompactionTaskStatusStore taskStore, String taskId) {
+        this(instanceProperties, propertiesReloader, messageReceiver, compactor, jobStore, taskStore, taskId, Instant::now, threadSleep());
     }
 
     public CompactionTask(InstanceProperties instanceProperties, PropertiesReloader propertiesReloader,
-            MessageReceiver messageReceiver, CompactionRunner compactor, CompactionTaskStatusStore taskStore, String taskId,
-            Supplier<Instant> timeSupplier, Consumer<Duration> sleepForTime) {
->>>>>>> c10952a5
+            MessageReceiver messageReceiver, CompactionRunner compactor, CompactionJobStatusStore jobStore,
+            CompactionTaskStatusStore taskStore, String taskId, Supplier<Instant> timeSupplier, Consumer<Duration> sleepForTime) {
         maxIdleTime = Duration.ofSeconds(instanceProperties.getInt(COMPACTION_TASK_MAX_IDLE_TIME_IN_SECONDS));
         maxConsecutiveFailures = instanceProperties.getInt(COMPACTION_TASK_MAX_CONSECUTIVE_FAILURES);
         delayBeforeRetry = Duration.ofSeconds(instanceProperties.getInt(COMPACTION_TASK_DELAY_BEFORE_RETRY_IN_SECONDS));
@@ -82,7 +79,7 @@
         this.sleepForTime = sleepForTime;
         this.messageReceiver = messageReceiver;
         this.compactor = compactor;
-        this.jobStatusStore = jobStatusStore;
+        this.jobStatusStore = jobStore;
         this.taskStatusStore = taskStore;
         this.taskId = taskId;
     }
@@ -105,11 +102,7 @@
         taskStatusStore.taskFinished(taskFinished);
     }
 
-<<<<<<< HEAD
-    public Instant handleMessages(Instant startTime, CompactionTaskFinishedStatus.Builder taskFinishedBuilder) throws InterruptedException, IOException {
-=======
-    public Instant handleMessages(Instant startTime, Consumer<RecordsProcessedSummary> summaryConsumer) throws IOException {
->>>>>>> c10952a5
+    public Instant handleMessages(Instant startTime, CompactionTaskFinishedStatus.Builder taskFinishedBuilder) throws IOException {
         Instant lastActiveTime = startTime;
         while (numConsecutiveFailures < maxConsecutiveFailures) {
             Optional<MessageHandle> messageOpt = messageReceiver.receiveMessage();
