/*
 * Copyright 2022-2024 Crown Copyright
 *
 * Licensed under the Apache License, Version 2.0 (the "License");
 * you may not use this file except in compliance with the License.
 * You may obtain a copy of the License at
 *
 *     http://www.apache.org/licenses/LICENSE-2.0
 *
 * Unless required by applicable law or agreed to in writing, software
 * distributed under the License is distributed on an "AS IS" BASIS,
 * WITHOUT WARRANTIES OR CONDITIONS OF ANY KIND, either express or implied.
 * See the License for the specific language governing permissions and
 * limitations under the License.
 */
package sleeper.compaction.job.execution;

import com.amazonaws.services.dynamodbv2.AmazonDynamoDB;
import com.amazonaws.services.dynamodbv2.AmazonDynamoDBClientBuilder;
import com.amazonaws.services.ecs.AmazonECS;
import com.amazonaws.services.ecs.AmazonECSClientBuilder;
import com.amazonaws.services.s3.AmazonS3;
import com.amazonaws.services.s3.AmazonS3ClientBuilder;
import com.amazonaws.services.sqs.AmazonSQS;
import com.amazonaws.services.sqs.AmazonSQSClientBuilder;
import com.amazonaws.xray.AWSXRay;
import com.amazonaws.xray.entities.Segment;
import org.apache.commons.lang3.StringUtils;
import org.slf4j.Logger;
import org.slf4j.LoggerFactory;

import sleeper.compaction.job.CompactionJobStatusStore;
import sleeper.compaction.status.store.job.CompactionJobStatusStoreFactory;
import sleeper.compaction.status.store.task.CompactionTaskStatusStoreFactory;
import sleeper.compaction.task.CompactionTaskStatusStore;
import sleeper.configuration.jars.ObjectFactory;
import sleeper.configuration.jars.ObjectFactoryException;
import sleeper.configuration.properties.PropertiesReloader;
import sleeper.configuration.properties.instance.InstanceProperties;
import sleeper.configuration.properties.table.TablePropertiesProvider;
import sleeper.core.util.LoggedDuration;
import sleeper.io.parquet.utils.HadoopConfigurationProvider;
import sleeper.job.common.EC2ContainerMetadata;
import sleeper.statestore.StateStoreProvider;

import java.io.IOException;
import java.time.Instant;
import java.util.UUID;

import static sleeper.configuration.properties.instance.CompactionProperty.COMPACTION_ECS_LAUNCHTYPE;
import static sleeper.configuration.utils.AwsV1ClientHelper.buildAwsV1Client;

/**
 * Runs a compaction task in ECS. Delegates the running of compaction jobs to {@link CompactSortedFiles},
 * and the processing of SQS messages to {@link SqsCompactionQueueHandler}.
 */
public class ECSCompactionTaskRunner {
    private static final Logger LOGGER = LoggerFactory.getLogger(ECSCompactionTaskRunner.class);

    private ECSCompactionTaskRunner() {
    }

    public static void main(String[] args) throws IOException, ObjectFactoryException {
        if (1 != args.length) {
            System.err.println("Error: must have 1 argument (config bucket), got " + args.length + " arguments (" + StringUtils.join(args, ',') + ")");
            System.exit(1);
        }
        String s3Bucket = args[0];
<<<<<<< HEAD
        String taskId = UUID.randomUUID().toString();
        Segment segment = AWSXRay.beginSegment("CompactionTask");
        segment.putAnnotation("taskId", taskId);
=======

        Instant startTime = Instant.now();
>>>>>>> 1e303cc0
        AmazonDynamoDB dynamoDBClient = buildAwsV1Client(AmazonDynamoDBClientBuilder.standard());
        AmazonSQS sqsClient = buildAwsV1Client(AmazonSQSClientBuilder.standard());
        AmazonS3 s3Client = buildAwsV1Client(AmazonS3ClientBuilder.standard());
        AmazonECS ecsClient = buildAwsV1Client(AmazonECSClientBuilder.standard());

        try {
            InstanceProperties instanceProperties = new InstanceProperties();
            instanceProperties.loadFromS3(s3Client, s3Bucket);

            // Log some basic data if running on EC2 inside ECS
            logEC2Metadata(instanceProperties, ecsClient);

            TablePropertiesProvider tablePropertiesProvider = new TablePropertiesProvider(instanceProperties, s3Client, dynamoDBClient);
            PropertiesReloader propertiesReloader = PropertiesReloader.ifConfigured(s3Client, instanceProperties, tablePropertiesProvider);
            StateStoreProvider stateStoreProvider = new StateStoreProvider(instanceProperties, s3Client, dynamoDBClient,
                    HadoopConfigurationProvider.getConfigurationForECS(instanceProperties));
            CompactionJobStatusStore jobStatusStore = CompactionJobStatusStoreFactory.getStatusStore(dynamoDBClient,
                    instanceProperties);
            CompactionTaskStatusStore taskStatusStore = CompactionTaskStatusStoreFactory.getStatusStore(dynamoDBClient,
                    instanceProperties);
<<<<<<< HEAD
=======
            String taskId = UUID.randomUUID().toString();
>>>>>>> 1e303cc0

            ObjectFactory objectFactory = new ObjectFactory(instanceProperties, s3Client, "/tmp");
            CompactSortedFiles compactSortedFiles = new CompactSortedFiles(instanceProperties,
                    tablePropertiesProvider, stateStoreProvider, objectFactory);
            CompactionTask task = new CompactionTask(instanceProperties, propertiesReloader,
                    new SqsCompactionQueueHandler(sqsClient, instanceProperties),
                    compactSortedFiles, jobStatusStore, taskStatusStore, taskId);
            task.run();
<<<<<<< HEAD
        } catch (IOException | ObjectFactoryException | RuntimeException e) {
            segment.addException(e);
            throw e;
        } finally {

=======
        } finally {
>>>>>>> 1e303cc0
            sqsClient.shutdown();
            LOGGER.info("Shut down sqsClient");
            dynamoDBClient.shutdown();
            LOGGER.info("Shut down dynamoDBClient");
            s3Client.shutdown();
            LOGGER.info("Shut down s3Client");
            ecsClient.shutdown();
            LOGGER.info("Shut down ecsClient");
<<<<<<< HEAD
            AWSXRay.endSegment();
=======
            LOGGER.info("Total run time = {}", LoggedDuration.withFullOutput(startTime, Instant.now()));
>>>>>>> 1e303cc0
        }
    }

    public static void logEC2Metadata(InstanceProperties instanceProperties, AmazonECS ecsClient) {
        // Log some basic data if running on EC2 inside ECS
        if (instanceProperties.get(COMPACTION_ECS_LAUNCHTYPE).equalsIgnoreCase("EC2")) {
            try {
                if (ecsClient != null) {
                    EC2ContainerMetadata.retrieveContainerMetadata(ecsClient).ifPresent(info -> LOGGER.info(
                            "Task running on EC2 instance ID {} in AZ {} with ARN {} in cluster {} with status {}",
                            info.instanceID, info.az, info.instanceARN, info.clusterName, info.status));
                } else {
                    LOGGER.warn("ECS client is null");
                }
            } catch (IOException e) {
                LOGGER.warn("EC2 instance data not available", e);
            }
        }
    }
}<|MERGE_RESOLUTION|>--- conflicted
+++ resolved
@@ -66,14 +66,10 @@
             System.exit(1);
         }
         String s3Bucket = args[0];
-<<<<<<< HEAD
         String taskId = UUID.randomUUID().toString();
         Segment segment = AWSXRay.beginSegment("CompactionTask");
         segment.putAnnotation("taskId", taskId);
-=======
-
         Instant startTime = Instant.now();
->>>>>>> 1e303cc0
         AmazonDynamoDB dynamoDBClient = buildAwsV1Client(AmazonDynamoDBClientBuilder.standard());
         AmazonSQS sqsClient = buildAwsV1Client(AmazonSQSClientBuilder.standard());
         AmazonS3 s3Client = buildAwsV1Client(AmazonS3ClientBuilder.standard());
@@ -94,10 +90,6 @@
                     instanceProperties);
             CompactionTaskStatusStore taskStatusStore = CompactionTaskStatusStoreFactory.getStatusStore(dynamoDBClient,
                     instanceProperties);
-<<<<<<< HEAD
-=======
-            String taskId = UUID.randomUUID().toString();
->>>>>>> 1e303cc0
 
             ObjectFactory objectFactory = new ObjectFactory(instanceProperties, s3Client, "/tmp");
             CompactSortedFiles compactSortedFiles = new CompactSortedFiles(instanceProperties,
@@ -106,15 +98,10 @@
                     new SqsCompactionQueueHandler(sqsClient, instanceProperties),
                     compactSortedFiles, jobStatusStore, taskStatusStore, taskId);
             task.run();
-<<<<<<< HEAD
         } catch (IOException | ObjectFactoryException | RuntimeException e) {
             segment.addException(e);
             throw e;
         } finally {
-
-=======
-        } finally {
->>>>>>> 1e303cc0
             sqsClient.shutdown();
             LOGGER.info("Shut down sqsClient");
             dynamoDBClient.shutdown();
@@ -123,11 +110,8 @@
             LOGGER.info("Shut down s3Client");
             ecsClient.shutdown();
             LOGGER.info("Shut down ecsClient");
-<<<<<<< HEAD
+            LOGGER.info("Total run time = {}", LoggedDuration.withFullOutput(startTime, Instant.now()));
             AWSXRay.endSegment();
-=======
-            LOGGER.info("Total run time = {}", LoggedDuration.withFullOutput(startTime, Instant.now()));
->>>>>>> 1e303cc0
         }
     }
 
