--- conflicted
+++ resolved
@@ -92,27 +92,12 @@
 
             DefaultSelector compactionSelector = new DefaultSelector(instanceProperties,
                     tablePropertiesProvider, stateStoreProvider, objectFactory);
-<<<<<<< HEAD
 
-            CompactionJobCommitter committer = new CompactionJobCommitter(jobStatusStore, tableId -> stateStoreProvider.getStateStore(tablePropertiesProvider.getById(tableId)));
-            CompactionJobCommitHandler commitHandler = new CompactionJobCommitHandler(tablePropertiesProvider, committer,
-                    (request) -> {
-                        // TODO send to SQS queue once infrastructure is deployed by CDK
-                        try {
-                            committer.apply(request);
-                        } catch (StateStoreException | InterruptedException e) {
-                            throw new RuntimeException(e);
-                        }
-                    });
-            CompactionTask task = new CompactionTask(instanceProperties, propertiesReloader, new SqsCompactionQueueHandler(sqsClient, instanceProperties),
-                    commitHandler, jobStatusStore, taskStatusStore, compactionSelector, taskId);
-=======
             CompactionJobCommitterOrSendToLambda committerOrLambda = new CompactionJobCommitterOrSendToLambda(
                     tablePropertiesProvider, stateStoreProvider, jobStatusStore, instanceProperties, sqsClient);
             CompactionTask task = new CompactionTask(instanceProperties, propertiesReloader,
-                    new SqsCompactionQueueHandler(sqsClient, instanceProperties), compactSortedFiles,
-                    committerOrLambda, jobStatusStore, taskStatusStore, taskId);
->>>>>>> 402277a2
+                    new SqsCompactionQueueHandler(sqsClient, instanceProperties),
+                    committerOrLambda, jobStatusStore, taskStatusStore, compactionSelector, taskId);
             task.run();
         } finally {
             sqsClient.shutdown();
