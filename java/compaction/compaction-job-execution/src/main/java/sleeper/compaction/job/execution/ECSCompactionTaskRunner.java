--- conflicted
+++ resolved
@@ -72,10 +72,12 @@
         AmazonS3 s3Client = buildAwsV1Client(AmazonS3ClientBuilder.standard());
         AmazonECS ecsClient = buildAwsV1Client(AmazonECSClientBuilder.standard());
 
-<<<<<<< HEAD
         try {
             InstanceProperties instanceProperties = new InstanceProperties();
             instanceProperties.loadFromS3(s3Client, s3Bucket);
+
+            // Log some basic data if running on EC2 inside ECS
+            logEC2Metadata(instanceProperties, ecsClient);
 
             TablePropertiesProvider tablePropertiesProvider = new TablePropertiesProvider(instanceProperties, s3Client, dynamoDBClient);
             PropertiesReloader propertiesReloader = PropertiesReloader.ifConfigured(s3Client, instanceProperties, tablePropertiesProvider);
@@ -87,23 +89,17 @@
                     instanceProperties);
 
             ObjectFactory objectFactory = new ObjectFactory(instanceProperties, s3Client, "/tmp");
-            ECSCompactionTaskRunner runner = ECSCompactionTaskRunner.builder()
-                    .instanceProperties(instanceProperties)
-                    .objectFactory(objectFactory)
-                    .tablePropertiesProvider(tablePropertiesProvider)
-                    .propertiesReloader(propertiesReloader)
-                    .stateStoreProvider(stateStoreProvider)
-                    .jobStatusStore(jobStatusStore)
-                    .taskStatusStore(taskStatusStore)
-                    .taskId(taskId)
-                    .sqsClient(sqsClient)
-                    .ecsClient(ecsClient)
-                    .build();
-            runner.run();
-        } catch (InterruptedException | IOException | ObjectFactoryException | RuntimeException e) {
+            CompactSortedFiles compactSortedFiles = new CompactSortedFiles(instanceProperties,
+                    tablePropertiesProvider, stateStoreProvider, objectFactory);
+            CompactionTask task = new CompactionTask(instanceProperties, propertiesReloader,
+                    new SqsCompactionQueueHandler(sqsClient, instanceProperties),
+                    compactSortedFiles, jobStatusStore, taskStatusStore, taskId);
+            task.run();
+        } catch (IOException | ObjectFactoryException | RuntimeException e) {
             segment.addException(e);
             throw e;
         } finally {
+
             sqsClient.shutdown();
             LOGGER.info("Shut down sqsClient");
             dynamoDBClient.shutdown();
@@ -114,41 +110,6 @@
             LOGGER.info("Shut down ecsClient");
             AWSXRay.endSegment();
         }
-=======
-        String s3Bucket = args[0];
-        InstanceProperties instanceProperties = new InstanceProperties();
-        instanceProperties.loadFromS3(s3Client, s3Bucket);
-
-        // Log some basic data if running on EC2 inside ECS
-        logEC2Metadata(instanceProperties, ecsClient);
-
-        TablePropertiesProvider tablePropertiesProvider = new TablePropertiesProvider(instanceProperties, s3Client, dynamoDBClient);
-        PropertiesReloader propertiesReloader = PropertiesReloader.ifConfigured(s3Client, instanceProperties, tablePropertiesProvider);
-        StateStoreProvider stateStoreProvider = new StateStoreProvider(dynamoDBClient, instanceProperties,
-                HadoopConfigurationProvider.getConfigurationForECS(instanceProperties));
-        CompactionJobStatusStore jobStatusStore = CompactionJobStatusStoreFactory.getStatusStore(dynamoDBClient,
-                instanceProperties);
-        CompactionTaskStatusStore taskStatusStore = CompactionTaskStatusStoreFactory.getStatusStore(dynamoDBClient,
-                instanceProperties);
-        String taskId = UUID.randomUUID().toString();
-
-        ObjectFactory objectFactory = new ObjectFactory(instanceProperties, s3Client, "/tmp");
-        CompactSortedFiles compactSortedFiles = new CompactSortedFiles(instanceProperties,
-                tablePropertiesProvider, stateStoreProvider, objectFactory);
-        CompactionTask task = new CompactionTask(instanceProperties, propertiesReloader,
-                new SqsCompactionQueueHandler(sqsClient, instanceProperties),
-                compactSortedFiles, jobStatusStore, taskStatusStore, taskId);
-        task.run();
-
-        sqsClient.shutdown();
-        LOGGER.info("Shut down sqsClient");
-        dynamoDBClient.shutdown();
-        LOGGER.info("Shut down dynamoDBClient");
-        s3Client.shutdown();
-        LOGGER.info("Shut down s3Client");
-        ecsClient.shutdown();
-        LOGGER.info("Shut down ecsClient");
->>>>>>> 7356a253
     }
 
     public static void logEC2Metadata(InstanceProperties instanceProperties, AmazonECS ecsClient) {
