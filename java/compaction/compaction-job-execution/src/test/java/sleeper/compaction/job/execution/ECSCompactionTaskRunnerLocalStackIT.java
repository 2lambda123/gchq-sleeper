/*
 * Copyright 2022-2024 Crown Copyright
 *
 * Licensed under the Apache License, Version 2.0 (the "License");
 * you may not use this file except in compliance with the License.
 * You may obtain a copy of the License at
 *
 *     http://www.apache.org/licenses/LICENSE-2.0
 *
 * Unless required by applicable law or agreed to in writing, software
 * distributed under the License is distributed on an "AS IS" BASIS,
 * WITHOUT WARRANTIES OR CONDITIONS OF ANY KIND, either express or implied.
 * See the License for the specific language governing permissions and
 * limitations under the License.
 */
package sleeper.compaction.job.execution;

import com.amazonaws.services.dynamodbv2.AmazonDynamoDB;
import com.amazonaws.services.dynamodbv2.AmazonDynamoDBClientBuilder;
import com.amazonaws.services.s3.AmazonS3;
import com.amazonaws.services.s3.AmazonS3ClientBuilder;
import com.amazonaws.services.sqs.AmazonSQS;
import com.amazonaws.services.sqs.AmazonSQSClientBuilder;
import com.amazonaws.services.sqs.model.CreateQueueRequest;
import com.amazonaws.services.sqs.model.GetQueueAttributesRequest;
import com.amazonaws.services.sqs.model.Message;
import com.amazonaws.services.sqs.model.ReceiveMessageRequest;
import com.amazonaws.services.sqs.model.SendMessageRequest;
import com.amazonaws.services.sqs.model.SetQueueAttributesRequest;
import org.apache.hadoop.conf.Configuration;
import org.apache.hadoop.fs.Path;
import org.apache.parquet.hadoop.ParquetReader;
import org.junit.jupiter.api.AfterEach;
import org.junit.jupiter.api.BeforeEach;
import org.junit.jupiter.api.DisplayName;
import org.junit.jupiter.api.Nested;
import org.junit.jupiter.api.Test;
import org.junit.jupiter.api.io.TempDir;
import org.testcontainers.containers.localstack.LocalStackContainer;
import org.testcontainers.junit.jupiter.Container;
import org.testcontainers.junit.jupiter.Testcontainers;
import org.testcontainers.utility.DockerImageName;

import sleeper.compaction.job.CompactionJob;
import sleeper.compaction.job.CompactionJobSerDe;
import sleeper.compaction.job.CompactionJobStatusStore;
import sleeper.compaction.job.commit.CompactionJobCommitRequest;
import sleeper.compaction.job.commit.CompactionJobCommitRequestSerDe;
import sleeper.compaction.status.store.job.CompactionJobStatusStoreFactory;
import sleeper.compaction.status.store.job.DynamoDBCompactionJobStatusStoreCreator;
import sleeper.compaction.status.store.task.CompactionTaskStatusStoreFactory;
import sleeper.compaction.status.store.task.DynamoDBCompactionTaskStatusStoreCreator;
import sleeper.compaction.task.CompactionTaskStatusStore;
import sleeper.configuration.jars.ObjectFactory;
import sleeper.configuration.properties.PropertiesReloader;
import sleeper.configuration.properties.instance.InstanceProperties;
import sleeper.configuration.properties.instance.InstanceProperty;
import sleeper.configuration.properties.table.S3TableProperties;
import sleeper.configuration.properties.table.TableProperties;
import sleeper.configuration.properties.table.TablePropertiesProvider;
import sleeper.configuration.properties.table.TablePropertiesStore;
import sleeper.configuration.table.index.DynamoDBTableIndexCreator;
import sleeper.core.CommonTestConstants;
import sleeper.core.record.Record;
import sleeper.core.record.process.RecordsProcessed;
import sleeper.core.record.process.RecordsProcessedSummary;
import sleeper.core.schema.Field;
import sleeper.core.schema.Schema;
import sleeper.core.schema.type.LongType;
import sleeper.core.statestore.FileReference;
import sleeper.core.statestore.StateStore;
import sleeper.core.statestore.StateStoreException;
import sleeper.ingest.IngestFactory;
import sleeper.ingest.impl.IngestCoordinator;
import sleeper.io.parquet.record.ParquetRecordReader;
import sleeper.statestore.FixedStateStoreProvider;
import sleeper.statestore.StateStoreProvider;
import sleeper.statestore.transactionlog.TransactionLogStateStoreCreator;

import java.io.IOException;
import java.time.Instant;
import java.util.ArrayList;
import java.util.LinkedList;
import java.util.List;
import java.util.Map;
import java.util.Queue;
import java.util.UUID;
import java.util.function.Function;
import java.util.function.Supplier;
import java.util.stream.Collectors;
import java.util.stream.IntStream;
import java.util.stream.Stream;

import static org.assertj.core.api.Assertions.assertThat;
<<<<<<< HEAD
import static org.mockito.ArgumentMatchers.anyList;
=======
import static org.assertj.core.api.Assertions.tuple;
import static org.mockito.ArgumentMatchers.any;
import static org.mockito.ArgumentMatchers.anyString;
>>>>>>> 86a59846
import static org.mockito.Mockito.doThrow;
import static org.mockito.Mockito.mock;
import static sleeper.compaction.job.execution.testutils.CompactSortedFilesTestUtils.assignJobIdsToInputFiles;
import static sleeper.configuration.properties.InstancePropertiesTestHelper.createTestInstanceProperties;
import static sleeper.configuration.properties.instance.CdkDefinedInstanceProperty.COMPACTION_JOB_COMMITTER_QUEUE_URL;
import static sleeper.configuration.properties.instance.CdkDefinedInstanceProperty.COMPACTION_JOB_DLQ_URL;
import static sleeper.configuration.properties.instance.CdkDefinedInstanceProperty.COMPACTION_JOB_QUEUE_URL;
import static sleeper.configuration.properties.instance.CdkDefinedInstanceProperty.CONFIG_BUCKET;
import static sleeper.configuration.properties.instance.CdkDefinedInstanceProperty.DATA_BUCKET;
import static sleeper.configuration.properties.instance.CommonProperty.FILE_SYSTEM;
import static sleeper.configuration.properties.instance.CompactionProperty.COMPACTION_TASK_DELAY_BEFORE_RETRY_IN_SECONDS;
import static sleeper.configuration.properties.instance.CompactionProperty.COMPACTION_TASK_MAX_CONSECUTIVE_FAILURES;
import static sleeper.configuration.properties.instance.CompactionProperty.COMPACTION_TASK_MAX_IDLE_TIME_IN_SECONDS;
import static sleeper.configuration.properties.instance.CompactionProperty.COMPACTION_TASK_WAIT_TIME_IN_SECONDS;
import static sleeper.configuration.properties.instance.DefaultProperty.DEFAULT_INGEST_PARTITION_FILE_WRITER_TYPE;
import static sleeper.configuration.properties.table.TablePropertiesTestHelper.createTestTableProperties;
import static sleeper.configuration.properties.table.TableProperty.COMPACTION_FILES_BATCH_SIZE;
import static sleeper.configuration.properties.table.TableProperty.COMPACTION_JOB_COMMIT_ASYNC;
import static sleeper.configuration.properties.table.TableProperty.TABLE_ID;
import static sleeper.configuration.testutils.LocalStackAwsV1ClientHelper.buildAwsV1Client;
import static sleeper.io.parquet.utils.HadoopConfigurationLocalStackUtils.getHadoopConfiguration;

@Testcontainers
public class ECSCompactionTaskRunnerLocalStackIT {

    @Container
    public static LocalStackContainer localStackContainer = new LocalStackContainer(DockerImageName.parse(CommonTestConstants.LOCALSTACK_DOCKER_IMAGE)).withServices(
            LocalStackContainer.Service.S3, LocalStackContainer.Service.SQS, LocalStackContainer.Service.DYNAMODB);

    private final AmazonS3 s3 = buildAwsV1Client(localStackContainer, LocalStackContainer.Service.S3, AmazonS3ClientBuilder.standard());
    private final AmazonDynamoDB dynamoDB = buildAwsV1Client(localStackContainer, LocalStackContainer.Service.DYNAMODB, AmazonDynamoDBClientBuilder.standard());
    private final AmazonSQS sqs = buildAwsV1Client(localStackContainer, LocalStackContainer.Service.SQS, AmazonSQSClientBuilder.standard());
    private final InstanceProperties instanceProperties = createInstance();
    private final Configuration configuration = getHadoopConfiguration(localStackContainer);
    private final StateStoreProvider stateStoreProvider = new StateStoreProvider(instanceProperties, s3, dynamoDB, configuration);
    private final TablePropertiesStore tablePropertiesStore = S3TableProperties.getStore(instanceProperties, s3, dynamoDB);
    private final TablePropertiesProvider tablePropertiesProvider = new TablePropertiesProvider(instanceProperties, s3, dynamoDB);
    private final Schema schema = createSchema();
    private final TableProperties tableProperties = createTable();
    private final String tableId = tableProperties.get(TABLE_ID);
    private final CompactionJobStatusStore jobStatusStore = CompactionJobStatusStoreFactory.getStatusStore(dynamoDB, instanceProperties);
    private final CompactionTaskStatusStore taskStatusStore = CompactionTaskStatusStoreFactory.getStatusStore(dynamoDB, instanceProperties);

    private InstanceProperties createInstance() {
        InstanceProperties instanceProperties = createTestInstanceProperties();
        instanceProperties.set(FILE_SYSTEM, "");
        instanceProperties.set(DEFAULT_INGEST_PARTITION_FILE_WRITER_TYPE, "direct");
        instanceProperties.setNumber(COMPACTION_TASK_WAIT_TIME_IN_SECONDS, 0);
        instanceProperties.setNumber(COMPACTION_TASK_DELAY_BEFORE_RETRY_IN_SECONDS, 0);
        instanceProperties.setNumber(COMPACTION_TASK_MAX_IDLE_TIME_IN_SECONDS, 0);
        instanceProperties.setNumber(COMPACTION_TASK_MAX_CONSECUTIVE_FAILURES, 1);
        s3.createBucket(instanceProperties.get(CONFIG_BUCKET));
        s3.createBucket(instanceProperties.get(DATA_BUCKET));
        instanceProperties.saveToS3(s3);
        DynamoDBTableIndexCreator.create(dynamoDB, instanceProperties);
        new TransactionLogStateStoreCreator(instanceProperties, dynamoDB).create();

        return instanceProperties;
    }

    private static Schema createSchema() {
        return Schema.builder()
                .rowKeyFields(new Field("key", new LongType()))
                .valueFields(new Field("value1", new LongType()), new Field("value2", new LongType()))
                .build();
    }

    private TableProperties createTable() {
        TableProperties tableProperties = createTestTableProperties(instanceProperties, schema);
        tableProperties.set(COMPACTION_FILES_BATCH_SIZE, "5");
        tablePropertiesStore.save(tableProperties);
        try {
            stateStoreProvider.getStateStore(tableProperties).initialise();
        } catch (StateStoreException e) {
            throw new RuntimeException(e);
        }
        return tableProperties;
    }

    private StateStore getStateStore() {
        return stateStoreProvider.getStateStore(tableProperties);
    }

    @AfterEach
    void tearDown() {
        s3.shutdown();
        dynamoDB.shutdown();
        sqs.shutdown();
    }

    @BeforeEach
    void setUp() {
        DynamoDBCompactionJobStatusStoreCreator.create(instanceProperties, dynamoDB);
        DynamoDBCompactionTaskStatusStoreCreator.create(instanceProperties, dynamoDB);
    }

    @TempDir
    public java.nio.file.Path tempDir;

    @Nested
    @DisplayName("Handle messages on job queue")
    class HandleMessagesOnJobQueue {
        @BeforeEach
        void setup() {
            tableProperties.set(COMPACTION_JOB_COMMIT_ASYNC, "false");
            tablePropertiesStore.save(tableProperties);
        }

        @Test
        void shouldDeleteMessagesIfJobSuccessful() throws Exception {
            // Given
            configureJobQueuesWithMaxReceiveCount(1);
            // - Create four files of sorted data
            StateStore stateStore = getStateStore();
            FileReference fileReference1 = ingestFileWith100Records(i -> new Record(Map.of(
                    "key", (long) 2 * i,
                    "value1", (long) 2 * i,
                    "value2", 987654321L)));
            FileReference fileReference2 = ingestFileWith100Records(i -> new Record(Map.of(
                    "key", (long) 2 * i + 1,
                    "value1", 1001L,
                    "value2", 123456789L)));
            FileReference fileReference3 = ingestFileWith100Records(i -> new Record(Map.of(
                    "key", (long) 2 * i,
                    "value1", (long) 2 * i,
                    "value2", 987654321L)));
            FileReference fileReference4 = ingestFileWith100Records(i -> new Record(Map.of(
                    "key", (long) 2 * i + 1,
                    "value1", 1001L,
                    "value2", 123456789L)));

            // - Create two compaction jobs and put on queue
            CompactionJob job1 = compactionJobForFiles("job1", "output1.parquet", fileReference1, fileReference2);
            CompactionJob job2 = compactionJobForFiles("job2", "output2.parquet", fileReference3, fileReference4);
            assignJobIdsToInputFiles(stateStore, job1, job2);
            String job1Json = CompactionJobSerDe.serialiseToString(job1);
            String job2Json = CompactionJobSerDe.serialiseToString(job2);
            SendMessageRequest sendMessageRequest = new SendMessageRequest()
                    .withQueueUrl(instanceProperties.get(COMPACTION_JOB_QUEUE_URL))
                    .withMessageBody(job1Json);
            sqs.sendMessage(sendMessageRequest);
            sendMessageRequest = new SendMessageRequest()
                    .withQueueUrl(instanceProperties.get(COMPACTION_JOB_QUEUE_URL))
                    .withMessageBody(job2Json);
            sqs.sendMessage(sendMessageRequest);

            // When
            createTask("task-id").run();

            // Then
            // - There should be no messages left on the queue
            assertThat(messagesOnQueue(COMPACTION_JOB_QUEUE_URL)).isEmpty();
            // - Check DynamoDBStateStore has correct file references
            assertThat(stateStore.getFileReferences())
                    .extracting(FileReference::getFilename)
                    .containsExactlyInAnyOrder(job1.getOutputFile(), job2.getOutputFile());
        }

        @Test
        void shouldPutMessageBackOnSQSQueueIfJobFailed() throws Exception {
            // Given
            configureJobQueuesWithMaxReceiveCount(2);
            StateStore stateStore = getStateStore();
            // - Create a compaction job for a non-existent file
            String jobJson = sendCompactionJobForFilesGetJson("job1", "output1.parquet", "not-a-file.parquet");

            // When
            createTask("task-id").run();

            // Then
            // - The compaction job should be put back on the queue
            assertThat(messagesOnQueue(COMPACTION_JOB_QUEUE_URL))
                    .map(Message::getBody)
                    .containsExactly(jobJson);
            // - No file references should be in the state store
            assertThat(stateStore.getFileReferences()).isEmpty();
        }

        @Test
        void shouldMoveMessageToDLQIfJobFailedTooManyTimes() throws Exception {
            // Given
            configureJobQueuesWithMaxReceiveCount(1);
            StateStore stateStore = getStateStore();
            // - Create a compaction job for a non-existent file
            String jobJson = sendCompactionJobForFilesGetJson("job1", "output1.parquet", "not-a-file.parquet");

            // When
            createTask("task-id").run();

            // Then
            // - The compaction job should no longer be on the job queue
            assertThat(messagesOnQueue(COMPACTION_JOB_QUEUE_URL)).isEmpty();
            // - The compaction job should be on the DLQ
            assertThat(messagesOnQueue(COMPACTION_JOB_DLQ_URL))
                    .map(Message::getBody)
                    .containsExactly(jobJson);
            // - No file references should be in the state store
            assertThat(stateStore.getFileReferences()).isEmpty();
        }

        @Test
        void shouldPutMessageBackOnSQSQueueIfStateStoreUpdateFailed() throws Exception {
            // Given
            configureJobQueuesWithMaxReceiveCount(2);
            StateStore stateStore = mock(StateStore.class);
            doThrow(new StateStoreException("Failed to update state store"))
                    .when(stateStore).atomicallyReplaceFileReferencesWithNewOne(anyString(), anyString(), any(), any());
            FileReference fileReference1 = ingestFileWith100Records();
            FileReference fileReference2 = ingestFileWith100Records();
            String jobJson = sendCompactionJobForFilesGetJson("job1", "output1.parquet", fileReference1, fileReference2);

            // When
            createTask("task-id", new FixedStateStoreProvider(tableProperties, stateStore)).run();

            // Then
            // - The compaction job should be put back on the queue
            assertThat(messagesOnQueue(COMPACTION_JOB_QUEUE_URL))
                    .map(Message::getBody)
                    .containsExactly(jobJson);
            // - No file references should be in the state store
            assertThat(stateStore.getFileReferences()).isEmpty();
        }

        @Test
        void shouldMoveMessageToDLQIfStateStoreUpdateFailedTooManyTimes() throws Exception {
            // Given
            configureJobQueuesWithMaxReceiveCount(1);
            StateStore stateStore = mock(StateStore.class);
            doThrow(new StateStoreException("Failed to update state store"))
                    .when(stateStore).atomicallyReplaceFileReferencesWithNewOne(anyString(), anyString(), any(), any());
            FileReference fileReference1 = ingestFileWith100Records();
            FileReference fileReference2 = ingestFileWith100Records();
            String jobJson = sendCompactionJobForFilesGetJson("job1", "output1.parquet", fileReference1, fileReference2);

            // When
            StateStoreProvider provider = new FixedStateStoreProvider(tableProperties, stateStore);
            createTask("task-id", provider).run();

            // Then
            // - The compaction job should no longer be on the job queue
            assertThat(messagesOnQueue(COMPACTION_JOB_QUEUE_URL)).isEmpty();
            // - The compaction job should be on the DLQ
            assertThat(messagesOnQueue(COMPACTION_JOB_DLQ_URL))
                    .map(Message::getBody)
                    .containsExactly(jobJson);
            // - No file references should be in the state store
            assertThat(stateStore.getFileReferences()).isEmpty();
        }
    }

    @Test
    void shouldSendCommitRequestToQueueIfAsyncCommitsEnabled() throws Exception {
        // Given
        tableProperties.set(COMPACTION_JOB_COMMIT_ASYNC, "true");
        tablePropertiesStore.save(tableProperties);
        configureJobQueuesWithMaxReceiveCount(1);
        StateStore stateStore = getStateStore();
        FileReference fileReference = ingestFileWith100Records();
        List<Record> expectedRecords = IntStream.range(0, 100)
                .mapToObj(defaultRecordCreator()::apply)
                .collect(Collectors.toList());
        CompactionJob job = compactionJobForFiles("job1", "output1.parquet", fileReference);
        assignJobIdsToInputFiles(stateStore, job);
        SendMessageRequest sendMessageRequest = new SendMessageRequest()
                .withQueueUrl(instanceProperties.get(COMPACTION_JOB_QUEUE_URL))
                .withMessageBody(CompactionJobSerDe.serialiseToString(job));
        sqs.sendMessage(sendMessageRequest);
        Queue<Instant> times = new LinkedList<>(List.of(
                Instant.parse("2024-05-09T12:52:00Z"),      // Start task
                Instant.parse("2024-05-09T12:55:00Z"),      // Job started
                Instant.parse("2024-05-09T12:56:00Z"),      // Job finished
                Instant.parse("2024-05-09T12:58:00Z")));    // Finished task

        // When
        createTaskWithTimes("task-id", times::poll).run();

        // Then
        // - The compaction job should not be on the input queue or DLQ
        assertThat(messagesOnQueue(COMPACTION_JOB_QUEUE_URL)).isEmpty();
<<<<<<< HEAD
        // - The compaction job should be on the DLQ
        assertThat(messagesOnQueue(COMPACTION_JOB_DLQ_URL))
                .containsExactly(jobJson);
        // - No file references should be in the state store
        assertThat(stateStore.getFileReferences()).isEmpty();
    }

    @Test
    void shouldPutMessageBackOnSQSQueueIfStateStoreUpdateFailed() throws Exception {
        // Given
        configureJobQueuesWithMaxReceiveCount(2);
        StateStore stateStore = mock(StateStore.class);
        doThrow(new StateStoreException("Failed to update state store"))
                .when(stateStore).atomicallyReplaceFileReferencesWithNewOnes(anyList());
        FileReference fileReference1 = ingestFileWith100Records();
        FileReference fileReference2 = ingestFileWith100Records();
        String jobJson = sendCompactionJobForFilesGetJson("job1", "output1.parquet", fileReference1, fileReference2);

        // When
        createTask("task-id", new FixedStateStoreProvider(tableProperties, stateStore)).run();

        // Then
        // - The compaction job should be put back on the queue
        assertThat(messagesOnQueue(COMPACTION_JOB_QUEUE_URL))
                .containsExactly(jobJson);
        // - No file references should be in the state store
        assertThat(stateStore.getFileReferences()).isEmpty();
    }

    @Test
    void shouldMoveMessageToDLQIfStateStoreUpdateFailedTooManyTimes() throws Exception {
        // Given
        configureJobQueuesWithMaxReceiveCount(1);
        StateStore stateStore = mock(StateStore.class);
        doThrow(new StateStoreException("Failed to update state store"))
                .when(stateStore).atomicallyReplaceFileReferencesWithNewOnes(anyList());
        FileReference fileReference1 = ingestFileWith100Records();
        FileReference fileReference2 = ingestFileWith100Records();
        String jobJson = sendCompactionJobForFilesGetJson("job1", "output1.parquet", fileReference1, fileReference2);

        // When
        StateStoreProvider provider = new FixedStateStoreProvider(tableProperties, stateStore);
        createTask("task-id", provider).run();

        // Then
        // - The compaction job should no longer be on the job queue
        assertThat(messagesOnQueue(COMPACTION_JOB_QUEUE_URL)).isEmpty();
        // - The compaction job should be on the DLQ
        assertThat(messagesOnQueue(COMPACTION_JOB_DLQ_URL))
                .containsExactly(jobJson);
        // - No file references should be in the state store
        assertThat(stateStore.getFileReferences()).isEmpty();
=======
        assertThat(messagesOnQueue(COMPACTION_JOB_DLQ_URL)).isEmpty();
        // - A compaction commit request should be on the job commit queue
        assertThat(messagesOnQueue(COMPACTION_JOB_COMMITTER_QUEUE_URL))
                .extracting(Message::getBody, this::getMessageGroupId)
                .containsExactly(tuple(
                        commitRequestOnQueue(job, "task-id",
                                new RecordsProcessedSummary(new RecordsProcessed(100, 100),
                                        Instant.parse("2024-05-09T12:55:00Z"),
                                        Instant.parse("2024-05-09T12:56:00Z"))),
                        tableId));
        // - Check new output file has been created with the correct records
        assertThat(readRecords("output1.parquet", schema))
                .containsExactlyElementsOf(expectedRecords);
        // - Check DynamoDBStateStore does not yet have correct file references
        assertThat(stateStore.getFileReferences())
                .usingRecursiveFieldByFieldElementComparatorIgnoringFields("lastStateStoreUpdateTime")
                .containsExactly(onJob(job, fileReference));
    }

    private String getMessageGroupId(Message message) {
        return message.getAttributes().get("MessageGroupId");
>>>>>>> 86a59846
    }

    private Stream<Message> messagesOnQueue(InstanceProperty queueProperty) {
        return sqs.receiveMessage(new ReceiveMessageRequest()
                .withQueueUrl(instanceProperties.get(queueProperty))
                .withAttributeNames("MessageGroupId")
                .withWaitTimeSeconds(2))
                .getMessages().stream();
    }

    private void configureJobQueuesWithMaxReceiveCount(int maxReceiveCount) {
        String jobQueueUrl = sqs.createQueue(UUID.randomUUID().toString()).getQueueUrl();
        String jobDlqUrl = sqs.createQueue(UUID.randomUUID().toString()).getQueueUrl();
        String jobDlqArn = sqs.getQueueAttributes(new GetQueueAttributesRequest()
                .withQueueUrl(jobDlqUrl)
                .withAttributeNames("QueueArn")).getAttributes().get("QueueArn");
        sqs.setQueueAttributes(new SetQueueAttributesRequest()
                .withQueueUrl(jobQueueUrl)
                .addAttributesEntry("RedrivePolicy",
                        "{\"maxReceiveCount\":\"" + maxReceiveCount + "\", " + "\"deadLetterTargetArn\":\"" + jobDlqArn + "\"}"));
        instanceProperties.set(COMPACTION_JOB_QUEUE_URL, jobQueueUrl);
        instanceProperties.set(COMPACTION_JOB_DLQ_URL, jobDlqUrl);
        configureJobCommitterQueues(maxReceiveCount);
    }

    private void configureJobCommitterQueues(int maxReceiveCount) {
        String jobCommitQueueUrl = sqs.createQueue(new CreateQueueRequest()
                .withQueueName(UUID.randomUUID().toString() + ".fifo")
                .withAttributes(Map.of("FifoQueue", "true"))).getQueueUrl();
        instanceProperties.set(COMPACTION_JOB_COMMITTER_QUEUE_URL, jobCommitQueueUrl);
    }

    private CompactionTask createTaskWithTimes(String taskId, Supplier<Instant> timeSupplier) {
        return createTask(taskId, stateStoreProvider, timeSupplier);
    }

    private CompactionTask createTask(String taskId) {
        return createTask(taskId, stateStoreProvider, Instant::now);
    }

    private CompactionTask createTask(String taskId, StateStoreProvider stateStoreProvider) {
        return createTask(taskId, stateStoreProvider, Instant::now);
    }

    private CompactionTask createTask(String taskId, StateStoreProvider stateStoreProvider, Supplier<Instant> timeSupplier) {
        CompactSortedFiles compactSortedFiles = new CompactSortedFiles(instanceProperties,
                tablePropertiesProvider, stateStoreProvider,
                ObjectFactory.noUserJars());
        CompactionJobCommitterOrSendToLambda committer = new CompactionJobCommitterOrSendToLambda(
                tablePropertiesProvider, stateStoreProvider, jobStatusStore,
                instanceProperties, sqs);
        CompactionTask task = new CompactionTask(instanceProperties,
                PropertiesReloader.neverReload(), new SqsCompactionQueueHandler(sqs, instanceProperties), compactSortedFiles,
                committer, jobStatusStore, taskStatusStore, taskId, timeSupplier, duration -> {
                });
        return task;
    }

    private Function<Integer, Record> defaultRecordCreator() {
        return i -> new Record(Map.of(
                "key", (long) 2 * i,
                "value1", (long) 2 * i,
                "value2", 987654321L));
    }

    private FileReference ingestFileWith100Records() throws Exception {
        return ingestFileWith100Records(defaultRecordCreator());
    }

    private FileReference ingestFileWith100Records(Function<Integer, Record> recordCreator) throws Exception {
        IngestFactory ingestFactory = IngestFactory.builder()
                .objectFactory(ObjectFactory.noUserJars())
                .hadoopConfiguration(configuration)
                .localDir(tempDir.toString())
                .stateStoreProvider(new FixedStateStoreProvider(tableProperties, getStateStore()))
                .instanceProperties(instanceProperties)
                .build();
        IngestCoordinator<Record> coordinator = ingestFactory.createIngestCoordinator(tableProperties);
        for (int i = 0; i < 100; i++) {
            coordinator.write(recordCreator.apply(i));
        }
        return coordinator.closeReturningResult().getFileReferenceList().get(0);
    }

    private String sendCompactionJobForFilesGetJson(String jobId, String outputFilename, FileReference... fileReferences) throws IOException {
        return sendJobForFilesGetJson(compactionJobForFiles(jobId, outputFilename, List.of(fileReferences).stream()
                .map(FileReference::getFilename)
                .collect(Collectors.toList())));
    }

    private String sendCompactionJobForFilesGetJson(String jobId, String outputFilename, String... inputFilenames) throws IOException {
        return sendJobForFilesGetJson(compactionJobForFiles(jobId, outputFilename, List.of(inputFilenames)));
    }

    private String sendJobForFilesGetJson(CompactionJob job) throws IOException {
        String jobJson = CompactionJobSerDe.serialiseToString(job);
        SendMessageRequest sendMessageRequest = new SendMessageRequest()
                .withQueueUrl(instanceProperties.get(COMPACTION_JOB_QUEUE_URL))
                .withMessageBody(jobJson);
        sqs.sendMessage(sendMessageRequest);
        return jobJson;
    }

    private CompactionJob compactionJobForFiles(String jobId, String outputFilename, FileReference... fileReferences) {
        return compactionJobForFiles(jobId, outputFilename, List.of(fileReferences).stream()
                .map(FileReference::getFilename)
                .collect(Collectors.toList()));

    }

    private CompactionJob compactionJobForFiles(String jobId, String outputFilename, List<String> inputFilenames) {
        return CompactionJob.builder()
                .tableId(tableId)
                .jobId(jobId)
                .partitionId("root")
                .inputFiles(inputFilenames)
                .outputFile(tempDir + "/" + outputFilename).build();
    }

    private String commitRequestOnQueue(CompactionJob job, String taskId, RecordsProcessedSummary summary) {
        return new CompactionJobCommitRequestSerDe().toJson(new CompactionJobCommitRequest(job, taskId, summary));
    }

    private FileReference onJob(CompactionJob job, FileReference reference) {
        return reference.toBuilder().jobId(job.getId()).build();
    }

    private List<Record> readRecords(String filename, Schema schema) {
        try (ParquetReader<Record> reader = new ParquetRecordReader(new Path(tempDir.resolve(filename).toString()), schema)) {
            List<Record> records = new ArrayList<>();
            for (Record record = reader.read(); record != null; record = reader.read()) {
                records.add(new Record(record));
            }
            return records;
        } catch (IOException e) {
            throw new RuntimeException("Failed reading records", e);
        }
    }

}<|MERGE_RESOLUTION|>--- conflicted
+++ resolved
@@ -92,13 +92,8 @@
 import java.util.stream.Stream;
 
 import static org.assertj.core.api.Assertions.assertThat;
-<<<<<<< HEAD
+import static org.assertj.core.api.Assertions.tuple;
 import static org.mockito.ArgumentMatchers.anyList;
-=======
-import static org.assertj.core.api.Assertions.tuple;
-import static org.mockito.ArgumentMatchers.any;
-import static org.mockito.ArgumentMatchers.anyString;
->>>>>>> 86a59846
 import static org.mockito.Mockito.doThrow;
 import static org.mockito.Mockito.mock;
 import static sleeper.compaction.job.execution.testutils.CompactSortedFilesTestUtils.assignJobIdsToInputFiles;
@@ -305,7 +300,7 @@
             configureJobQueuesWithMaxReceiveCount(2);
             StateStore stateStore = mock(StateStore.class);
             doThrow(new StateStoreException("Failed to update state store"))
-                    .when(stateStore).atomicallyReplaceFileReferencesWithNewOne(anyString(), anyString(), any(), any());
+                    .when(stateStore).atomicallyReplaceFileReferencesWithNewOnes(anyList());
             FileReference fileReference1 = ingestFileWith100Records();
             FileReference fileReference2 = ingestFileWith100Records();
             String jobJson = sendCompactionJobForFilesGetJson("job1", "output1.parquet", fileReference1, fileReference2);
@@ -328,7 +323,7 @@
             configureJobQueuesWithMaxReceiveCount(1);
             StateStore stateStore = mock(StateStore.class);
             doThrow(new StateStoreException("Failed to update state store"))
-                    .when(stateStore).atomicallyReplaceFileReferencesWithNewOne(anyString(), anyString(), any(), any());
+                    .when(stateStore).atomicallyReplaceFileReferencesWithNewOnes(anyList());
             FileReference fileReference1 = ingestFileWith100Records();
             FileReference fileReference2 = ingestFileWith100Records();
             String jobJson = sendCompactionJobForFilesGetJson("job1", "output1.parquet", fileReference1, fileReference2);
@@ -378,60 +373,6 @@
         // Then
         // - The compaction job should not be on the input queue or DLQ
         assertThat(messagesOnQueue(COMPACTION_JOB_QUEUE_URL)).isEmpty();
-<<<<<<< HEAD
-        // - The compaction job should be on the DLQ
-        assertThat(messagesOnQueue(COMPACTION_JOB_DLQ_URL))
-                .containsExactly(jobJson);
-        // - No file references should be in the state store
-        assertThat(stateStore.getFileReferences()).isEmpty();
-    }
-
-    @Test
-    void shouldPutMessageBackOnSQSQueueIfStateStoreUpdateFailed() throws Exception {
-        // Given
-        configureJobQueuesWithMaxReceiveCount(2);
-        StateStore stateStore = mock(StateStore.class);
-        doThrow(new StateStoreException("Failed to update state store"))
-                .when(stateStore).atomicallyReplaceFileReferencesWithNewOnes(anyList());
-        FileReference fileReference1 = ingestFileWith100Records();
-        FileReference fileReference2 = ingestFileWith100Records();
-        String jobJson = sendCompactionJobForFilesGetJson("job1", "output1.parquet", fileReference1, fileReference2);
-
-        // When
-        createTask("task-id", new FixedStateStoreProvider(tableProperties, stateStore)).run();
-
-        // Then
-        // - The compaction job should be put back on the queue
-        assertThat(messagesOnQueue(COMPACTION_JOB_QUEUE_URL))
-                .containsExactly(jobJson);
-        // - No file references should be in the state store
-        assertThat(stateStore.getFileReferences()).isEmpty();
-    }
-
-    @Test
-    void shouldMoveMessageToDLQIfStateStoreUpdateFailedTooManyTimes() throws Exception {
-        // Given
-        configureJobQueuesWithMaxReceiveCount(1);
-        StateStore stateStore = mock(StateStore.class);
-        doThrow(new StateStoreException("Failed to update state store"))
-                .when(stateStore).atomicallyReplaceFileReferencesWithNewOnes(anyList());
-        FileReference fileReference1 = ingestFileWith100Records();
-        FileReference fileReference2 = ingestFileWith100Records();
-        String jobJson = sendCompactionJobForFilesGetJson("job1", "output1.parquet", fileReference1, fileReference2);
-
-        // When
-        StateStoreProvider provider = new FixedStateStoreProvider(tableProperties, stateStore);
-        createTask("task-id", provider).run();
-
-        // Then
-        // - The compaction job should no longer be on the job queue
-        assertThat(messagesOnQueue(COMPACTION_JOB_QUEUE_URL)).isEmpty();
-        // - The compaction job should be on the DLQ
-        assertThat(messagesOnQueue(COMPACTION_JOB_DLQ_URL))
-                .containsExactly(jobJson);
-        // - No file references should be in the state store
-        assertThat(stateStore.getFileReferences()).isEmpty();
-=======
         assertThat(messagesOnQueue(COMPACTION_JOB_DLQ_URL)).isEmpty();
         // - A compaction commit request should be on the job commit queue
         assertThat(messagesOnQueue(COMPACTION_JOB_COMMITTER_QUEUE_URL))
@@ -453,7 +394,6 @@
 
     private String getMessageGroupId(Message message) {
         return message.getAttributes().get("MessageGroupId");
->>>>>>> 86a59846
     }
 
     private Stream<Message> messagesOnQueue(InstanceProperty queueProperty) {
