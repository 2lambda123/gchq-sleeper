--- conflicted
+++ resolved
@@ -454,13 +454,9 @@
                 instanceProperties, sqs);
         CompactionTask task = new CompactionTask(instanceProperties,
                 PropertiesReloader.neverReload(), new SqsCompactionQueueHandler(sqs, instanceProperties),
-<<<<<<< HEAD
-                committer, jobStatusStore, taskStatusStore, compactSortedFiles, taskId, timeSupplier, duration -> {
-=======
                 waitWithRetries(1, stateStoreProvider, tablePropertiesProvider),
-                compactSortedFiles, committer, jobStatusStore, taskStatusStore, taskId,
+                committer, jobStatusStore, taskStatusStore, compactSortedFiles, taskId,
                 timeSupplier, duration -> {
->>>>>>> edb6892d
                 });
         return task;
     }
