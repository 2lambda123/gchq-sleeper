--- conflicted
+++ resolved
@@ -473,14 +473,9 @@
             CompactionRunner compactor,
             Supplier<Instant> timeSupplier,
             String taskId) throws Exception {
-<<<<<<< HEAD
         new CompactionTask(instanceProperties, new FixedTablePropertiesProvider(tableProperties),
                 PropertiesReloader.neverReload(), messageReceiver, compactor,
-                new CompactionJobCompletion(jobStore, tableId -> stateStore),
-=======
-        new CompactionTask(instanceProperties, PropertiesReloader.neverReload(), messageReceiver, compactor,
                 new CompactionJobCommitter(jobStore, tableId -> stateStore),
->>>>>>> 4b170551
                 jobStore, taskStore, taskId, timeSupplier, sleeps::add)
                 .run();
     }
