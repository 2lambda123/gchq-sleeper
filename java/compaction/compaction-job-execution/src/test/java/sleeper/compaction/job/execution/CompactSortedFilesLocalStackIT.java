/*
 * Copyright 2022-2024 Crown Copyright
 *
 * Licensed under the Apache License, Version 2.0 (the "License");
 * you may not use this file except in compliance with the License.
 * You may obtain a copy of the License at
 *
 *     http://www.apache.org/licenses/LICENSE-2.0
 *
 * Unless required by applicable law or agreed to in writing, software
 * distributed under the License is distributed on an "AS IS" BASIS,
 * WITHOUT WARRANTIES OR CONDITIONS OF ANY KIND, either express or implied.
 * See the License for the specific language governing permissions and
 * limitations under the License.
 */
package sleeper.compaction.job.execution;

import com.amazonaws.services.dynamodbv2.AmazonDynamoDB;
import com.amazonaws.services.dynamodbv2.AmazonDynamoDBClientBuilder;
import com.amazonaws.services.s3.AmazonS3;
import com.amazonaws.services.s3.AmazonS3ClientBuilder;
import org.apache.hadoop.conf.Configuration;
import org.junit.jupiter.api.AfterAll;
import org.junit.jupiter.api.BeforeAll;
import org.junit.jupiter.api.BeforeEach;
import org.junit.jupiter.api.Test;
import org.testcontainers.containers.localstack.LocalStackContainer;
import org.testcontainers.junit.jupiter.Container;
import org.testcontainers.junit.jupiter.Testcontainers;
import org.testcontainers.utility.DockerImageName;
import software.amazon.awssdk.services.s3.S3AsyncClient;

import sleeper.compaction.job.CompactionJob;
import sleeper.compaction.job.CompactionRunner;
import sleeper.compaction.job.execution.testutils.CompactSortedFilesTestBase;
import sleeper.compaction.job.execution.testutils.CompactSortedFilesTestData;
import sleeper.compaction.status.store.job.DynamoDBCompactionJobStatusStoreCreator;
import sleeper.configuration.jars.ObjectFactory;
import sleeper.configuration.properties.table.FixedTablePropertiesProvider;
import sleeper.configuration.properties.table.TableProperties;
import sleeper.core.CommonTestConstants;
import sleeper.core.partition.PartitionTree;
import sleeper.core.partition.PartitionsBuilder;
import sleeper.core.record.Record;
import sleeper.core.record.process.RecordsProcessed;
import sleeper.core.schema.Schema;
import sleeper.core.schema.type.LongType;
import sleeper.core.statestore.FileReference;
import sleeper.core.statestore.StateStore;
import sleeper.statestore.FixedStateStoreProvider;
import sleeper.statestore.StateStoreFactory;
import sleeper.statestore.transactionlog.TransactionLogStateStoreCreator;

import java.util.List;

import static org.assertj.core.api.Assertions.assertThat;
import static org.testcontainers.containers.localstack.LocalStackContainer.Service.DYNAMODB;
import static org.testcontainers.containers.localstack.LocalStackContainer.Service.S3;
import static sleeper.compaction.job.execution.testutils.CompactSortedFilesTestUtils.assignJobIdToInputFiles;
import static sleeper.compaction.job.execution.testutils.CompactSortedFilesTestUtils.createSchemaWithTypesForKeyAndTwoValues;
import static sleeper.configuration.properties.InstancePropertiesTestHelper.createTestInstanceProperties;
import static sleeper.configuration.properties.instance.CdkDefinedInstanceProperty.DATA_BUCKET;
import static sleeper.configuration.properties.table.TablePropertiesTestHelper.createTestTableProperties;
import static sleeper.configuration.properties.table.TableProperty.GARBAGE_COLLECTOR_DELAY_BEFORE_DELETION;
import static sleeper.configuration.testutils.LocalStackAwsV1ClientHelper.buildAwsV1Client;
import static sleeper.ingest.testutils.LocalStackAwsV2ClientHelper.buildAwsV2Client;
import static sleeper.io.parquet.utils.HadoopConfigurationLocalStackUtils.getHadoopConfiguration;

@Testcontainers
public class CompactSortedFilesLocalStackIT extends CompactSortedFilesTestBase {

    @Container
    public static LocalStackContainer localStackContainer = new LocalStackContainer(
            DockerImageName.parse(CommonTestConstants.LOCALSTACK_DOCKER_IMAGE)).withServices(S3, DYNAMODB);
    private static AmazonDynamoDB dynamoDBClient;
    private static AmazonS3 s3Client;
    private static S3AsyncClient s3AsyncClient;
    private static Configuration configuration;

    @BeforeAll
    public static void beforeAll() {
        dynamoDBClient = buildAwsV1Client(localStackContainer, DYNAMODB, AmazonDynamoDBClientBuilder.standard());
        s3Client = buildAwsV1Client(localStackContainer, S3, AmazonS3ClientBuilder.standard());
        s3AsyncClient = buildAwsV2Client(localStackContainer, S3, S3AsyncClient.builder());
        configuration = getHadoopConfiguration(localStackContainer);
    }

    @AfterAll
    public static void afterAll() {
        dynamoDBClient.shutdown();
        s3Client.shutdown();
        s3AsyncClient.close();
    }

    @BeforeEach
    void setUp() {
        instanceProperties.resetAndValidate(createTestInstanceProperties().getProperties());
        s3Client.createBucket(instanceProperties.get(DATA_BUCKET));
        new TransactionLogStateStoreCreator(instanceProperties, dynamoDBClient).create();
        DynamoDBCompactionJobStatusStoreCreator.create(instanceProperties, dynamoDBClient);
    }

    protected FileReference ingestRecordsGetFile(StateStore stateStore, List<Record> records) throws Exception {
        return ingestRecordsGetFile(records, builder -> builder
                .stateStoreProvider(new FixedStateStoreProvider(tableProperties, stateStore))
                .hadoopConfiguration(configuration)
                .s3AsyncClient(s3AsyncClient));
    }

    private StateStore createStateStore(Schema schema) {
        TableProperties tableProperties = createTestTableProperties(instanceProperties, schema);
        tableProperties.set(GARBAGE_COLLECTOR_DELAY_BEFORE_DELETION, "0");
        return new StateStoreFactory(instanceProperties, s3Client, dynamoDBClient, configuration)
                .getStateStore(tableProperties);
    }

    private DefaultSelector createCompactSortedFiles(Schema schema, StateStore stateStore) throws Exception {
        tableProperties.setSchema(schema);
<<<<<<< HEAD
        return new DefaultSelector(instanceProperties,
=======
        return new CompactSortedFiles(
>>>>>>> 52a5ee1b
                new FixedTablePropertiesProvider(tableProperties),
                new FixedStateStoreProvider(tableProperties, stateStore),
                ObjectFactory.noUserJars(),
                configuration);
    }

    @Test
    public void shouldUpdateStateStoreAfterRunningCompactionJob() throws Exception {
        // Given
        Schema schema = createSchemaWithTypesForKeyAndTwoValues(new LongType(), new LongType(), new LongType());
        tableProperties.setSchema(schema);
        StateStore stateStore = createStateStore(schema);
        PartitionTree tree = new PartitionsBuilder(schema).singlePartition("root").buildTree();
        stateStore.initialise(tree.getAllPartitions());

        List<Record> data1 = CompactSortedFilesTestData.keyAndTwoValuesSortedEvenLongs();
        List<Record> data2 = CompactSortedFilesTestData.keyAndTwoValuesSortedOddLongs();
        FileReference file1 = ingestRecordsGetFile(stateStore, data1);
        FileReference file2 = ingestRecordsGetFile(stateStore, data2);

        CompactionJob compactionJob = compactionFactory().createCompactionJob(List.of(file1, file2), "root");
        assignJobIdToInputFiles(stateStore, compactionJob);

        // When
        DefaultSelector compactSortedFiles = createCompactSortedFiles(schema, stateStore);
        CompactionRunner runner = compactSortedFiles.chooseCompactor(compactionJob);
        RecordsProcessed summary = runner.compact(compactionJob);

        // Then
        //  - Read output file and check that it contains the right results
        List<Record> expectedResults = CompactSortedFilesTestData.combineSortedBySingleKey(data1, data2);
        assertThat(summary.getRecordsRead()).isEqualTo(expectedResults.size());
        assertThat(summary.getRecordsWritten()).isEqualTo(expectedResults.size());
        assertThat(CompactSortedFilesTestData.readDataFile(schema, compactionJob.getOutputFile())).isEqualTo(expectedResults);
    }
}<|MERGE_RESOLUTION|>--- conflicted
+++ resolved
@@ -116,15 +116,10 @@
 
     private DefaultSelector createCompactSortedFiles(Schema schema, StateStore stateStore) throws Exception {
         tableProperties.setSchema(schema);
-<<<<<<< HEAD
         return new DefaultSelector(instanceProperties,
-=======
-        return new CompactSortedFiles(
->>>>>>> 52a5ee1b
                 new FixedTablePropertiesProvider(tableProperties),
                 new FixedStateStoreProvider(tableProperties, stateStore),
-                ObjectFactory.noUserJars(),
-                configuration);
+                ObjectFactory.noUserJars());
     }
 
     @Test
