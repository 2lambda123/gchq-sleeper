--- conflicted
+++ resolved
@@ -25,10 +25,6 @@
 import sleeper.configuration.properties.instance.InstanceProperties;
 import sleeper.configuration.properties.table.TableProperties;
 import sleeper.core.record.process.RecordsProcessedSummary;
-<<<<<<< HEAD
-import sleeper.core.table.TableStatus;
-=======
->>>>>>> 1a57f727
 
 import java.time.Instant;
 
@@ -51,11 +47,7 @@
 
     private final InstanceProperties instanceProperties = createTestInstanceProperties();
     private final TableProperties tableProperties = createTestTableProperties(instanceProperties, schemaWithKey("key"));
-<<<<<<< HEAD
-    private final TableStatus tableId = tableProperties.getId();
-=======
     private final String tableId = tableProperties.get(TABLE_ID);
->>>>>>> 1a57f727
     private final CompactionJobTestDataHelper dataHelper = CompactionJobTestDataHelper.forTable(instanceProperties, tableProperties);
     private final InMemoryCompactionJobStatusStore store = new InMemoryCompactionJobStatusStore();
 
@@ -185,11 +177,7 @@
 
         @Test
         void shouldGetNoJobs() {
-<<<<<<< HEAD
-            assertThat(store.getAllJobs(TableStatus.uniqueIdAndName("no-jobs-id", "no-jobs-table")))
-=======
             assertThat(store.getAllJobs("no-jobs-table"))
->>>>>>> 1a57f727
                     .isEmpty();
         }
     }
