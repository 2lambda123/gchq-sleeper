--- conflicted
+++ resolved
@@ -44,13 +44,10 @@
         return tableId;
     }
 
-<<<<<<< HEAD
-=======
     public List<AssignJobIdRequest> getAssignJobIdRequests() {
         return assignJobIdRequests;
     }
 
->>>>>>> 52d058c2
     @Override
     public int hashCode() {
         return Objects.hash(tableId, assignJobIdRequests);
