/*
 * Copyright 2022-2024 Crown Copyright
 *
 * Licensed under the Apache License, Version 2.0 (the "License");
 * you may not use this file except in compliance with the License.
 * You may obtain a copy of the License at
 *
 *     http://www.apache.org/licenses/LICENSE-2.0
 *
 * Unless required by applicable law or agreed to in writing, software
 * distributed under the License is distributed on an "AS IS" BASIS,
 * WITHOUT WARRANTIES OR CONDITIONS OF ANY KIND, either express or implied.
 * See the License for the specific language governing permissions and
 * limitations under the License.
 */
package sleeper.compaction.job.commit;

import org.slf4j.Logger;
import org.slf4j.LoggerFactory;

import sleeper.compaction.job.CompactionJob;
import sleeper.compaction.job.CompactionJobStatusStore;
import sleeper.core.statestore.FileReference;
import sleeper.core.statestore.StateStore;
import sleeper.core.statestore.StateStoreException;
import sleeper.core.statestore.exception.FileReferenceNotAssignedToJobException;
import sleeper.core.statestore.exception.ReplaceRequestsFailedException;
import sleeper.core.util.ExponentialBackoffWithJitter;
import sleeper.core.util.ExponentialBackoffWithJitter.WaitRange;

import java.util.List;

import static sleeper.core.statestore.ReplaceFileReferencesRequest.replaceJobFileReferences;

public class CompactionJobCommitter {
    public static final Logger LOGGER = LoggerFactory.getLogger(CompactionJobCommitter.class);

    public static final int JOB_ASSIGNMENT_WAIT_ATTEMPTS = 10;
    public static final WaitRange JOB_ASSIGNMENT_WAIT_RANGE = WaitRange.firstAndMaxWaitCeilingSecs(2, 60);

    private final CompactionJobStatusStore statusStore;
    private final GetStateStore stateStoreProvider;
    private final int jobAssignmentWaitAttempts;
    private final ExponentialBackoffWithJitter jobAssignmentWaitBackoff;

    public CompactionJobCommitter(
            CompactionJobStatusStore statusStore, GetStateStore stateStoreProvider) {
        this(statusStore, stateStoreProvider, JOB_ASSIGNMENT_WAIT_ATTEMPTS,
                new ExponentialBackoffWithJitter(JOB_ASSIGNMENT_WAIT_RANGE));
    }

    public CompactionJobCommitter(
            CompactionJobStatusStore statusStore, GetStateStore stateStoreProvider,
            int jobAssignmentWaitAttempts, ExponentialBackoffWithJitter jobAssignmentWaitBackoff) {
        this.statusStore = statusStore;
        this.stateStoreProvider = stateStoreProvider;
        this.jobAssignmentWaitAttempts = jobAssignmentWaitAttempts;
        this.jobAssignmentWaitBackoff = jobAssignmentWaitBackoff;
    }

    public void apply(CompactionJobCommitRequest request) throws StateStoreException, InterruptedException {
        CompactionJob job = request.getJob();
        updateStateStoreSuccess(
                job, request.getRecordsWritten(), stateStoreProvider.getByTableId(job.getTableId()),
                jobAssignmentWaitAttempts, jobAssignmentWaitBackoff);
        statusStore.jobFinished(job, request.buildRecordsProcessedSummary(), request.getTaskId());
    }

    public static void updateStateStoreSuccess(
            CompactionJob job,
            long recordsWritten,
            StateStore stateStore,
            int jobAssignmentWaitAttempts,
            ExponentialBackoffWithJitter jobAssignmentWaitBackoff) throws StateStoreException, InterruptedException {
        FileReference fileReference = FileReference.builder()
                .filename(job.getOutputFile())
                .partitionId(job.getPartitionId())
                .numberOfRecords(recordsWritten)
                .countApproximate(false)
                .onlyContainsDataForThisPartition(true)
                .build();

        // Compaction jobs are sent for execution before updating the state store to assign the input files to the job.
        // Sometimes the compaction can finish before the job assignment is finished. We wait for the job assignment
        // rather than immediately failing the job run.
<<<<<<< HEAD
        ReplaceRequestsFailedException failure = null;
        for (int attempts = 0; attempts < jobAssignmentWaitAttempts; attempts++) {
            jobAssignmentWaitBackoff.waitBeforeAttempt(attempts);
=======
        FileReferenceNotAssignedToJobException failure = null;
        for (int attempt = 1; attempt <= jobAssignmentWaitAttempts; attempt++) {
            jobAssignmentWaitBackoff.waitBeforeAttempt(attempt);
>>>>>>> 31e1abc4
            try {
                stateStore.atomicallyReplaceFileReferencesWithNewOnes(List.of(
                        replaceJobFileReferences(job.getId(), job.getPartitionId(), job.getInputFiles(), fileReference)));
                return;
            } catch (ReplaceRequestsFailedException e) {
                if (e.getFailures().stream().anyMatch(e1 -> e1 instanceof FileReferenceNotAssignedToJobException)) {
                    failure = e;
                } else {
                    throw e;
                }
            }
        }
        throw new TimedOutWaitingForFileAssignmentsException(failure);
    }

    @FunctionalInterface
    public interface GetStateStore {
        StateStore getByTableId(String tableId);
    }
}<|MERGE_RESOLUTION|>--- conflicted
+++ resolved
@@ -83,15 +83,9 @@
         // Compaction jobs are sent for execution before updating the state store to assign the input files to the job.
         // Sometimes the compaction can finish before the job assignment is finished. We wait for the job assignment
         // rather than immediately failing the job run.
-<<<<<<< HEAD
         ReplaceRequestsFailedException failure = null;
-        for (int attempts = 0; attempts < jobAssignmentWaitAttempts; attempts++) {
-            jobAssignmentWaitBackoff.waitBeforeAttempt(attempts);
-=======
-        FileReferenceNotAssignedToJobException failure = null;
         for (int attempt = 1; attempt <= jobAssignmentWaitAttempts; attempt++) {
             jobAssignmentWaitBackoff.waitBeforeAttempt(attempt);
->>>>>>> 31e1abc4
             try {
                 stateStore.atomicallyReplaceFileReferencesWithNewOnes(List.of(
                         replaceJobFileReferences(job.getId(), job.getPartitionId(), job.getInputFiles(), fileReference)));
