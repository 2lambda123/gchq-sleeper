--- conflicted
+++ resolved
@@ -30,11 +30,7 @@
 import com.amazonaws.services.s3.AmazonS3;
 import com.amazonaws.services.sqs.AmazonSQS;
 import com.amazonaws.services.sqs.model.QueueAttributeName;
-<<<<<<< HEAD
 import org.apache.commons.lang3.tuple.Triple;
-=======
-import org.apache.commons.lang3.tuple.Pair;
->>>>>>> 53d2c8ba
 import org.slf4j.Logger;
 import org.slf4j.LoggerFactory;
 import sleeper.configuration.properties.InstanceProperties;
@@ -62,17 +58,11 @@
 import static sleeper.configuration.properties.UserDefinedInstanceProperty.COMPACTION_EC2_SCALING_GRACE_PERIOD;
 import static sleeper.configuration.properties.UserDefinedInstanceProperty.COMPACTION_ECS_LAUNCHTYPE;
 import static sleeper.configuration.properties.UserDefinedInstanceProperty.COMPACTION_TASK_ARM_CPU;
-<<<<<<< HEAD
 import static sleeper.configuration.properties.UserDefinedInstanceProperty.COMPACTION_TASK_ARM_GPU;
 import static sleeper.configuration.properties.UserDefinedInstanceProperty.COMPACTION_TASK_ARM_MEMORY;
 import static sleeper.configuration.properties.UserDefinedInstanceProperty.COMPACTION_TASK_CPU_ARCHITECTURE;
 import static sleeper.configuration.properties.UserDefinedInstanceProperty.COMPACTION_TASK_X86_CPU;
 import static sleeper.configuration.properties.UserDefinedInstanceProperty.COMPACTION_TASK_X86_GPU;
-=======
-import static sleeper.configuration.properties.UserDefinedInstanceProperty.COMPACTION_TASK_ARM_MEMORY;
-import static sleeper.configuration.properties.UserDefinedInstanceProperty.COMPACTION_TASK_CPU_ARCHITECTURE;
-import static sleeper.configuration.properties.UserDefinedInstanceProperty.COMPACTION_TASK_X86_CPU;
->>>>>>> 53d2c8ba
 import static sleeper.configuration.properties.UserDefinedInstanceProperty.COMPACTION_TASK_X86_MEMORY;
 import static sleeper.configuration.properties.UserDefinedInstanceProperty.FARGATE_VERSION;
 import static sleeper.configuration.properties.UserDefinedInstanceProperty.MAXIMUM_CONCURRENT_COMPACTION_TASKS;
@@ -140,18 +130,11 @@
         this.launchType = instanceProperties.get(COMPACTION_ECS_LAUNCHTYPE);
 
         String architecture = instanceProperties.get(COMPACTION_TASK_CPU_ARCHITECTURE).toUpperCase(Locale.ROOT);
-<<<<<<< HEAD
         Triple<Integer, Integer, Integer> requirements = getCpuMemoryForArch(architecture, launchType, instanceProperties);
 
         this.scaler = new Scaler(asClient, ecsClient, autoScalingGroupName, this.clusterName,
                 requirements.getLeft(),
                 requirements.getMiddle(),
-=======
-        Pair<Integer, Integer> requirements = getCpuMemoryForArch(architecture, launchType, instanceProperties);
-
-        this.scaler = new Scaler(asClient, ecsClient, autoScalingGroupName, this.clusterName,
-                requirements.getLeft(),
->>>>>>> 53d2c8ba
                 requirements.getRight(),
                 Duration.ofSeconds(instanceProperties.getInt(COMPACTION_EC2_SCALING_GRACE_PERIOD)));
     }
@@ -159,29 +142,18 @@
     /**
      * Retrieves architecture specific CPU and memory requirements. This returns
      * a triple containing the CPU requirement in the left element and memory
-<<<<<<< HEAD
      * requirement in the middle and GPU requirement in the right element.
-=======
-     * requirement in the right element.
->>>>>>> 53d2c8ba
      *
      * @param architecture CPU architecture
      * @param launchType the container launch type
      * @param instanceProperties Sleeper instance properties
-<<<<<<< HEAD
      * @return CPU, memory and GPU requirements as per the CPU architecture
      */
     private static Triple<Integer, Integer, Integer> getCpuMemoryForArch(String architecture,
-=======
-     * @return CPU and memory requirements as per the CPU architecture
-     */
-    private static Pair<Integer, Integer> getCpuMemoryForArch(String architecture,
->>>>>>> 53d2c8ba
             String launchType,
             InstanceProperties instanceProperties) {
         int cpu;
         int memoryLimitMiB;
-<<<<<<< HEAD
         int gpu;
         if (architecture.startsWith("ARM")) {
             cpu = instanceProperties.getInt(COMPACTION_TASK_ARM_CPU);
@@ -191,14 +163,6 @@
             cpu = instanceProperties.getInt(COMPACTION_TASK_X86_CPU);
             memoryLimitMiB = instanceProperties.getInt(COMPACTION_TASK_X86_MEMORY);
             gpu = instanceProperties.getInt(COMPACTION_TASK_X86_GPU);
-=======
-        if (architecture.startsWith("ARM")) {
-            cpu = instanceProperties.getInt(COMPACTION_TASK_ARM_CPU);
-            memoryLimitMiB = instanceProperties.getInt(COMPACTION_TASK_ARM_MEMORY);
-        } else {
-            cpu = instanceProperties.getInt(COMPACTION_TASK_X86_CPU);
-            memoryLimitMiB = instanceProperties.getInt(COMPACTION_TASK_X86_MEMORY);
->>>>>>> 53d2c8ba
         }
 
         // bit hacky: EC2s don't give 100% of their memory for container use (OS
@@ -209,12 +173,7 @@
         if (launchType.equalsIgnoreCase("EC2")) {
             memoryLimitMiB = (int) (memoryLimitMiB * 0.95);
         }
-
-<<<<<<< HEAD
         return Triple.of(cpu, memoryLimitMiB, gpu);
-=======
-        return Pair.of(cpu, memoryLimitMiB);
->>>>>>> 53d2c8ba
     }
 
     public void run() throws InterruptedException {
@@ -231,11 +190,7 @@
         Set<String> recentContainerInstanceARNs = new HashSet<>();
 
         if (0 == queueSize) {
-<<<<<<< HEAD
-            LOGGER.info("No tasks to launch as queue size is 0");
-=======
             LOGGER.info("Finishing as queue size is 0");
->>>>>>> 53d2c8ba
         } else {
             int numRunningTasks = CommonJobUtils.getNumRunningTasks(clusterName, ecsClient);
             LOGGER.info("Number of running tasks is {}", numRunningTasks);
