--- conflicted
+++ resolved
@@ -57,10 +57,7 @@
 import sleeper.utils.HadoopConfigurationProvider;
 
 import java.io.IOException;
-<<<<<<< HEAD
-=======
-import java.time.Duration;
->>>>>>> 0ba9d13b
+import java.time.Instant;
 import java.time.Instant;
 import java.time.LocalDateTime;
 import java.util.ArrayList;
@@ -119,11 +116,7 @@
         Instant startTime = Instant.now();
         String id = compactionJob.getId();
         LOGGER.info("Compaction job {}: compaction called at {}", id, startTime);
-<<<<<<< HEAD
-        jobStatusStore.jobStarted(compactionJob);
-=======
         jobStatusStore.jobStarted(compactionJob, startTime);
->>>>>>> 0ba9d13b
 
         CompactionJobRecordsProcessed recordsProcessed;
         if (!compactionJob.isSplittingJob()) {
@@ -134,7 +127,6 @@
 
         Instant finishTime = Instant.now();
         // Print summary
-<<<<<<< HEAD
         LOGGER.info("Compaction job {}: finished at {}", id, finishTime);
 
         CompactionJobSummary summary = new CompactionJobSummary(recordsProcessed, startTime, finishTime);
@@ -142,17 +134,6 @@
         METRICS_LOGGER.info("Compaction job {}: compaction read {} records at {} per second", id, summary.getLinesRead(), String.format("%.1f", summary.getRecordsReadPerSecond()));
         METRICS_LOGGER.info("Compaction job {}: compaction wrote {} records at {} per second", id, summary.getLinesWritten(), String.format("%.1f", summary.getRecordsWrittenPerSecond()));
         jobStatusStore.jobCompleted(compactionJob, summary);
-=======
-        LOGGER.info("Compaction job {}: finished at {} with status {}", id, finishTime,
-                summary instanceof FailedCompactionJobSummary ? "failed" : "successful");
-
-        double durationInSeconds = Duration.between(startTime, finishTime).toMillis() / 1000.0;
-        double recordsReadPerSecond = summary.getLinesRead() / durationInSeconds;
-        double recordsWrittenPerSecond = summary.getLinesWritten() / durationInSeconds;
-        METRICS_LOGGER.info("Compaction job {}: compaction run time = {}", id, durationInSeconds);
-        METRICS_LOGGER.info("Compaction job {}: compaction read {} records at {} per second", id, summary.getLinesRead(), String.format("%.1f", recordsReadPerSecond));
-        METRICS_LOGGER.info("Compaction job {}: compaction wrote {} records at {} per second", id, summary.getLinesWritten(), String.format("%.1f", recordsWrittenPerSecond));
->>>>>>> 0ba9d13b
         return summary;
     }
 
