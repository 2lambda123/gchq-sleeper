--- conflicted
+++ resolved
@@ -38,6 +38,7 @@
 import java.util.Iterator;
 import java.util.List;
 import java.util.Map;
+import java.util.Optional;
 import java.util.function.Supplier;
 
 /**
@@ -154,15 +155,11 @@
         }
 
         public QueryJsonSerDe(TablePropertiesProvider tablePropertiesProvider) {
-<<<<<<< HEAD
             this((queryId, tableName) -> {
-                return tablePropertiesProvider.getTablePropertiesIfExists(tableName)
+                return Optional.of(tablePropertiesProvider.getByName(tableName))
                         .orElseThrow(() -> new QueryValidationException(queryId, "Table \"" + tableName + "\" does not exist"))
                         .getSchema();
             });
-=======
-            this(tableName -> tablePropertiesProvider.getByName(tableName).getSchema());
->>>>>>> eb2055ad
         }
 
         public QueryJsonSerDe(Map<String, Schema> tableNameToSchemaMap) {
