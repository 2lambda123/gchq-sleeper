--- conflicted
+++ resolved
@@ -130,18 +130,15 @@
         return Optional.ofNullable(tableIdToJobs.get(tableId));
     }
 
-<<<<<<< HEAD
-    /**
-     * A class which stores job updates by job ID in memory.
-     */
-=======
     private List<ProcessStatusUpdateRecord> existingJobRecords(String tableId, String jobId) {
         return tableJobs(tableId)
                 .map(jobs -> jobs.jobIdToUpdateRecords.get(jobId))
                 .orElseThrow(() -> new IllegalStateException("Job not started: " + jobId));
     }
 
->>>>>>> 6312cfc8
+    /**
+     * A class which stores job updates by job ID in memory.
+     */
     private static class TableJobs {
         private final Map<String, List<ProcessStatusUpdateRecord>> jobIdToUpdateRecords = new HashMap<>();
 
