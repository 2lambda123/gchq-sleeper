--- conflicted
+++ resolved
@@ -34,35 +34,8 @@
     private final Map<String, TableJobs> tableNameToJobs = new HashMap<>();
 
     @Override
-<<<<<<< HEAD
-    public void jobAccepted(String runId, IngestJob job, Instant validationTime) {
-        ProcessStatusUpdateRecord validationRecord = new ProcessStatusUpdateRecord(job.getId(), null,
-                IngestJobAcceptedStatus.from(validationTime, defaultUpdateTime(validationTime)), runId, null);
-        tableNameToJobs.computeIfAbsent(job.getTableName(), tableName -> new TableJobs())
-                .jobIdToUpdateRecords.computeIfAbsent(job.getId(), jobId -> new ArrayList<>())
-                .add(validationRecord);
-    }
-
-    @Override
-    public void jobRejected(String runId, IngestJob job, Instant validationTime, List<String> reasons) {
-        ProcessStatusUpdateRecord validationRecord = new ProcessStatusUpdateRecord(job.getId(), null,
-                IngestJobRejectedStatus.builder().validationTime(validationTime)
-                        .updateTime(defaultUpdateTime(validationTime))
-                        .reasons(reasons).build(), runId, null);
-        tableNameToJobs.computeIfAbsent(job.getTableName(), tableName -> new TableJobs())
-                .jobIdToUpdateRecords.computeIfAbsent(job.getId(), jobId -> new ArrayList<>())
-                .add(validationRecord);
-    }
-
-    @Override
-    public void jobStarted(IngestJobStartedData startedData) {
-        IngestJob job = startedData.getJob();
-        ProcessStatusUpdateRecord updateRecord = new ProcessStatusUpdateRecord(job.getId(), null,
-                IngestJobStartedStatus.withStartOfRun(startedData.isStartOfRun()).inputFileCount(job.getFiles().size())
-                        .startTime(startedData.getStartTime()).updateTime(defaultUpdateTime(startedData.getStartTime()))
-                        .build(), startedData.getRunId(), startedData.getTaskId());
-=======
     public void jobValidated(IngestJobValidatedEvent event) {
+        // TODO add run IDs
         ProcessStatusUpdateRecord validationRecord = new ProcessStatusUpdateRecord(event.getJob().getId(), null,
                 validatedStatus(event), event.getTaskId());
         tableNameToJobs.computeIfAbsent(event.getJob().getTableName(), tableName -> new TableJobs())
@@ -88,27 +61,17 @@
                         .startTime(event.getStartTime())
                         .updateTime(defaultUpdateTime(event.getStartTime())).build(),
                 event.getTaskId());
->>>>>>> 73a50d24
         tableNameToJobs.computeIfAbsent(job.getTableName(), tableName -> new TableJobs())
                 .jobIdToUpdateRecords.computeIfAbsent(job.getId(), jobId -> new ArrayList<>()).add(updateRecord);
     }
 
     @Override
-<<<<<<< HEAD
-    public void jobFinished(IngestJobFinishedData finishedData) {
-        IngestJob job = finishedData.getJob();
-        RecordsProcessedSummary summary = finishedData.getSummary();
-        ProcessStatusUpdateRecord updateRecord = new ProcessStatusUpdateRecord(job.getId(), null,
-                ProcessFinishedStatus.updateTimeAndSummary(defaultUpdateTime(summary.getFinishTime()), summary),
-                finishedData.getRunId(), finishedData.getTaskId());
-=======
     public void jobFinished(IngestJobFinishedEvent event) {
         IngestJob job = event.getJob();
         RecordsProcessedSummary summary = event.getSummary();
         ProcessStatusUpdateRecord updateRecord = new ProcessStatusUpdateRecord(job.getId(), null,
                 ProcessFinishedStatus.updateTimeAndSummary(defaultUpdateTime(summary.getFinishTime()), summary),
                 event.getTaskId());
->>>>>>> 73a50d24
         List<ProcessStatusUpdateRecord> jobRecords = tableJobs(job.getTableName())
                 .map(jobs -> jobs.jobIdToUpdateRecords.get(job.getId()))
                 .orElseThrow(() -> new IllegalStateException("Job not started: " + job.getId()));
