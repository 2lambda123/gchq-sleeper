--- conflicted
+++ resolved
@@ -23,6 +23,7 @@
 import sleeper.ingest.job.IngestJob;
 
 import java.time.Instant;
+import java.time.temporal.ChronoField;
 import java.util.Arrays;
 import java.util.List;
 import java.util.Optional;
@@ -83,34 +84,18 @@
                 .build();
     }
 
-<<<<<<< HEAD
-    public static ProcessRun acceptedRun(IngestJob job, String taskId, Instant validationTime) {
+    public static ProcessRun acceptedRun(IngestJob job, Instant validationTime) {
         return ProcessRun.builder()
-                .taskId(taskId)
                 .startedStatus(IngestJobAcceptedStatus.from(job,
                         validationTime, defaultUpdateTime(validationTime)))
                 .build();
     }
 
-    public static ProcessRun rejectedRun(IngestJob job, String taskId, Instant validationTime, String reason) {
-        return rejectedRun(job, taskId, validationTime, List.of(reason));
+    public static ProcessRun rejectedRun(IngestJob job, Instant validationTime, String reason) {
+        return rejectedRun(taskId, validationTime, List.of(reason));
     }
 
-    public static ProcessRun rejectedRun(IngestJob job, String taskId, Instant validationTime, List<String> reasons) {
-=======
-    public static ProcessRun acceptedRun(Instant validationTime) {
-        return ProcessRun.builder()
-                .startedStatus(IngestJobAcceptedStatus.from(validationTime,
-                        defaultUpdateTime(validationTime)))
-                .build();
-    }
-
-    public static ProcessRun rejectedRun(Instant validationTime, String reason) {
-        return rejectedRun(validationTime, List.of(reason));
-    }
-
-    public static ProcessRun rejectedRun(Instant validationTime, List<String> reasons) {
->>>>>>> 1b1d98bf
+    public static ProcessRun rejectedRun(IngestJob job, Instant validationTime, List<String> reasons) {
         return ProcessRun.builder()
                 .startedStatus(IngestJobRejectedStatus.builder()
                         .validationTime(validationTime)
@@ -133,7 +118,6 @@
                 IngestJobStartedStatus.startAndUpdateTime(job, summary.getStartTime(), defaultUpdateTime(summary.getStartTime())),
                 ProcessFinishedStatus.updateTimeAndSummary(defaultUpdateTime(summary.getFinishTime()), summary));
     }
-
     public static List<IngestJobStatus> jobStatusListFrom(TestProcessStatusUpdateRecords records) {
         return IngestJobStatus.streamFrom(records.stream()).collect(Collectors.toList());
     }
