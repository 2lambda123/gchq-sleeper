/*
 * Copyright 2022-2023 Crown Copyright
 *
 * Licensed under the Apache License, Version 2.0 (the "License");
 * you may not use this file except in compliance with the License.
 * You may obtain a copy of the License at
 *
 *     http://www.apache.org/licenses/LICENSE-2.0
 *
 * Unless required by applicable law or agreed to in writing, software
 * distributed under the License is distributed on an "AS IS" BASIS,
 * WITHOUT WARRANTIES OR CONDITIONS OF ANY KIND, either express or implied.
 * See the License for the specific language governing permissions and
 * limitations under the License.
 */

package sleeper.ingest.job.status;

import sleeper.ingest.job.IngestJob;

import java.time.Instant;
import java.util.Objects;

public class IngestJobAcceptedStatus implements IngestJobValidatedStatus {
    private final Instant validationTime;
    private final Instant updateTime;
    private final int inputFileCount;

    public IngestJobAcceptedStatus(int inputFileCount, Instant updateTime) {
        this(inputFileCount, updateTime, updateTime);
    }

<<<<<<< HEAD
    public IngestJobAcceptedStatus(int inputFileCount, Instant validationTime, Instant updateTime) {
=======
    private IngestJobAcceptedStatus(Instant validationTime, Instant updateTime) {
>>>>>>> f9257657
        this.validationTime = validationTime;
        this.updateTime = updateTime;
        this.inputFileCount = inputFileCount;
    }

    public static IngestJobAcceptedStatus from(IngestJob job, Instant validationTime, Instant updateTime) {
        return new IngestJobAcceptedStatus(job.getFiles().size(), validationTime, updateTime);
    }

<<<<<<< HEAD
    public static IngestJobAcceptedStatus validationTime(Instant updateTime) {
        return new IngestJobAcceptedStatus(0, updateTime);
=======
    public static IngestJobAcceptedStatus from(Instant validationTime, Instant updateTime) {
        return new IngestJobAcceptedStatus(validationTime, updateTime);
>>>>>>> f9257657
    }

    @Override
    public Instant getStartTime() {
        return validationTime;
    }

    @Override
    public Instant getUpdateTime() {
        return updateTime;
    }

    public int getInputFileCount() {
        return inputFileCount;
    }

    @Override
    public boolean isValid() {
        return true;
    }

    @Override
    public boolean equals(Object o) {
        if (this == o) {
            return true;
        }
        if (o == null || getClass() != o.getClass()) {
            return false;
        }
        IngestJobAcceptedStatus that = (IngestJobAcceptedStatus) o;
<<<<<<< HEAD
        return inputFileCount == that.inputFileCount && Objects.equals(updateTime, that.updateTime);
=======
        return Objects.equals(validationTime, that.validationTime)
                && Objects.equals(updateTime, that.updateTime);
>>>>>>> f9257657
    }

    @Override
    public int hashCode() {
<<<<<<< HEAD
        return Objects.hash(updateTime, inputFileCount);
=======
        return Objects.hash(validationTime, updateTime);
>>>>>>> f9257657
    }

    @Override
    public String toString() {
        return "IngestJobAcceptedStatus{" +
<<<<<<< HEAD
                "updateTime=" + updateTime +
                ", inputFileCount=" + inputFileCount +
=======
                "validationTime=" + validationTime +
                ", updateTime=" + updateTime +
>>>>>>> f9257657
                '}';
    }
}<|MERGE_RESOLUTION|>--- conflicted
+++ resolved
@@ -30,11 +30,7 @@
         this(inputFileCount, updateTime, updateTime);
     }
 
-<<<<<<< HEAD
     public IngestJobAcceptedStatus(int inputFileCount, Instant validationTime, Instant updateTime) {
-=======
-    private IngestJobAcceptedStatus(Instant validationTime, Instant updateTime) {
->>>>>>> f9257657
         this.validationTime = validationTime;
         this.updateTime = updateTime;
         this.inputFileCount = inputFileCount;
@@ -44,13 +40,8 @@
         return new IngestJobAcceptedStatus(job.getFiles().size(), validationTime, updateTime);
     }
 
-<<<<<<< HEAD
-    public static IngestJobAcceptedStatus validationTime(Instant updateTime) {
-        return new IngestJobAcceptedStatus(0, updateTime);
-=======
-    public static IngestJobAcceptedStatus from(Instant validationTime, Instant updateTime) {
-        return new IngestJobAcceptedStatus(validationTime, updateTime);
->>>>>>> f9257657
+    public static IngestJobAcceptedStatus from(int inputFileCount, Instant validationTime, Instant updateTime) {
+        return new IngestJobAcceptedStatus(inputFileCount, validationTime, updateTime);
     }
 
     @Override
@@ -81,33 +72,22 @@
             return false;
         }
         IngestJobAcceptedStatus that = (IngestJobAcceptedStatus) o;
-<<<<<<< HEAD
-        return inputFileCount == that.inputFileCount && Objects.equals(updateTime, that.updateTime);
-=======
-        return Objects.equals(validationTime, that.validationTime)
+        return inputFileCount == that.inputFileCount
+                && Objects.equals(validationTime, that.validationTime)
                 && Objects.equals(updateTime, that.updateTime);
->>>>>>> f9257657
     }
 
     @Override
     public int hashCode() {
-<<<<<<< HEAD
-        return Objects.hash(updateTime, inputFileCount);
-=======
-        return Objects.hash(validationTime, updateTime);
->>>>>>> f9257657
+        return Objects.hash(validationTime, updateTime, inputFileCount);
     }
 
     @Override
     public String toString() {
         return "IngestJobAcceptedStatus{" +
-<<<<<<< HEAD
-                "updateTime=" + updateTime +
-                ", inputFileCount=" + inputFileCount +
-=======
                 "validationTime=" + validationTime +
                 ", updateTime=" + updateTime +
->>>>>>> f9257657
+                ", inputFileCount=" + inputFileCount +
                 '}';
     }
 }