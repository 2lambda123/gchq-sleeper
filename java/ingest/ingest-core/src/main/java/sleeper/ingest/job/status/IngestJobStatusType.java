--- conflicted
+++ resolved
@@ -44,7 +44,6 @@
         return order;
     }
 
-<<<<<<< HEAD
     public boolean isRunInProgress() {
         return this == ACCEPTED || this == IN_PROGRESS;
     }
@@ -53,14 +52,12 @@
         return this == REJECTED || this == FINISHED;
     }
 
-=======
     /**
      * Gets the status type for the provided process status update.
      *
      * @param  update the process status update
      * @return        the ingest job status type of the update
      */
->>>>>>> 40ac8af7
     public static IngestJobStatusType of(ProcessStatusUpdate update) {
         return Stream.of(values())
                 .filter(type -> type.statusUpdateClass.isInstance(update))
