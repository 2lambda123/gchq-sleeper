--- conflicted
+++ resolved
@@ -149,17 +149,10 @@
             case UPDATE_TYPE_VALIDATED:
                 boolean accepted = getBooleanAttribute(item, VALIDATION_RESULT);
                 if (accepted) {
-<<<<<<< HEAD
-                    return new IngestJobAcceptedStatus(
+                    return IngestJobAcceptedStatus.from(
                             getIntAttribute(item, INPUT_FILES_COUNT, 0),
                             getInstantAttribute(item, VALIDATION_TIME),
-                            getInstantAttribute(item, UPDATE_TIME)
-                    );
-=======
-                    return IngestJobAcceptedStatus.from(
-                            getInstantAttribute(item, VALIDATION_TIME),
                             getInstantAttribute(item, UPDATE_TIME));
->>>>>>> f9257657
                 } else {
                     return IngestJobRejectedStatus.builder()
                             .inputFileCount(getIntAttribute(item, INPUT_FILES_COUNT, 0))
