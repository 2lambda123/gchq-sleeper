--- conflicted
+++ resolved
@@ -72,10 +72,7 @@
                 instanceProperties.get(INGEST_PARTITION_FILE_WRITER_TYPE).toLowerCase(Locale.ROOT).equals("async") ?
                         ((s3AsyncClient == null) ? S3AsyncClient.create() : s3AsyncClient) :
                         null;
-<<<<<<< HEAD
-=======
-        IngestProperties ingestProperties = createIngestProperties(instanceProperties, tablePropertiesProvider.getTableProperties(tableName));
->>>>>>> d6cd52d0
+        TableProperties tableProperties = tablePropertiesProvider.getTableProperties(tableName);
         String recordBatchType = instanceProperties.get(INGEST_RECORD_BATCH_TYPE).toLowerCase(Locale.ROOT);
         String fileWriterType = instanceProperties.get(INGEST_PARTITION_FILE_WRITER_TYPE).toLowerCase(Locale.ROOT);
         StandardIngestCoordinator.BackedBuilder ingestCoordinatorBuilder;
