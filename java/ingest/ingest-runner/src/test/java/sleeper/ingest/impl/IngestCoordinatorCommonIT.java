/*
 * Copyright 2022-2023 Crown Copyright
 *
 * Licensed under the Apache License, Version 2.0 (the "License");
 * you may not use this file except in compliance with the License.
 * You may obtain a copy of the License at
 *
 *     http://www.apache.org/licenses/LICENSE-2.0
 *
 * Unless required by applicable law or agreed to in writing, software
 * distributed under the License is distributed on an "AS IS" BASIS,
 * WITHOUT WARRANTIES OR CONDITIONS OF ANY KIND, either express or implied.
 * See the License for the specific language governing permissions and
 * limitations under the License.
 */
package sleeper.ingest.impl;

import org.apache.hadoop.conf.Configuration;
import org.junit.jupiter.api.AfterEach;
import org.junit.jupiter.api.BeforeEach;
import org.junit.jupiter.api.Named;
import org.junit.jupiter.api.extension.RegisterExtension;
import org.junit.jupiter.api.io.TempDir;
import org.junit.jupiter.params.ParameterizedTest;
import org.junit.jupiter.params.provider.Arguments;
import org.junit.jupiter.params.provider.MethodSource;
import org.testcontainers.containers.localstack.LocalStackContainer;

import sleeper.core.iterator.IteratorException;
import sleeper.core.key.Key;
import sleeper.core.partition.PartitionTree;
import sleeper.core.partition.PartitionsBuilder;
import sleeper.core.record.Record;
import sleeper.core.schema.Field;
import sleeper.core.schema.Schema;
import sleeper.core.schema.type.ByteArrayType;
import sleeper.core.schema.type.IntType;
import sleeper.core.schema.type.LongType;
import sleeper.core.schema.type.StringType;
import sleeper.ingest.impl.partitionfilewriter.AsyncS3PartitionFileWriterFactory;
import sleeper.ingest.impl.partitionfilewriter.DirectPartitionFileWriterFactory;
import sleeper.ingest.impl.recordbatch.arraylist.ArrayListRecordBatchFactory;
import sleeper.ingest.impl.recordbatch.arrow.ArrowRecordBatchFactory;
import sleeper.ingest.testutils.AwsExternalResource;
import sleeper.ingest.testutils.IngestCoordinatorTestParameters;
import sleeper.ingest.testutils.QuinFunction;
import sleeper.ingest.testutils.RecordGenerator;
import sleeper.ingest.testutils.ResultVerifier;
import sleeper.ingest.testutils.TestIngestType;
import sleeper.statestore.FileInfo;
import sleeper.statestore.FileInfoFactory;
import sleeper.statestore.StateStore;
import sleeper.statestore.StateStoreException;
import sleeper.statestore.dynamodb.DynamoDBStateStore;
import sleeper.statestore.dynamodb.DynamoDBStateStoreCreator;

import java.io.IOException;
import java.nio.file.Path;
import java.nio.file.Paths;
import java.time.Instant;
import java.util.AbstractMap;
import java.util.ArrayList;
import java.util.Arrays;
import java.util.List;
import java.util.Map;
import java.util.UUID;
import java.util.function.Function;
import java.util.stream.Collectors;
import java.util.stream.IntStream;
import java.util.stream.LongStream;
import java.util.stream.Stream;

import static java.nio.file.Files.createTempDirectory;
import static org.assertj.core.api.Assertions.assertThat;
import static sleeper.ingest.testutils.IngestCoordinatorTestHelper.parquetConfiguration;
import static sleeper.ingest.testutils.IngestCoordinatorTestHelper.standardIngestCoordinatorBuilder;
import static sleeper.ingest.testutils.ResultVerifier.readMergedRecordsFromPartitionDataFiles;

public class IngestCoordinatorCommonIT {
    @RegisterExtension
    public static final AwsExternalResource AWS_EXTERNAL_RESOURCE = new AwsExternalResource(
            LocalStackContainer.Service.S3,
            LocalStackContainer.Service.DYNAMODB);
    private static final String DATA_BUCKET_NAME = "databucket";
    @TempDir
    public Path temporaryFolder;
    private static final double QUANTILE_SKETCH_TOLERANCE = 0.01;

    private static String newTemporaryDirectory(Path temporaryFolder) {
        try {
            return createTempDirectory(temporaryFolder, null).toString();
        } catch (Exception e) {
            throw new RuntimeException(e);
        }
    }

    private static Stream<Arguments> parametersForTests() {
        return Stream.of(
                Arguments.of(Named.of("Direct write, backed by Arrow, no S3",
                        (QuinFunction<StateStore, Schema, String, String, Path, IngestCoordinator<Record>>)
                                (stateStore, sleeperSchema, sleeperIteratorClassName, workingDir, temporaryFolder) ->
                                        (IngestCoordinator<Record>) createIngestCoordinatorDirectWriteBackedByArrow(
                                                stateStore,
                                                sleeperSchema,
                                                newTemporaryDirectory(temporaryFolder),
                                                sleeperIteratorClassName,
                                                workingDir
                                        ))),
                Arguments.of(Named.of("Direct write, backed by Arrow, using S3",
                        (QuinFunction<StateStore, Schema, String, String, Path, IngestCoordinator<Record>>)
                                (stateStore, sleeperSchema, sleeperIteratorClassName, workingDir, temporaryFolder) ->
                                        (IngestCoordinator<Record>) createIngestCoordinatorDirectWriteBackedByArrow(
                                                stateStore,
                                                sleeperSchema,
                                                "s3a://" + DATA_BUCKET_NAME,
                                                sleeperIteratorClassName,
                                                workingDir
                                        ))),
                Arguments.of(Named.of("Async write, backed by Arrow",
                        (QuinFunction<StateStore, Schema, String, String, Path, IngestCoordinator<Record>>)
                                (stateStore, sleeperSchema, sleeperIteratorClassName, workingDir, temporaryFolder) ->
                                        (IngestCoordinator<Record>) createIngestCoordinatorAsyncWriteBackedByArrow(
                                                stateStore,
                                                sleeperSchema,
                                                DATA_BUCKET_NAME,
                                                sleeperIteratorClassName,
                                                workingDir
                                        ))),
                Arguments.of(Named.of("Direct write, backed by ArrayList, no S3",
                        (QuinFunction<StateStore, Schema, String, String, Path, IngestCoordinator<Record>>)
                                (stateStore, sleeperSchema, sleeperIteratorClassName, workingDir, temporaryFolder) ->
                                        (IngestCoordinator<Record>) createIngestCoordinatorDirectWriteBackedByArrayList(
                                                stateStore,
                                                sleeperSchema,
                                                newTemporaryDirectory(temporaryFolder),
                                                sleeperIteratorClassName,
                                                workingDir
                                        ))),
                Arguments.of(Named.of("Direct write, backed by ArrayList, using S3",
                        (QuinFunction<StateStore, Schema, String, String, Path, IngestCoordinator<Record>>)
                                (stateStore, sleeperSchema, sleeperIteratorClassName, workingDir, temporaryFolder) ->
                                        (IngestCoordinator<Record>) createIngestCoordinatorDirectWriteBackedByArrayList(
                                                stateStore,
                                                sleeperSchema,
                                                "s3a://" + DATA_BUCKET_NAME,
                                                sleeperIteratorClassName,
                                                workingDir
                                        )))
        );
    }

    private static Stream<Arguments> parameterObjsForTests() {
        return Stream.of(
                Arguments.of(Named.of("Direct write, backed by Arrow, no S3",
                        TestIngestType.directWriteBackedByArrowWriteToLocalFile())),
                Arguments.of(Named.of("Direct write, backed by Arrow, using S3",
                        TestIngestType.directWriteBackedByArrowWriteToS3())),
                Arguments.of(Named.of("Async write, backed by Arrow",
                        TestIngestType.asyncWriteBackedByArrow())),
                Arguments.of(Named.of("Direct write, backed by ArrayList, no S3",
                        TestIngestType.directWriteBackedByArrayListWriteToLocalFile())),
                Arguments.of(Named.of("Direct write, backed by ArrayList, using S3",
                        TestIngestType.directWriteBackedByArrayListWriteToS3()))
        );
    }

    private static IngestCoordinator<Record> createIngestCoordinatorDirectWriteBackedByArrow(
            StateStore stateStore,
            Schema sleeperSchema,
            String filePathPrefix,
            String sleeperIteratorClassName,
            String ingestLocalWorkingDirectory) {
        try {
            ParquetConfiguration parquetConfiguration = parquetConfiguration(
                    sleeperSchema, AWS_EXTERNAL_RESOURCE.getHadoopConfiguration());
            return standardIngestCoordinatorBuilder(
                    stateStore, sleeperSchema,
                    ArrowRecordBatchFactory.builder()
                            .schema(sleeperSchema)
                            .maxNoOfRecordsToWriteToArrowFileAtOnce(128)
                            .workingBufferAllocatorBytes(16 * 1024 * 1024L)
                            .minBatchBufferAllocatorBytes(16 * 1024 * 1024L)
                            .maxBatchBufferAllocatorBytes(16 * 1024 * 1024L)
                            .maxNoOfBytesToWriteLocally(512 * 1024 * 1024L)
                            .localWorkingDirectory(ingestLocalWorkingDirectory)
                            .buildAcceptingRecords(),
                    DirectPartitionFileWriterFactory.from(
                            parquetConfiguration, filePathPrefix))
                    .iteratorClassName(sleeperIteratorClassName)
                    .build();
        } catch (Exception e) {
            throw new RuntimeException(e);
        }
    }


    private static IngestCoordinator<Record> createIngestCoordinatorAsyncWriteBackedByArrow(
            StateStore stateStore,
            Schema sleeperSchema,
            String s3BucketName,
            String sleeperIteratorClassName,
            String ingestLocalWorkingDirectory) {
        try {
            ParquetConfiguration parquetConfiguration = parquetConfiguration(
                    sleeperSchema, AWS_EXTERNAL_RESOURCE.getHadoopConfiguration());
            return standardIngestCoordinatorBuilder(
                    stateStore, sleeperSchema,
                    ArrowRecordBatchFactory.builder()
                            .schema(sleeperSchema)
                            .maxNoOfRecordsToWriteToArrowFileAtOnce(128)
                            .workingBufferAllocatorBytes(16 * 1024 * 1024L)
                            .minBatchBufferAllocatorBytes(16 * 1024 * 1024L)
                            .maxBatchBufferAllocatorBytes(16 * 1024 * 1024L)
                            .maxNoOfBytesToWriteLocally(16 * 1024 * 1024L)
                            .localWorkingDirectory(ingestLocalWorkingDirectory)
                            .buildAcceptingRecords(),
                    AsyncS3PartitionFileWriterFactory.builder()
                            .parquetConfiguration(parquetConfiguration)
                            .s3AsyncClient(AWS_EXTERNAL_RESOURCE.getS3AsyncClient())
                            .localWorkingDirectory(ingestLocalWorkingDirectory)
                            .s3BucketName(s3BucketName)
                            .build())
                    .iteratorClassName(sleeperIteratorClassName)
                    .build();
        } catch (Exception e) {
            throw new RuntimeException(e);
        }
    }

    private static IngestCoordinator<Record> createIngestCoordinatorDirectWriteBackedByArrayList(
            StateStore stateStore,
            Schema sleeperSchema,
            String filePathPrefix,
            String sleeperIteratorClassName,
            String ingestLocalWorkingDirectory) {
        try {
            ParquetConfiguration parquetConfiguration = parquetConfiguration(
                    sleeperSchema, AWS_EXTERNAL_RESOURCE.getHadoopConfiguration());
            return standardIngestCoordinatorBuilder(
                    stateStore, sleeperSchema,
                    ArrayListRecordBatchFactory.builder()
                            .parquetConfiguration(parquetConfiguration)
                            .maxNoOfRecordsInLocalStore(1000)
                            .maxNoOfRecordsInMemory(100000)
                            .localWorkingDirectory(ingestLocalWorkingDirectory)
                            .buildAcceptingRecords(),
                    DirectPartitionFileWriterFactory.from(
                            parquetConfiguration, filePathPrefix))
                    .iteratorClassName(sleeperIteratorClassName)
                    .build();
        } catch (Exception e) {
            throw new RuntimeException(e);
        }
    }

    @BeforeEach
    public void before() {
        AWS_EXTERNAL_RESOURCE.getS3Client().createBucket(DATA_BUCKET_NAME);
    }

    @AfterEach
    public void after() {
        AWS_EXTERNAL_RESOURCE.clear();
    }

    @ParameterizedTest
    @MethodSource("parameterObjsForTests")
    public void shouldWriteRecordsCorrectly(TestIngestType ingestType)
            throws StateStoreException, IOException, IteratorException {
        // Given
        Configuration hadoopConfiguration = AWS_EXTERNAL_RESOURCE.getHadoopConfiguration();
        RecordGenerator.RecordListAndSchema recordListAndSchema = RecordGenerator.genericKey1D(
                new LongType(),
                LongStream.range(-100, 100).boxed().collect(Collectors.toList()));
        DynamoDBStateStore stateStore = new DynamoDBStateStoreCreator(UUID.randomUUID().toString(), recordListAndSchema.sleeperSchema, AWS_EXTERNAL_RESOURCE.getDynamoDBClient()).create();

        PartitionTree tree = new PartitionsBuilder(recordListAndSchema.sleeperSchema)
                .rootFirst("root")
                .buildTree();
        stateStore.initialise(tree.getAllPartitions());
        Instant stateStoreUpdateTime = Instant.parse("2023-08-08T11:20:00Z");
        String ingestLocalWorkingDirectory = createTempDirectory(temporaryFolder, null).toString() + "/path/to/new/sub/directory";
        IngestCoordinatorTestParameters parameters = createTestParameterBuilder()
                .fileNames(List.of("rootFile"))
                .fileUpdatedTimes(List.of(stateStoreUpdateTime))
                .stateStore(stateStore)
                .schema(recordListAndSchema.sleeperSchema)
                .workingDir(ingestLocalWorkingDirectory)
                .build();

        // When
        ingestRecords(recordListAndSchema, parameters, ingestType);

        // Then
        List<FileInfo> actualFiles = stateStore.getActiveFiles();
        List<Record> actualRecords = readMergedRecordsFromPartitionDataFiles(recordListAndSchema.sleeperSchema, actualFiles, hadoopConfiguration);
        FileInfo fileInfo = FileInfoFactory.builder()
                .partitionTree(tree)
                .lastStateStoreUpdate(stateStoreUpdateTime)
                .schema(recordListAndSchema.sleeperSchema)
                .build()
                .rootFile(ingestType.getFilePrefix(parameters) + "/partition_root/rootFile.parquet", 200, -100L, 99L);

        assertThat(Paths.get(ingestLocalWorkingDirectory)).isEmptyDirectory();
        assertThat(actualFiles).containsExactlyInAnyOrder(fileInfo);
        assertThat(actualRecords).containsExactlyInAnyOrderElementsOf(recordListAndSchema.recordList);
        assertThat(actualRecords).extracting(record -> record.getValues(List.of("key0")))
                .containsExactlyElementsOf(LongStream.range(-100, 100).boxed()
                        .map(List::<Object>of)
                        .collect(Collectors.toList()));

        ResultVerifier.assertOnSketch(
                recordListAndSchema.sleeperSchema.getField(0),
                recordListAndSchema,
                actualFiles,
                hadoopConfiguration
        );
    }

    @ParameterizedTest
    @MethodSource("parameterObjsForTests")
    public void shouldWriteManyRecordsCorrectly(TestIngestType ingestType)
            throws StateStoreException, IOException, IteratorException {
        // Given
        Configuration hadoopConfiguration = AWS_EXTERNAL_RESOURCE.getHadoopConfiguration();
        RecordGenerator.RecordListAndSchema recordListAndSchema = RecordGenerator.genericKey1D(
                new LongType(),
                LongStream.range(-10000, 10000).boxed().collect(Collectors.toList()));
        DynamoDBStateStore stateStore = new DynamoDBStateStoreCreator(UUID.randomUUID().toString(), recordListAndSchema.sleeperSchema, AWS_EXTERNAL_RESOURCE.getDynamoDBClient()).create();

        PartitionTree tree = new PartitionsBuilder(recordListAndSchema.sleeperSchema)
                .rootFirst("root")
                .buildTree();
        stateStore.initialise(tree.getAllPartitions());
        Instant stateStoreUpdateTime = Instant.parse("2023-08-08T11:20:00Z");
        String ingestLocalWorkingDirectory = createTempDirectory(temporaryFolder, null).toString() + "/path/to/new/sub/directory";
        IngestCoordinatorTestParameters parameters = createTestParameterBuilder()
                .fileNames(List.of("rootFile"))
                .fileUpdatedTimes(List.of(stateStoreUpdateTime))
                .stateStore(stateStore)
                .schema(recordListAndSchema.sleeperSchema)
                .workingDir(ingestLocalWorkingDirectory)
                .build();

        // When
        ingestRecords(recordListAndSchema, parameters, ingestType);

        // Then
        List<FileInfo> actualFiles = stateStore.getActiveFiles();
        List<Record> actualRecords = readMergedRecordsFromPartitionDataFiles(recordListAndSchema.sleeperSchema, actualFiles, hadoopConfiguration);
        FileInfo fileInfo = FileInfoFactory.builder()
                .partitionTree(tree)
                .lastStateStoreUpdate(stateStoreUpdateTime)
                .schema(recordListAndSchema.sleeperSchema)
                .build()
                .rootFile(ingestType.getFilePrefix(parameters) + "/partition_root/rootFile.parquet", 20000, -10000L, 9999L);

        assertThat(Paths.get(ingestLocalWorkingDirectory)).isEmptyDirectory();
        assertThat(actualFiles).containsExactlyInAnyOrder(fileInfo);
        assertThat(actualRecords).containsExactlyInAnyOrderElementsOf(recordListAndSchema.recordList);
        assertThat(actualRecords).extracting(record -> record.getValues(List.of("key0")))
                .containsExactlyElementsOf(LongStream.range(-10000, 10000).boxed()
                        .map(List::<Object>of)
                        .collect(Collectors.toList()));

        ResultVerifier.assertOnSketch(
                recordListAndSchema.sleeperSchema.getField(0),
                recordListAndSchema,
                actualFiles,
                hadoopConfiguration
        );
    }

    @ParameterizedTest
    @MethodSource("parameterObjsForTests")
    public void shouldWriteRecordsSplitByPartitionIntKey(
            TestIngestType ingestType)
            throws StateStoreException, IOException, IteratorException {
        Configuration hadoopConfiguration = AWS_EXTERNAL_RESOURCE.getHadoopConfiguration();
        RecordGenerator.RecordListAndSchema recordListAndSchema = RecordGenerator.genericKey1D(
                new IntType(),
                IntStream.range(-100, 100).boxed().collect(Collectors.toList()));
        DynamoDBStateStore stateStore = new DynamoDBStateStoreCreator(UUID.randomUUID().toString(), recordListAndSchema.sleeperSchema, AWS_EXTERNAL_RESOURCE.getDynamoDBClient()).create();

        PartitionTree tree = new PartitionsBuilder(recordListAndSchema.sleeperSchema)
                .rootFirst("root")
                .splitToNewChildren("root", "left", "right", 2)
                .buildTree();
        stateStore.initialise(tree.getAllPartitions());
        Instant stateStoreUpdateTime = Instant.parse("2023-08-08T11:20:00Z");
        String ingestLocalWorkingDirectory = createTempDirectory(temporaryFolder, null).toString() + "/path/to/new/sub/directory";
        IngestCoordinatorTestParameters parameters = createTestParameterBuilder()
                .fileNames(List.of("leftFile", "rightFile"))
                .fileUpdatedTimes(List.of(stateStoreUpdateTime, stateStoreUpdateTime, stateStoreUpdateTime))
                .stateStore(stateStore)
                .schema(recordListAndSchema.sleeperSchema)
                .workingDir(ingestLocalWorkingDirectory)
                .build();

        // When
        ingestRecords(recordListAndSchema, parameters, ingestType);

        // Then
        List<FileInfo> actualFiles = stateStore.getActiveFiles();
        List<Record> actualRecords = readMergedRecordsFromPartitionDataFiles(recordListAndSchema.sleeperSchema, actualFiles, hadoopConfiguration);
        FileInfoFactory fileInfoFactory = FileInfoFactory.builder()
                .partitionTree(tree)
                .lastStateStoreUpdate(stateStoreUpdateTime)
                .schema(recordListAndSchema.sleeperSchema)
                .build();
        List<FileInfo> fileInfoList = List.of(
                fileInfoFactory.leafFile(ingestType.getFilePrefix(parameters) + "/partition_right/rightFile.parquet", 98, 2, 99),
                fileInfoFactory.leafFile(ingestType.getFilePrefix(parameters) + "/partition_left/leftFile.parquet", 102, -100, 1)
        );

        assertThat(Paths.get(ingestLocalWorkingDirectory)).isEmptyDirectory();
        assertThat(actualFiles).containsExactlyInAnyOrderElementsOf(fileInfoList);
        assertThat(actualRecords).containsExactlyInAnyOrderElementsOf(recordListAndSchema.recordList);
        assertThat(actualRecords).extracting(record -> record.getValues(List.of("key0")))
                .containsExactlyElementsOf(IntStream.range(-100, 100).boxed()
                        .map(List::<Object>of)
                        .collect(Collectors.toList()));

        ResultVerifier.assertOnSketch(
                recordListAndSchema.sleeperSchema.getField(0),
                recordListAndSchema,
                actualFiles,
                hadoopConfiguration
        );

    }

    @ParameterizedTest
    @MethodSource("parameterObjsForTests")
    public void shouldWriteRecordsSplitByPartitionLongKey(
            TestIngestType ingestType)
            throws StateStoreException, IOException, IteratorException {
        Configuration hadoopConfiguration = AWS_EXTERNAL_RESOURCE.getHadoopConfiguration();
        RecordGenerator.RecordListAndSchema recordListAndSchema = RecordGenerator.genericKey1D(
                new LongType(),
                LongStream.range(-100, 100).boxed().collect(Collectors.toList()));
        DynamoDBStateStore stateStore = new DynamoDBStateStoreCreator(UUID.randomUUID().toString(), recordListAndSchema.sleeperSchema, AWS_EXTERNAL_RESOURCE.getDynamoDBClient()).create();

        PartitionTree tree = new PartitionsBuilder(recordListAndSchema.sleeperSchema)
                .rootFirst("root")
                .splitToNewChildren("root", "left", "right", 2L)
                .buildTree();
        stateStore.initialise(tree.getAllPartitions());
        Instant stateStoreUpdateTime = Instant.parse("2023-08-08T11:20:00Z");
        String ingestLocalWorkingDirectory = createTempDirectory(temporaryFolder, null).toString() + "/path/to/new/sub/directory";
        IngestCoordinatorTestParameters parameters = createTestParameterBuilder()
                .fileNames(List.of("leftFile", "rightFile"))
                .fileUpdatedTimes(List.of(stateStoreUpdateTime, stateStoreUpdateTime, stateStoreUpdateTime))
                .stateStore(stateStore)
                .schema(recordListAndSchema.sleeperSchema)
                .workingDir(ingestLocalWorkingDirectory)
                .build();

        // When`
        ingestRecords(recordListAndSchema, parameters, ingestType);

        // Then
        List<FileInfo> actualFiles = stateStore.getActiveFiles();
        List<Record> actualRecords = readMergedRecordsFromPartitionDataFiles(recordListAndSchema.sleeperSchema, actualFiles, hadoopConfiguration);
        FileInfoFactory fileInfoFactory = FileInfoFactory.builder()
                .partitionTree(tree)
                .lastStateStoreUpdate(stateStoreUpdateTime)
                .schema(recordListAndSchema.sleeperSchema)
                .build();
        List<FileInfo> fileInfoList = List.of(
                fileInfoFactory.leafFile(ingestType.getFilePrefix(parameters) + "/partition_right/rightFile.parquet", 98, 2L, 99L),
                fileInfoFactory.leafFile(ingestType.getFilePrefix(parameters) + "/partition_left/leftFile.parquet", 102, -100L, 1L)
        );

        assertThat(Paths.get(ingestLocalWorkingDirectory)).isEmptyDirectory();
        assertThat(actualFiles).containsExactlyInAnyOrderElementsOf(fileInfoList);
        assertThat(actualRecords).containsExactlyInAnyOrderElementsOf(recordListAndSchema.recordList);
        assertThat(actualRecords).extracting(record -> record.getValues(List.of("key0")))
                .containsExactlyElementsOf(LongStream.range(-100, 100).boxed()
                        .map(List::<Object>of)
                        .collect(Collectors.toList()));

        ResultVerifier.assertOnSketch(
                recordListAndSchema.sleeperSchema.getField(0),
                recordListAndSchema,
                actualFiles,
                hadoopConfiguration
        );

    }

    @ParameterizedTest
    @MethodSource("parameterObjsForTests")
    public void shouldWriteRecordsSplitByPartitionStringKey(
            TestIngestType ingestType)
            throws StateStoreException, IOException, IteratorException {
        Configuration hadoopConfiguration = AWS_EXTERNAL_RESOURCE.getHadoopConfiguration();
        RecordGenerator.RecordListAndSchema recordListAndSchema = RecordGenerator.genericKey1D(
                new StringType(),
                LongStream.range(-100, 100)
                        .mapToObj(longValue -> String.format("%09d", longValue))
                        .collect(Collectors.toList()));
        DynamoDBStateStore stateStore = new DynamoDBStateStoreCreator(UUID.randomUUID().toString(), recordListAndSchema.sleeperSchema, AWS_EXTERNAL_RESOURCE.getDynamoDBClient()).create();
        String splitPoint = String.format("%09d", 2);
        PartitionTree tree = new PartitionsBuilder(recordListAndSchema.sleeperSchema)
                .rootFirst("root")
                .splitToNewChildren("root", "left", "right", splitPoint)
                .buildTree();

        stateStore.initialise(tree.getAllPartitions());
        Instant stateStoreUpdateTime = Instant.parse("2023-08-08T11:20:00Z");
        String ingestLocalWorkingDirectory = createTempDirectory(temporaryFolder, null).toString() + "/path/to/new/sub/directory";
        IngestCoordinatorTestParameters parameters = createTestParameterBuilder()
                .fileNames(List.of("leftFile", "rightFile"))
                .fileUpdatedTimes(List.of(stateStoreUpdateTime, stateStoreUpdateTime, stateStoreUpdateTime))
                .stateStore(stateStore)
                .schema(recordListAndSchema.sleeperSchema)
                .workingDir(ingestLocalWorkingDirectory)
                .build();

        // When`
        ingestRecords(recordListAndSchema, parameters, ingestType);

        // Then
        List<FileInfo> actualFiles = stateStore.getActiveFiles();
        List<Record> actualRecords = readMergedRecordsFromPartitionDataFiles(recordListAndSchema.sleeperSchema, actualFiles, hadoopConfiguration);
        FileInfoFactory fileInfoFactory = FileInfoFactory.builder()
                .partitionTree(tree)
                .lastStateStoreUpdate(stateStoreUpdateTime)
                .schema(recordListAndSchema.sleeperSchema)
                .build();
        List<FileInfo> fileInfoList = List.of(
                fileInfoFactory.leafFile(ingestType.getFilePrefix(parameters) + "/partition_right/rightFile.parquet", 98, String.format("%09d", 2), String.format("%09d", 99)),
                fileInfoFactory.leafFile(ingestType.getFilePrefix(parameters) + "/partition_left/leftFile.parquet", 102, "-" + String.format("%08d", 1), String.format("%09d", 1))
        );

        assertThat(Paths.get(ingestLocalWorkingDirectory)).isEmptyDirectory();
        assertThat(actualFiles).containsExactlyInAnyOrderElementsOf(fileInfoList);
        assertThat(actualRecords).containsExactlyInAnyOrderElementsOf(recordListAndSchema.recordList);

        assertThat(actualRecords).extracting(record -> record.getValues(List.of("key0")))
                .containsExactlyInAnyOrderElementsOf(LongStream.range(-100, 100)
                        .mapToObj(longValue -> List.of((Object) String.format("%09d", longValue)))
                        .collect(Collectors.toList()));

        ResultVerifier.assertOnSketch(
                recordListAndSchema.sleeperSchema.getField(0),
                recordListAndSchema,
                actualFiles,
                hadoopConfiguration
        );


    }

    @ParameterizedTest
    @MethodSource("parametersForTests")
    public void shouldWriteRecordsSplitByPartitionByteArrayKey(
            QuinFunction<StateStore, Schema, String, String, Path, IngestCoordinator<Record>> ingestCoordinatorFactoryFn)
            throws StateStoreException, IOException, IteratorException {
        RecordGenerator.RecordListAndSchema recordListAndSchema = RecordGenerator.genericKey1D(
                new ByteArrayType(),
                Arrays.asList(
                        new byte[]{1, 1},
                        new byte[]{2, 2},
                        new byte[]{64, 65}));
        Function<Key, Integer> keyToPartitionNoMappingFn = key -> {
            byte[] byteArray = (byte[]) key.get(0);
            return (byteArray[0] < 64 && byteArray[1] < 64) ? 0 : 1;
        };
        Map<Integer, Integer> partitionNoToExpectedNoOfFilesMap = Stream.of(
                        new AbstractMap.SimpleEntry<>(0, 1),
                        new AbstractMap.SimpleEntry<>(1, 1))
                .collect(Collectors.toMap(Map.Entry::getKey, Map.Entry::getValue));

        PartitionTree tree = new PartitionsBuilder(recordListAndSchema.sleeperSchema)
                .rootFirst("root")
                .splitToNewChildren("root", "left", "right", new byte[]{64, 64})
                .buildTree();

        ingestAndVerify(recordListAndSchema,
                tree,
                recordListAndSchema.recordList,
                keyToPartitionNoMappingFn,
                partitionNoToExpectedNoOfFilesMap,
                null,
                ingestCoordinatorFactoryFn);
    }


    @ParameterizedTest
    @MethodSource("parameterObjsForTests")
    public void shouldWriteRecordsSplitByPartitionStringKeyLongSortKey(
            TestIngestType ingestType)
            throws StateStoreException, IOException, IteratorException {

        Configuration hadoopConfiguration = AWS_EXTERNAL_RESOURCE.getHadoopConfiguration();
        RecordGenerator.RecordListAndSchema recordListAndSchema = RecordGenerator.genericKey1DSort1D(
                new StringType(),
                new LongType(),
                LongStream.range(-100, 100).boxed()
                        .map(longValue -> String.format("%09d", longValue))
                        .flatMap(str -> Stream.of(str, str, str))
                        .collect(Collectors.toList()),
                LongStream.range(-100, 100).boxed()
                        .flatMap(longValue -> Stream.of(longValue + 1000L, longValue, longValue - 1000L))
                        .collect(Collectors.toList()));

        DynamoDBStateStore stateStore = new DynamoDBStateStoreCreator(UUID.randomUUID().toString(), recordListAndSchema.sleeperSchema, AWS_EXTERNAL_RESOURCE.getDynamoDBClient()).create();
        String splitPoint = String.format("%09d", 2);
        PartitionTree tree = new PartitionsBuilder(recordListAndSchema.sleeperSchema)
                .rootFirst("root")
                .splitToNewChildrenOnDimension("root", "left", "right", 0, splitPoint)
                .buildTree();
        stateStore.initialise(tree.getAllPartitions());
        Instant stateStoreUpdateTime = Instant.parse("2023-08-08T11:20:00Z");
        String ingestLocalWorkingDirectory = createTempDirectory(temporaryFolder, null).toString() + "/path/to/new/sub/directory";
        IngestCoordinatorTestParameters parameters = createTestParameterBuilder()
                .fileNames(List.of("leftFile", "rightFile"))
                .fileUpdatedTimes(List.of(stateStoreUpdateTime, stateStoreUpdateTime, stateStoreUpdateTime))
                .stateStore(stateStore)
                .schema(recordListAndSchema.sleeperSchema)
                .workingDir(ingestLocalWorkingDirectory)
                .build();

        // When`
        ingestRecords(recordListAndSchema, parameters, ingestType);

        // Then
        List<FileInfo> actualFiles = stateStore.getActiveFiles();
        List<Record> actualRecords = readMergedRecordsFromPartitionDataFiles(recordListAndSchema.sleeperSchema, actualFiles, hadoopConfiguration);
        FileInfoFactory fileInfoFactory = FileInfoFactory.builder()
                .partitionTree(tree)
                .lastStateStoreUpdate(stateStoreUpdateTime)
                .schema(recordListAndSchema.sleeperSchema)
                .build();
        List<FileInfo> fileInfoList = List.of(
                fileInfoFactory.leafFile(ingestType.getFilePrefix(parameters) + "/partition_right/rightFile.parquet", 294, String.format("%09d", 2), String.format("%09d", 99)),
                fileInfoFactory.leafFile(ingestType.getFilePrefix(parameters) + "/partition_left/leftFile.parquet", 306, "-" + String.format("%08d", 1), String.format("%09d", 1))
        );

        assertThat(Paths.get(ingestLocalWorkingDirectory)).isEmptyDirectory();
        assertThat(actualFiles).containsExactlyInAnyOrderElementsOf(fileInfoList);
        assertThat(actualRecords).containsExactlyInAnyOrderElementsOf(recordListAndSchema.recordList);
        List<List<Object>> recordList = LongStream.range(-100, 100)
                .mapToObj(longValue -> List.of((Object) String.format("%09d", longValue)))
                .collect(Collectors.toList());
        List<List<Object>> recordListCopy = List.copyOf(recordList);
        recordList.addAll(recordListCopy);
        recordList.addAll(recordListCopy);
        assertThat(actualRecords).extracting(record -> record.getValues(List.of("key0")))
                .containsExactlyInAnyOrderElementsOf(recordList);

        ResultVerifier.assertOnSketch(
                recordListAndSchema.sleeperSchema.getField(0),
                recordListAndSchema,
                actualFiles,
                hadoopConfiguration
        );
    }

    @ParameterizedTest
    @MethodSource("parametersForTests")
    public void shouldWriteRecordsSplitByPartition2DimensionalByteArrayKey(
            QuinFunction<StateStore, Schema, String, String, Path, IngestCoordinator<Record>> ingestCoordinatorFactoryFn)
            throws StateStoreException, IOException, IteratorException {
        RecordGenerator.RecordListAndSchema recordListAndSchema = RecordGenerator.genericKey2D(
                new ByteArrayType(), new ByteArrayType(),
                Arrays.asList(new byte[]{1, 1}, new byte[]{11, 2}, new byte[]{64, 65}, new byte[]{5}),
                Arrays.asList(new byte[]{2, 3}, new byte[]{2, 2}, new byte[]{67, 68}, new byte[]{99}));
        Function<Key, Integer> keyToPartitionNoMappingFn = key -> {
            byte[] byteArray = (byte[]) key.get(0);
            return (byteArray[0] < 10) ? 0 : 1;
        };
        Map<Integer, Integer> partitionNoToExpectedNoOfFilesMap = Stream.of(
                        new AbstractMap.SimpleEntry<>(0, 1),
                        new AbstractMap.SimpleEntry<>(1, 1))
                .collect(Collectors.toMap(Map.Entry::getKey, Map.Entry::getValue));

        PartitionTree tree = new PartitionsBuilder(recordListAndSchema.sleeperSchema)
                .rootFirst("root")
                .splitToNewChildrenOnDimension("root", "left", "right", 0, new byte[]{10})
                .buildTree();

        ingestAndVerify(recordListAndSchema,
                tree,
                recordListAndSchema.recordList,
                keyToPartitionNoMappingFn,
                partitionNoToExpectedNoOfFilesMap,
                null,
                ingestCoordinatorFactoryFn);
    }

    @ParameterizedTest
    @MethodSource("parameterObjsForTests")
    // FAILING
    public void shouldWriteRecordsSplitByPartition2DimensionalIntLongKeyWhenSplitOnDim1(
            TestIngestType ingestType)
            throws StateStoreException, IOException, IteratorException {
        Configuration hadoopConfiguration = AWS_EXTERNAL_RESOURCE.getHadoopConfiguration();
        RecordGenerator.RecordListAndSchema recordListAndSchema = RecordGenerator.genericKey2D(
                new IntType(), new LongType(),
                Arrays.asList(0, 0, 100, 100),
                Arrays.asList(1L, 20L, 1L, 50L));
        DynamoDBStateStore stateStore = new DynamoDBStateStoreCreator(UUID.randomUUID().toString(), recordListAndSchema.sleeperSchema, AWS_EXTERNAL_RESOURCE.getDynamoDBClient()).create();

        PartitionTree tree = new PartitionsBuilder(recordListAndSchema.sleeperSchema)
                .rootFirst("root")
                .splitToNewChildrenOnDimension("root", "left", "right", 1, 10L)
                .buildTree();

        stateStore.initialise(tree.getAllPartitions());
        Instant stateStoreUpdateTime = Instant.parse("2023-08-08T11:20:00Z");
        String ingestLocalWorkingDirectory = createTempDirectory(temporaryFolder, null).toString() + "/path/to/new/sub/directory";
        IngestCoordinatorTestParameters parameters = createTestParameterBuilder()
                .fileNames(List.of("leftFile", "rightFile"))
                .fileUpdatedTimes(List.of(stateStoreUpdateTime, stateStoreUpdateTime, stateStoreUpdateTime))
                .stateStore(stateStore)
                .schema(recordListAndSchema.sleeperSchema)
                .workingDir(ingestLocalWorkingDirectory)
                .build();

        // When`
        ingestRecords(recordListAndSchema, parameters, ingestType);

        // Then
        List<FileInfo> actualFiles = stateStore.getActiveFiles();
        List<Record> actualRecords = readMergedRecordsFromPartitionDataFiles(recordListAndSchema.sleeperSchema, actualFiles, hadoopConfiguration);
        FileInfoFactory fileInfoFactory = FileInfoFactory.builder()
                .partitionTree(tree)
                .lastStateStoreUpdate(stateStoreUpdateTime)
                .schema(recordListAndSchema.sleeperSchema)
                .build();
        List<FileInfo> fileInfoList = List.of(
<<<<<<< HEAD
                fileInfoFactory.leafFile(ingestType.getFilePrefix(parameters) + "/partition_right/rightFile.parquet", 2, List.of(0, 1L), List.of(100, 1L)),
                fileInfoFactory.leafFile(ingestType.getFilePrefix(parameters) + "/partition_left/leftFile.parquet", 2, List.of(0, 20L), List.of(100, 50L))
=======
                fileInfoFactory.partitionFile("right", ingestType.getFilePrefix(parameters) +
                        "/partition_right/rightFile.parquet", 2, 0, 100),
                fileInfoFactory.partitionFile("left", ingestType.getFilePrefix(parameters) +
                        "/partition_left/leftFile.parquet", 2, 0, 100)
>>>>>>> a821e353
        );

        assertThat(Paths.get(ingestLocalWorkingDirectory)).isEmptyDirectory();
        Key x = fileInfoList.get(0).getMaxRowKey();
        Key y = actualFiles.get(0).getMaxRowKey();
        assertThat(actualFiles).containsExactlyInAnyOrderElementsOf(fileInfoList);
        assertThat(actualRecords).containsExactlyInAnyOrderElementsOf(recordListAndSchema.recordList);
        assertThat(actualRecords).extracting(record -> record.getValues(List.of("key0")))
                .containsExactlyInAnyOrder(List.of(0), List.of(0), List.of(100), List.of(100));
        assertThat(actualRecords).extracting(record -> record.getValues(List.of("key1")))
                .containsExactlyInAnyOrder(List.of(1L), List.of(20L), List.of(1L), List.of(50L));
        ResultVerifier.assertOnSketch(
                recordListAndSchema.sleeperSchema.getField(0),
                recordListAndSchema,
                actualFiles,
                hadoopConfiguration
        );

    }

    @ParameterizedTest
    @MethodSource("parametersForTests")
    public void shouldWriteRecordsSplitByPartition2DimensionalLongStringKeyWhenSplitOnDim1(
            QuinFunction<StateStore, Schema, String, String, Path, IngestCoordinator<Record>> ingestCoordinatorFactoryFn)
            throws StateStoreException, IOException, IteratorException {
        RecordGenerator.RecordListAndSchema recordListAndSchema = RecordGenerator.genericKey2D(
                new LongType(), new StringType(),
                LongStream.range(-100L, 100).boxed().collect(Collectors.toList()),
                LongStream.range(-100L, 100).mapToObj(Long::toString).collect(Collectors.toList()));
        Function<Key, Integer> keyToPartitionNoMappingFn = key -> (key.size() > 1 && ((String) key.get(1)).compareTo("2") < 0) ? 0 : 1;
        Map<Integer, Integer> partitionNoToExpectedNoOfFilesMap = Stream.of(
                        new AbstractMap.SimpleEntry<>(0, 1),
                        new AbstractMap.SimpleEntry<>(1, 1))
                .collect(Collectors.toMap(Map.Entry::getKey, Map.Entry::getValue));

        PartitionTree tree = new PartitionsBuilder(recordListAndSchema.sleeperSchema)
                .rootFirst("root")
                .splitToNewChildrenOnDimension("root", "left", "right", 1, "2")
                .buildTree();

        ingestAndVerify(recordListAndSchema,
                tree,
                recordListAndSchema.recordList,
                keyToPartitionNoMappingFn,
                partitionNoToExpectedNoOfFilesMap,
                null,
                ingestCoordinatorFactoryFn);
    }

    @ParameterizedTest
    @MethodSource("parameterObjsForTests")
    public void shouldWriteRecordsSplitByPartitionWhenThereIsOnlyDataInOnePartition(
            TestIngestType ingestType)
            throws StateStoreException, IOException, IteratorException {
        Configuration hadoopConfiguration = AWS_EXTERNAL_RESOURCE.getHadoopConfiguration();
        RecordGenerator.RecordListAndSchema recordListAndSchema = RecordGenerator.genericKey1D(
                new LongType(),
                Arrays.asList(1L, 0L));
        DynamoDBStateStore stateStore = new DynamoDBStateStoreCreator(UUID.randomUUID().toString(), recordListAndSchema.sleeperSchema, AWS_EXTERNAL_RESOURCE.getDynamoDBClient()).create();

        PartitionTree tree = new PartitionsBuilder(recordListAndSchema.sleeperSchema)
                .rootFirst("root")
                .splitToNewChildren("root", "left", "right", 2L)
                .buildTree();
        stateStore.initialise(tree.getAllPartitions());
        Instant stateStoreUpdateTime = Instant.parse("2023-08-08T11:20:00Z");
        String ingestLocalWorkingDirectory = createTempDirectory(temporaryFolder, null).toString() + "/path/to/new/sub/directory";
        IngestCoordinatorTestParameters parameters = createTestParameterBuilder()
                .fileNames(List.of("leftFile", "rightFile"))
                .fileUpdatedTimes(List.of(stateStoreUpdateTime, stateStoreUpdateTime, stateStoreUpdateTime))
                .stateStore(stateStore)
                .schema(recordListAndSchema.sleeperSchema)
                .workingDir(ingestLocalWorkingDirectory)
                .build();

        // When`
        ingestRecords(recordListAndSchema, parameters, ingestType);

        // Then
        List<FileInfo> actualFiles = stateStore.getActiveFiles();
        List<Record> actualRecords = readMergedRecordsFromPartitionDataFiles(recordListAndSchema.sleeperSchema, actualFiles, hadoopConfiguration);
        FileInfoFactory fileInfoFactory = FileInfoFactory.builder()
                .partitionTree(tree)
                .lastStateStoreUpdate(stateStoreUpdateTime)
                .schema(recordListAndSchema.sleeperSchema)
                .build();
        List<FileInfo> fileInfoList = List.of(
                fileInfoFactory.leafFile(ingestType.getFilePrefix(parameters) + "/partition_left/leftFile.parquet", 2, 0L, 1L)
        );
        assertThat(Paths.get(ingestLocalWorkingDirectory)).isEmptyDirectory();
        assertThat(actualFiles).containsExactlyInAnyOrderElementsOf(fileInfoList);
        assertThat(actualRecords).containsExactlyInAnyOrderElementsOf(recordListAndSchema.recordList);
        List<List<Object>> recordList = Stream.of(0L, 1L).map(longValue -> List.of((Object) longValue)).collect(Collectors.toList());
        assertThat(actualRecords).extracting(record -> record.getValues(List.of("key0")))
                .containsExactlyInAnyOrderElementsOf(recordList);

        ResultVerifier.assertOnSketch(
                recordListAndSchema.sleeperSchema.getField(0),
                recordListAndSchema,
                actualFiles,
                hadoopConfiguration
        );
    }

    @ParameterizedTest
    @MethodSource("parameterObjsForTests")
    public void shouldWriteDuplicateRecords(
            TestIngestType ingestType)
            throws StateStoreException, IOException, IteratorException {
        Configuration hadoopConfiguration = AWS_EXTERNAL_RESOURCE.getHadoopConfiguration();
        RecordGenerator.RecordListAndSchema recordListAndSchema = RecordGenerator.genericKey1D(
                new LongType(),
                LongStream.range(-100, 100).boxed().collect(Collectors.toList()));
        RecordGenerator.RecordListAndSchema duplicatedRecordListAndSchema = new RecordGenerator.RecordListAndSchema(
                Stream.of(recordListAndSchema.recordList, recordListAndSchema.recordList)
                        .flatMap(List::stream)
                        .collect(Collectors.toList()),
                recordListAndSchema.sleeperSchema);
        DynamoDBStateStore stateStore = new DynamoDBStateStoreCreator(UUID.randomUUID().toString(), duplicatedRecordListAndSchema.sleeperSchema, AWS_EXTERNAL_RESOURCE.getDynamoDBClient()).create();

        PartitionTree tree = new PartitionsBuilder(duplicatedRecordListAndSchema.sleeperSchema)
                .rootFirst("root")
                .buildTree();
        stateStore.initialise(tree.getAllPartitions());
        Instant stateStoreUpdateTime = Instant.parse("2023-08-08T11:20:00Z");
        String ingestLocalWorkingDirectory = createTempDirectory(temporaryFolder, null).toString() + "/path/to/new/sub/directory";
        IngestCoordinatorTestParameters parameters = createTestParameterBuilder()
                .fileNames(List.of("leftFile", "rightFile"))
                .fileUpdatedTimes(List.of(stateStoreUpdateTime, stateStoreUpdateTime, stateStoreUpdateTime))
                .stateStore(stateStore)
                .schema(duplicatedRecordListAndSchema.sleeperSchema)
                .workingDir(ingestLocalWorkingDirectory)
                .build();

        // When`
        ingestRecords(duplicatedRecordListAndSchema, parameters, ingestType);

        // Then
        List<FileInfo> actualFiles = stateStore.getActiveFiles();
        List<Record> actualRecords = readMergedRecordsFromPartitionDataFiles(duplicatedRecordListAndSchema.sleeperSchema, actualFiles, hadoopConfiguration);
        FileInfoFactory fileInfoFactory = FileInfoFactory.builder()
                .partitionTree(tree)
                .lastStateStoreUpdate(stateStoreUpdateTime)
                .schema(duplicatedRecordListAndSchema.sleeperSchema)
                .build();
        List<FileInfo> fileInfoList = List.of(
                fileInfoFactory.leafFile(ingestType.getFilePrefix(parameters) + "/partition_root/leftFile.parquet", 400, -100L, 99L)
        );
        assertThat(Paths.get(ingestLocalWorkingDirectory)).isEmptyDirectory();
        assertThat(actualFiles).containsExactlyInAnyOrderElementsOf(fileInfoList);
        assertThat(actualRecords).containsExactlyInAnyOrderElementsOf(duplicatedRecordListAndSchema.recordList);
        List<List<Object>> recordList = LongStream.range(-100, 100).boxed().map(longValue -> List.of((Object) longValue)).collect(Collectors.toList());
        recordList.addAll(recordList);
        assertThat(actualRecords).extracting(record -> record.getValues(List.of("key0")))
                .containsExactlyInAnyOrderElementsOf(recordList);

        ResultVerifier.assertOnSketch(
                duplicatedRecordListAndSchema.sleeperSchema.getField(0),
                duplicatedRecordListAndSchema,
                actualFiles,
                hadoopConfiguration
        );

    }

    @ParameterizedTest
    @MethodSource("parameterObjsForTests")
    public void shouldWriteNoRecordsSuccessfully(
            TestIngestType ingestType)
            throws StateStoreException, IOException, IteratorException {
        Configuration hadoopConfiguration = AWS_EXTERNAL_RESOURCE.getHadoopConfiguration();

        Schema schema = Schema.builder()
                .rowKeyFields(new Field("key", new LongType()))
                .build();
        List<Record> recordListStart = List.of();
        RecordGenerator.RecordListAndSchema recordListAndSchema = new RecordGenerator.RecordListAndSchema(recordListStart, schema);
        DynamoDBStateStore stateStore = new DynamoDBStateStoreCreator(UUID.randomUUID().toString(), recordListAndSchema.sleeperSchema, AWS_EXTERNAL_RESOURCE.getDynamoDBClient()).create();

        PartitionTree tree = new PartitionsBuilder(recordListAndSchema.sleeperSchema)
                .rootFirst("root")
                .buildTree();
        stateStore.initialise(tree.getAllPartitions());
        String ingestLocalWorkingDirectory = createTempDirectory(temporaryFolder, null).toString() + "/path/to/new/sub/directory";
        // Then
        List<FileInfo> actualFiles = stateStore.getActiveFiles();
        List<Record> actualRecords = readMergedRecordsFromPartitionDataFiles(recordListAndSchema.sleeperSchema, actualFiles, hadoopConfiguration);
        List<FileInfo> fileInfoList = List.of();

        assertThat(actualFiles).containsExactlyInAnyOrderElementsOf(fileInfoList);
        assertThat(actualRecords).containsExactlyInAnyOrderElementsOf(recordListAndSchema.recordList);
        List<List<Object>> recordList = List.of();
        assertThat(actualRecords).extracting(record -> record.getValues(List.of("key0")))
                .containsExactlyInAnyOrderElementsOf(recordList);
    }

    @ParameterizedTest
    @MethodSource("parameterObjsForTests")
    public void shouldApplyIterator(
            TestIngestType ingestType)
            throws StateStoreException, IOException, IteratorException {
        Configuration hadoopConfiguration = AWS_EXTERNAL_RESOURCE.getHadoopConfiguration();
        RecordGenerator.RecordListAndSchema recordListAndSchema = RecordGenerator.byteArrayRowKeyLongSortKey(
                Arrays.asList(new byte[]{1, 1}, new byte[]{1, 1}, new byte[]{11, 12}, new byte[]{11, 12}),
                Arrays.asList(1L, 1L, 2L, 2L),
                Arrays.asList(1L, 2L, 3L, 4L));
        DynamoDBStateStore stateStore = new DynamoDBStateStoreCreator(UUID.randomUUID().toString(), recordListAndSchema.sleeperSchema, AWS_EXTERNAL_RESOURCE.getDynamoDBClient()).create();
        Record expectedRecord1 = new Record();
        expectedRecord1.put(recordListAndSchema.sleeperSchema.getRowKeyFieldNames().get(0), new byte[]{1, 1});
        expectedRecord1.put(recordListAndSchema.sleeperSchema.getSortKeyFieldNames().get(0), 1L);
        expectedRecord1.put(recordListAndSchema.sleeperSchema.getValueFieldNames().get(0), 3L);
        Record expectedRecord2 = new Record();
        expectedRecord2.put(recordListAndSchema.sleeperSchema.getRowKeyFieldNames().get(0), new byte[]{11, 12});
        expectedRecord2.put(recordListAndSchema.sleeperSchema.getSortKeyFieldNames().get(0), 2L);
        expectedRecord2.put(recordListAndSchema.sleeperSchema.getValueFieldNames().get(0), 7L);
        List<Record> expectedAggregatedRecords = Arrays.asList(expectedRecord1, expectedRecord2);

        PartitionTree tree = new PartitionsBuilder(recordListAndSchema.sleeperSchema)
                .rootFirst("root")
                .buildTree();

        stateStore.initialise(tree.getAllPartitions());
        Instant stateStoreUpdateTime = Instant.parse("2023-08-08T11:20:00Z");
        String ingestLocalWorkingDirectory = createTempDirectory(temporaryFolder, null).toString() + "/path/to/new/sub/directory";
        IngestCoordinatorTestParameters parameters = createTestParameterBuilder()
                .fileNames(List.of("rootFile"))
                .fileUpdatedTimes(List.of(stateStoreUpdateTime, stateStoreUpdateTime, stateStoreUpdateTime))
                .stateStore(stateStore)
                .schema(recordListAndSchema.sleeperSchema)
                .workingDir(ingestLocalWorkingDirectory)
                .build();

        // When`
        recordListAndSchema.recordList = expectedAggregatedRecords;
        ingestRecords(recordListAndSchema, parameters, ingestType);

        // Then
        List<FileInfo> actualFiles = stateStore.getActiveFiles();
        List<Record> actualRecords = readMergedRecordsFromPartitionDataFiles(recordListAndSchema.sleeperSchema, actualFiles, hadoopConfiguration);
        FileInfoFactory fileInfoFactory = FileInfoFactory.builder()
                .partitionTree(tree)
                .lastStateStoreUpdate(stateStoreUpdateTime)
                .schema(recordListAndSchema.sleeperSchema)
                .build();
        List<FileInfo> fileInfoList = List.of(
                fileInfoFactory.leafFile(ingestType.getFilePrefix(parameters) + "/partition_root/rootFile.parquet", 2, new byte[]{1, 1}, new byte[]{11, 12})
        );
        assertThat(Paths.get(ingestLocalWorkingDirectory)).isEmptyDirectory();
        assertThat(actualFiles).containsExactlyInAnyOrderElementsOf(fileInfoList);
        assertThat(actualRecords).containsExactlyInAnyOrderElementsOf(expectedAggregatedRecords);
        List<Object> recordList = Stream.of(new byte[]{1, 1}, new byte[]{11, 12}).collect(Collectors.toList());
        List<Object> x = actualRecords.stream().map(record -> record.get(new ArrayList<>(record.getKeys()).get(2))).collect(Collectors.toList());
        assertThat(x).containsExactlyInAnyOrderElementsOf(recordList);

        ResultVerifier.assertOnSketch(
                recordListAndSchema.sleeperSchema.getField(0),
                recordListAndSchema,
                actualFiles,
                hadoopConfiguration
        );


    }

    private void ingestAndVerify(
            RecordGenerator.RecordListAndSchema recordListAndSchema,
            PartitionTree tree,
            List<Record> expectedRecordsList,
            Function<Key, Integer> keyToPartitionNoMappingFn,
            Map<Integer, Integer> partitionNoToExpectedNoOfFilesMap,
            String sleeperIteratorClassName,
            QuinFunction<StateStore, Schema, String, String, Path, IngestCoordinator<Record>> ingestCoordinatorFactoryFn) throws IOException, StateStoreException, IteratorException {

        DynamoDBStateStore stateStore = new DynamoDBStateStoreCreator(UUID.randomUUID().toString(), recordListAndSchema.sleeperSchema, AWS_EXTERNAL_RESOURCE.getDynamoDBClient()).create();
        stateStore.initialise(tree.getAllPartitions());

        // A deep working directory forces the ingest coordinator to create a deep tree of directories
        String ingestLocalWorkingDirectory = createTempDirectory(temporaryFolder, null).toString() + "/path/to/new/sub/directory";
        try (IngestCoordinator<Record> ingestCoordinator =
                     ingestCoordinatorFactoryFn.apply(
                             stateStore,
                             recordListAndSchema.sleeperSchema,
                             sleeperIteratorClassName,
                             ingestLocalWorkingDirectory,
                             temporaryFolder)) {
            for (Record record : recordListAndSchema.recordList) {
                ingestCoordinator.write(record);
            }
        }
        ResultVerifier.verify(
                stateStore,
                recordListAndSchema.sleeperSchema,
                keyToPartitionNoMappingFn,
                expectedRecordsList,
                partitionNoToExpectedNoOfFilesMap,
                AWS_EXTERNAL_RESOURCE.getHadoopConfiguration(),
                ingestLocalWorkingDirectory);
    }

    private void ingestRecords(
            RecordGenerator.RecordListAndSchema recordListAndSchema,
            IngestCoordinatorTestParameters ingestCoordinatorTestParameters,
            TestIngestType ingestType
    ) throws StateStoreException, IteratorException, IOException {
        try (IngestCoordinator<Record> ingestCoordinator =
                     ingestType.createIngestCoordinator(
                             ingestCoordinatorTestParameters)) {
            for (Record record : recordListAndSchema.recordList) {
                ingestCoordinator.write(record);
            }

        }
    }

    private IngestCoordinatorTestParameters.Builder createTestParameterBuilder() {
        return IngestCoordinatorTestParameters
                .builder()
                .temporaryFolder(temporaryFolder)
                .awsResource(AWS_EXTERNAL_RESOURCE)
                .dataBucketName(DATA_BUCKET_NAME);
    }
}<|MERGE_RESOLUTION|>--- conflicted
+++ resolved
@@ -732,15 +732,10 @@
                 .schema(recordListAndSchema.sleeperSchema)
                 .build();
         List<FileInfo> fileInfoList = List.of(
-<<<<<<< HEAD
-                fileInfoFactory.leafFile(ingestType.getFilePrefix(parameters) + "/partition_right/rightFile.parquet", 2, List.of(0, 1L), List.of(100, 1L)),
-                fileInfoFactory.leafFile(ingestType.getFilePrefix(parameters) + "/partition_left/leftFile.parquet", 2, List.of(0, 20L), List.of(100, 50L))
-=======
                 fileInfoFactory.partitionFile("right", ingestType.getFilePrefix(parameters) +
                         "/partition_right/rightFile.parquet", 2, 0, 100),
                 fileInfoFactory.partitionFile("left", ingestType.getFilePrefix(parameters) +
                         "/partition_left/leftFile.parquet", 2, 0, 100)
->>>>>>> a821e353
         );
 
         assertThat(Paths.get(ingestLocalWorkingDirectory)).isEmptyDirectory();
