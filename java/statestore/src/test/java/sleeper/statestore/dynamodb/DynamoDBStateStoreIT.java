--- conflicted
+++ resolved
@@ -75,11 +75,7 @@
             // Given
             Schema schema = schemaWithSingleRowKeyType(new LongType());
             StateStore dynamoDBStateStore = getStateStore(schema);
-<<<<<<< HEAD
-            FileReference fileReference = FileReference.wholeFile()
-=======
-            FileInfo fileInfo = FileInfo.builder()
->>>>>>> d87cb896
+            FileReference fileReference = FileReference.builder()
                     .filename("abc")
                     .numberOfRecords(100L)
                     .partitionId("1")
@@ -104,11 +100,7 @@
             // Given
             Schema schema = schemaWithSingleRowKeyType(new ByteArrayType());
             StateStore dynamoDBStateStore = getStateStore(schema);
-<<<<<<< HEAD
-            FileReference fileReference = FileReference.wholeFile()
-=======
-            FileInfo fileInfo = FileInfo.builder()
->>>>>>> d87cb896
+            FileReference fileReference = FileReference.builder()
                     .filename("abc")
                     .partitionId("1")
                     .numberOfRecords(100L)
@@ -133,11 +125,7 @@
             // Given
             Schema schema = schemaWithTwoRowKeyTypes(new ByteArrayType(), new ByteArrayType());
             StateStore dynamoDBStateStore = getStateStore(schema);
-<<<<<<< HEAD
-            FileReference fileReference = FileReference.wholeFile()
-=======
-            FileInfo fileInfo = FileInfo.builder()
->>>>>>> d87cb896
+            FileReference fileReference = FileReference.builder()
                     .filename("abc")
                     .partitionId("1")
                     .numberOfRecords(100L)
@@ -162,11 +150,7 @@
             // Given
             Schema schema = schemaWithTwoRowKeyTypes(new LongType(), new StringType());
             StateStore dynamoDBStateStore = getStateStore(schema);
-<<<<<<< HEAD
-            FileReference fileReference = FileReference.wholeFile()
-=======
-            FileInfo fileInfo = FileInfo.builder()
->>>>>>> d87cb896
+            FileReference fileReference = FileReference.builder()
                     .filename("abc")
                     .partitionId("1")
                     .numberOfRecords(100L)
@@ -213,11 +197,7 @@
             Schema schema = schemaWithSingleRowKeyType(new LongType());
             StateStore dynamoDBStateStore = getStateStore(schema);
             dynamoDBStateStore.fixTime(Instant.ofEpochMilli(1_000_000L));
-<<<<<<< HEAD
-            FileReference fileReference = FileReference.partialFile()
-=======
-            FileInfo fileInfo = FileInfo.builder()
->>>>>>> d87cb896
+            FileReference fileReference = FileReference.builder()
                     .filename("partial-file")
                     .partitionId("A")
                     .numberOfRecords(100L)
@@ -239,37 +219,23 @@
             // Given
             Schema schema = schemaWithKeyAndValueWithTypes(new LongType(), new StringType());
             DynamoDBStateStore dynamoDBStateStore = getStateStore(schema);
-<<<<<<< HEAD
-            FileReference fileReference1 = FileReference.wholeFile()
-=======
-            FileInfo fileInfo1 = FileInfo.builder()
->>>>>>> d87cb896
+            FileReference fileReference1 = FileReference.builder()
                     .filename("file1")
                     .partitionId("1")
                     .numberOfRecords(100L)
                     .countApproximate(false)
                     .onlyContainsDataForThisPartition(true)
                     .build();
-<<<<<<< HEAD
             dynamoDBStateStore.addFile(fileReference1);
-            FileReference fileReference2 = FileReference.wholeFile()
-=======
-            dynamoDBStateStore.addFile(fileInfo1);
-            FileInfo fileInfo2 = FileInfo.builder()
->>>>>>> d87cb896
+            FileReference fileReference2 = FileReference.builder()
                     .filename("file2")
                     .partitionId("2")
                     .numberOfRecords(100L)
                     .countApproximate(false)
                     .onlyContainsDataForThisPartition(true)
                     .build();
-<<<<<<< HEAD
             dynamoDBStateStore.addFile(fileReference2);
-            FileReference fileReference3 = FileReference.wholeFile()
-=======
-            dynamoDBStateStore.addFile(fileInfo2);
-            FileInfo fileInfo3 = FileInfo.builder()
->>>>>>> d87cb896
+            FileReference fileReference3 = FileReference.builder()
                     .filename("file3")
                     .partitionId("3")
                     .jobId("job1")
@@ -293,44 +259,28 @@
             // Given
             Schema schema = schemaWithKeyAndValueWithTypes(new LongType(), new StringType());
             DynamoDBStateStore dynamoDBStateStore = getStateStore(schema);
-<<<<<<< HEAD
-            FileReference file1 = FileReference.wholeFile()
-=======
-            FileInfo file1 = FileInfo.builder()
->>>>>>> d87cb896
+            FileReference file1 = FileReference.builder()
                     .filename("file1")
                     .partitionId("P1")
                     .numberOfRecords(100L)
                     .countApproximate(true)
                     .onlyContainsDataForThisPartition(false)
                     .build();
-<<<<<<< HEAD
-            FileReference file2 = FileReference.wholeFile()
-=======
-            FileInfo file2 = FileInfo.builder()
->>>>>>> d87cb896
+            FileReference file2 = FileReference.builder()
                     .filename("file2")
                     .partitionId("P2")
                     .numberOfRecords(100L)
                     .countApproximate(true)
                     .onlyContainsDataForThisPartition(false)
                     .build();
-<<<<<<< HEAD
-            FileReference file3 = FileReference.wholeFile()
-=======
-            FileInfo file3 = FileInfo.builder()
->>>>>>> d87cb896
+            FileReference file3 = FileReference.builder()
                     .filename("file3")
                     .partitionId("P1")
                     .numberOfRecords(100L)
                     .countApproximate(true)
                     .onlyContainsDataForThisPartition(false)
                     .build();
-<<<<<<< HEAD
-            FileReference file4 = FileReference.wholeFile()
-=======
-            FileInfo file4 = FileInfo.builder()
->>>>>>> d87cb896
+            FileReference file4 = FileReference.builder()
                     .filename("file4")
                     .partitionId("P2")
                     .numberOfRecords(100L)
@@ -360,11 +310,7 @@
             DynamoDBStateStore stateStore = getStateStore(schema, tree.getAllPartitions(), 5);
             FileReferenceFactory fileReferenceFactory = FileReferenceFactory.from(tree);
             //  - A file which should be garbage collected immediately
-<<<<<<< HEAD
-            FileReference fileReference1 = FileReference.wholeFile()
-=======
-            FileInfo fileInfo1 = FileInfo.builder()
->>>>>>> d87cb896
+            FileReference fileReference1 = FileReference.builder()
                     .filename("file1")
                     .partitionId("root")
                     .numberOfRecords(100L)
@@ -377,11 +323,7 @@
             stateStore.atomicallyUpdateFilesToReadyForGCAndCreateNewActiveFiles("root", List.of("file1"),
                     List.of(fileReferenceFactory.rootFile("compacted1", 100L)));
             //  - An active file which should not be garbage collected
-<<<<<<< HEAD
-            FileReference fileReference2 = FileReference.wholeFile()
-=======
-            FileInfo fileInfo2 = FileInfo.builder()
->>>>>>> d87cb896
+            FileReference fileReference2 = FileReference.builder()
                     .filename("file2")
                     .partitionId("root")
                     .numberOfRecords(100L)
@@ -393,11 +335,7 @@
             stateStore.addFile(fileReference2);
             //  - A file which is ready for garbage collection but which should not be garbage collected now as it has only
             //      just been marked as ready for GC
-<<<<<<< HEAD
-            FileReference fileReference3 = FileReference.wholeFile()
-=======
-            FileInfo fileInfo3 = FileInfo.builder()
->>>>>>> d87cb896
+            FileReference fileReference3 = FileReference.builder()
                     .filename("file3")
                     .partitionId("root")
                     .numberOfRecords(100L)
@@ -424,24 +362,15 @@
             // Given
             Schema schema = schemaWithSingleRowKeyType(new LongType());
             StateStore dynamoDBStateStore = getStateStore(schema);
-<<<<<<< HEAD
-            FileReference fileReference1 = FileReference.wholeFile()
-=======
-            FileInfo fileInfo1 = FileInfo.builder()
->>>>>>> d87cb896
+            FileReference fileReference1 = FileReference.builder()
                     .filename("file1")
                     .partitionId("4")
                     .numberOfRecords(100L)
                     .countApproximate(true)
                     .onlyContainsDataForThisPartition(false)
                     .build();
-<<<<<<< HEAD
             dynamoDBStateStore.addFile(fileReference1);
-            FileReference fileReference2 = FileReference.wholeFile()
-=======
-            dynamoDBStateStore.addFile(fileInfo1);
-            FileInfo fileInfo2 = FileInfo.builder()
->>>>>>> d87cb896
+            FileReference fileReference2 = FileReference.builder()
                     .filename("file2")
                     .numberOfRecords(100L)
                     .partitionId("5")
@@ -602,11 +531,7 @@
             StateStore dynamoDBStateStore = getStateStore(schema);
             List<String> filesToMoveToReadyForGC = new ArrayList<>();
             for (int i = 1; i < 5; i++) {
-<<<<<<< HEAD
-                FileReference fileReference = FileReference.wholeFile()
-=======
-                FileInfo fileInfo = FileInfo.builder()
->>>>>>> d87cb896
+                FileReference fileReference = FileReference.builder()
                         .filename("file" + i)
                         .partitionId("7")
                         .numberOfRecords(100L)
@@ -616,11 +541,7 @@
                 filesToMoveToReadyForGC.add(fileReference.getFilename());
                 dynamoDBStateStore.addFile(fileReference);
             }
-<<<<<<< HEAD
-            FileReference newFileReference = FileReference.wholeFile()
-=======
-            FileInfo newFileInfo = FileInfo.builder()
->>>>>>> d87cb896
+            FileReference newFileReference = FileReference.builder()
                     .filename("file-new")
                     .partitionId("7")
                     .numberOfRecords(100L)
@@ -646,11 +567,7 @@
             StateStore dynamoDBStateStore = getStateStore(schema);
             List<String> filesToMoveToReadyForGC = new ArrayList<>();
             for (int i = 1; i < 5; i++) {
-<<<<<<< HEAD
-                FileReference fileReference = FileReference.wholeFile()
-=======
-                FileInfo fileInfo = FileInfo.builder()
->>>>>>> d87cb896
+                FileReference fileReference = FileReference.builder()
                         .filename("file" + i)
                         .partitionId("7")
                         .numberOfRecords(100L)
@@ -660,22 +577,14 @@
                 filesToMoveToReadyForGC.add(fileReference.getFilename());
                 dynamoDBStateStore.addFile(fileReference);
             }
-<<<<<<< HEAD
-            FileReference newLeftFileReference = FileReference.wholeFile()
-=======
-            FileInfo newLeftFileInfo = FileInfo.builder()
->>>>>>> d87cb896
+            FileReference newLeftFileReference = FileReference.builder()
                     .filename("file-left-new")
                     .partitionId("7")
                     .numberOfRecords(100L)
                     .countApproximate(true)
                     .onlyContainsDataForThisPartition(false)
                     .build();
-<<<<<<< HEAD
-            FileReference newRightFileReference = FileReference.wholeFile()
-=======
-            FileInfo newRightFileInfo = FileInfo.builder()
->>>>>>> d87cb896
+            FileReference newRightFileReference = FileReference.builder()
                     .filename("file-right-new")
                     .partitionId("7")
                     .numberOfRecords(100L)
@@ -701,11 +610,7 @@
             StateStore dynamoDBStateStore = getStateStore(schema);
             List<FileReference> files = new ArrayList<>();
             for (int i = 1; i < 5; i++) {
-<<<<<<< HEAD
-                FileReference fileReference = FileReference.wholeFile()
-=======
-                FileInfo fileInfo = FileInfo.builder()
->>>>>>> d87cb896
+                FileReference fileReference = FileReference.builder()
                         .filename("file" + i)
                         .partitionId("7")
                         .numberOfRecords(100L)
@@ -718,11 +623,7 @@
             FileReference updatedFileReference = files.remove(3);
             dynamoDBStateStore.addFile(updatedFileReference);
             dynamoDBStateStore.atomicallyUpdateFilesToReadyForGCAndCreateNewActiveFiles("7", List.of("file4"), files);
-<<<<<<< HEAD
-            FileReference newFileReference = FileReference.wholeFile()
-=======
-            FileInfo newFileInfo = FileInfo.builder()
->>>>>>> d87cb896
+            FileReference newFileReference = FileReference.builder()
                     .filename("file-new")
                     .partitionId("7")
                     .numberOfRecords(100L)
@@ -743,11 +644,7 @@
             StateStore dynamoDBStateStore = getStateStore(schema);
             List<FileReference> files = new ArrayList<>();
             for (int i = 1; i < 5; i++) {
-<<<<<<< HEAD
-                FileReference fileReference = FileReference.wholeFile()
-=======
-                FileInfo fileInfo = FileInfo.builder()
->>>>>>> d87cb896
+                FileReference fileReference = FileReference.builder()
                         .filename("file" + i)
                         .partitionId("8")
                         .numberOfRecords(100L)
@@ -777,11 +674,7 @@
             StateStore dynamoDBStateStore = getStateStore(schema);
             List<FileReference> files = new ArrayList<>();
             for (int i = 1; i < 5; i++) {
-<<<<<<< HEAD
-                FileReference fileReference = FileReference.wholeFile()
-=======
-                FileInfo fileInfo = FileInfo.builder()
->>>>>>> d87cb896
+                FileReference fileReference = FileReference.builder()
                         .filename("file" + i)
                         .partitionId("9")
                         .numberOfRecords(100L)
@@ -807,11 +700,7 @@
             StateStore dynamoDBStateStore = getStateStore(schema);
             List<FileReference> files = new ArrayList<>();
             for (int i = 1; i < 5; i++) {
-<<<<<<< HEAD
-                FileReference fileReference = FileReference.wholeFile()
-=======
-                FileInfo fileInfo = FileInfo.builder()
->>>>>>> d87cb896
+                FileReference fileReference = FileReference.builder()
                         .filename("file" + i)
                         .partitionId("8")
                         .numberOfRecords(1000L)
@@ -923,11 +812,7 @@
             StateStore dynamoDBStateStore = getStateStore(schema);
             List<FileReference> files = new ArrayList<>();
             for (int i = 0; i < 10; i++) {
-<<<<<<< HEAD
-                FileReference fileReference = FileReference.wholeFile()
-=======
-                FileInfo fileInfo = FileInfo.builder()
->>>>>>> d87cb896
+                FileReference fileReference = FileReference.builder()
                         .filename("file" + i)
                         .partitionId("" + (i % 5))
                         .numberOfRecords(100L)
