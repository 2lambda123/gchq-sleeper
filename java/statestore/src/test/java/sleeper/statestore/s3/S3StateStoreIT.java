/*
 * Copyright 2022-2023 Crown Copyright
 *
 * Licensed under the Apache License, Version 2.0 (the "License");
 * you may not use this file except in compliance with the License.
 * You may obtain a copy of the License at
 *
 *     http://www.apache.org/licenses/LICENSE-2.0
 *
 * Unless required by applicable law or agreed to in writing, software
 * distributed under the License is distributed on an "AS IS" BASIS,
 * WITHOUT WARRANTIES OR CONDITIONS OF ANY KIND, either express or implied.
 * See the License for the specific language governing permissions and
 * limitations under the License.
 */
package sleeper.statestore.s3;

import com.amazonaws.auth.AWSStaticCredentialsProvider;
import com.amazonaws.auth.BasicAWSCredentials;
import com.amazonaws.client.builder.AwsClientBuilder;
import com.amazonaws.services.dynamodbv2.AmazonDynamoDB;
import com.amazonaws.services.dynamodbv2.AmazonDynamoDBClientBuilder;
import com.amazonaws.services.dynamodbv2.model.AttributeDefinition;
import com.amazonaws.services.dynamodbv2.model.BillingMode;
import com.amazonaws.services.dynamodbv2.model.CreateTableRequest;
import com.amazonaws.services.dynamodbv2.model.KeySchemaElement;
import com.amazonaws.services.dynamodbv2.model.KeyType;
import com.amazonaws.services.dynamodbv2.model.ScalarAttributeType;
import org.apache.hadoop.conf.Configuration;
import org.junit.jupiter.api.AfterAll;
import org.junit.jupiter.api.BeforeAll;
import org.junit.jupiter.api.Test;
import org.junit.jupiter.api.io.TempDir;
import org.testcontainers.containers.GenericContainer;
import org.testcontainers.junit.jupiter.Container;
import org.testcontainers.junit.jupiter.Testcontainers;

import sleeper.core.CommonTestConstants;
import sleeper.core.key.Key;
import sleeper.core.partition.Partition;
import sleeper.core.partition.PartitionTree;
import sleeper.core.partition.PartitionsBuilder;
import sleeper.core.partition.PartitionsFromSplitPoints;
import sleeper.core.range.Range;
import sleeper.core.range.Range.RangeFactory;
import sleeper.core.range.Region;
import sleeper.core.schema.Field;
import sleeper.core.schema.Schema;
import sleeper.core.schema.type.ByteArrayType;
import sleeper.core.schema.type.IntType;
import sleeper.core.schema.type.LongType;
import sleeper.core.schema.type.PrimitiveType;
import sleeper.core.schema.type.StringType;
import sleeper.statestore.FileInfo;
import sleeper.statestore.FileInfoFactory;
import sleeper.statestore.StateStore;
import sleeper.statestore.StateStoreException;

import java.io.IOException;
import java.nio.file.Path;
import java.time.Instant;
import java.util.ArrayList;
import java.util.Arrays;
import java.util.Collections;
import java.util.HashSet;
import java.util.List;
import java.util.Map;
import java.util.Set;
import java.util.UUID;
import java.util.concurrent.ExecutorService;
import java.util.concurrent.Executors;
import java.util.stream.Collectors;

import static java.nio.file.Files.createTempDirectory;
import static org.assertj.core.api.Assertions.assertThat;
import static org.assertj.core.api.Assertions.assertThatThrownBy;

@Testcontainers
public class S3StateStoreIT {
    private static final int DYNAMO_PORT = 8000;
    private static AmazonDynamoDB dynamoDBClient;

    @Container
    public static GenericContainer dynamoDb = new GenericContainer(CommonTestConstants.DYNAMODB_LOCAL_CONTAINER)
            .withExposedPorts(DYNAMO_PORT);

    @TempDir
    public Path folder;

    @BeforeAll
    public static void initDynamoClient() {
        AwsClientBuilder.EndpointConfiguration endpointConfiguration =
                new AwsClientBuilder.EndpointConfiguration("http://" + dynamoDb.getContainerIpAddress() + ":"
                        + dynamoDb.getMappedPort(DYNAMO_PORT), "us-west-2");
        dynamoDBClient = AmazonDynamoDBClientBuilder.standard()
                .withCredentials(new AWSStaticCredentialsProvider(new BasicAWSCredentials("12345", "6789")))
                .withEndpointConfiguration(endpointConfiguration)
                .build();
    }

    @AfterAll
    public static void shutdownDynamoClient() {
        dynamoDBClient.shutdown();
    }

    private String createDynamoTable() {
        String tableName = UUID.randomUUID().toString();
        List<AttributeDefinition> attributeDefinitions = new ArrayList<>();
        attributeDefinitions.add(new AttributeDefinition(S3StateStore.REVISION_ID_KEY, ScalarAttributeType.S));
        List<KeySchemaElement> keySchemaElements = new ArrayList<>();
        keySchemaElements.add(new KeySchemaElement(S3StateStore.REVISION_ID_KEY, KeyType.HASH));
        CreateTableRequest request = new CreateTableRequest()
                .withTableName(tableName)
                .withAttributeDefinitions(attributeDefinitions)
                .withKeySchema(keySchemaElements)
                .withBillingMode(BillingMode.PAY_PER_REQUEST);
        dynamoDBClient.createTable(request);
        return tableName;
    }

    private S3StateStore getStateStore(Schema schema,
                                       List<Partition> partitions,
                                       int garbageCollectorDelayBeforeDeletionInMinutes) throws IOException, StateStoreException {
        String bucket = createTempDirectory(folder, null).toString();
        String dynamoTableName = createDynamoTable();
        S3StateStore stateStore = new S3StateStore("", 5, bucket, dynamoTableName, schema, garbageCollectorDelayBeforeDeletionInMinutes, dynamoDBClient, new Configuration());
        stateStore.initialise(partitions);
        return stateStore;
    }

    private S3StateStore getStateStore(Schema schema,
                                       List<Partition> partitions) throws IOException, StateStoreException {
        return getStateStore(schema, partitions, 0);
    }

    private S3StateStore getStateStoreFromSplitPoints(Schema schema, List<Object> splitPoints) throws IOException, StateStoreException {
        return getStateStore(schema, new PartitionsFromSplitPoints(schema, splitPoints).construct(), 0);
    }

    private S3StateStore getStateStore(Schema schema, int garbageCollectorDelayBeforeDeletionInMinutes) throws IOException, StateStoreException {
        return getStateStore(schema, new PartitionsFromSplitPoints(schema, Collections.emptyList()).construct(), garbageCollectorDelayBeforeDeletionInMinutes);
    }

    private S3StateStore getStateStore(Schema schema) throws IOException, StateStoreException {
        return getStateStoreFromSplitPoints(schema, Collections.EMPTY_LIST);
    }

    private Schema schemaWithSingleRowKeyType(PrimitiveType type) {
        return Schema.builder().rowKeyFields(new Field("key", type)).build();
    }

    private Schema schemaWithTwoRowKeyTypes(PrimitiveType type1, PrimitiveType type2) {
        return Schema.builder().rowKeyFields(new Field("key1", type1), new Field("key2", type2)).build();
    }

    @Test
    public void shouldReturnCorrectFileInfoForLongRowKey() throws IOException, StateStoreException {
        // Given
        Schema schema = schemaWithSingleRowKeyType(new LongType());
        StateStore stateStore = getStateStore(schema);
        FileInfo fileInfo = FileInfo.builder()
                .rowKeyTypes(new LongType())
                .filename("abc")
                .fileStatus(FileInfo.FileStatus.ACTIVE)
                .partitionId("1")
                .minRowKey(Key.create(1L))
                .maxRowKey(Key.create(10L))
                .lastStateStoreUpdateTime(1_000_000L)
                .numberOfRecords(1L)
                .build();

        // When
        stateStore.addFile(fileInfo);

        // Then
        assertThat(stateStore.getFileInPartitionList()).singleElement().satisfies(found -> {
            assertThat(found.getRowKeyTypes()).containsExactly(new LongType());
            assertThat(found.getFilename()).isEqualTo("abc");
            assertThat(found.getFileStatus()).isEqualTo(FileInfo.FileStatus.FILE_IN_PARTITION);
            assertThat(found.getPartitionId()).isEqualTo("1");
            assertThat(found.getMinRowKey()).isEqualTo(Key.create(1L));
            assertThat(found.getMaxRowKey()).isEqualTo(Key.create(10L));
            assertThat(found.getLastStateStoreUpdateTime().longValue()).isEqualTo(1_000_000L);
        });
    }

    @Test
    public void shouldReturnCorrectFileInfoForByteArrayKey() throws IOException, StateStoreException {
        // Given
        Schema schema = schemaWithSingleRowKeyType(new ByteArrayType());
        StateStore stateStore = getStateStore(schema);
        FileInfo fileInfo = FileInfo.builder()
                .rowKeyTypes(new ByteArrayType())
                .filename("abc")
                .fileStatus(FileInfo.FileStatus.ACTIVE)
                .partitionId("1")
                .minRowKey(Key.create(new byte[]{1}))
                .maxRowKey(Key.create(new byte[]{10}))
                .lastStateStoreUpdateTime(1_000_000L)
                .numberOfRecords(1L)
                .build();

        // When
        stateStore.addFile(fileInfo);

        // Then
        assertThat(stateStore.getFileInPartitionList()).singleElement().satisfies(found -> {
            assertThat(found.getRowKeyTypes()).containsExactly(new ByteArrayType());
            assertThat(found.getFilename()).isEqualTo("abc");
            assertThat(found.getFileStatus()).isEqualTo(FileInfo.FileStatus.FILE_IN_PARTITION);
            assertThat(found.getPartitionId()).isEqualTo("1");
            assertThat(found.getMinRowKey().size()).isOne();
            assertThat((byte[]) found.getMinRowKey().get(0)).containsExactly(new byte[]{1});
            assertThat(found.getMaxRowKey().size()).isOne();
            assertThat((byte[]) found.getMaxRowKey().get(0)).containsExactly(new byte[]{10});
            assertThat(found.getLastStateStoreUpdateTime().longValue()).isEqualTo(1_000_000L);
        });
    }

    @Test
    public void shouldReturnCorrectFileInfoFor2DimensionalByteArrayKey() throws IOException, StateStoreException {
        // Given
        Schema schema = schemaWithTwoRowKeyTypes(new ByteArrayType(), new ByteArrayType());
        StateStore stateStore = getStateStore(schema);
        FileInfo fileInfo = FileInfo.builder()
                .rowKeyTypes(new ByteArrayType(), new ByteArrayType())
                .filename("abc")
                .fileStatus(FileInfo.FileStatus.ACTIVE)
                .partitionId("1")
                .minRowKey(Key.create(Arrays.asList(new byte[]{1}, new byte[]{2})))
                .maxRowKey(Key.create(Arrays.asList(new byte[]{10}, new byte[]{11})))
                .lastStateStoreUpdateTime(1_000_000L)
                .numberOfRecords(1L)
                .build();

        // When
        stateStore.addFile(fileInfo);

        // Then
        assertThat(stateStore.getFileInPartitionList()).singleElement().satisfies(found -> {
            assertThat(found.getRowKeyTypes()).containsExactly(new ByteArrayType(), new ByteArrayType());
            assertThat(found.getFilename()).isEqualTo("abc");
            assertThat(found.getFileStatus()).isEqualTo(FileInfo.FileStatus.FILE_IN_PARTITION);
            assertThat(found.getPartitionId()).isEqualTo("1");
            assertThat(found.getMinRowKey().size()).isEqualTo(2);
            assertThat((byte[]) found.getMinRowKey().get(0)).containsExactly(new byte[]{1});
            assertThat((byte[]) found.getMinRowKey().get(1)).containsExactly(new byte[]{2});
            assertThat(found.getMaxRowKey().size()).isEqualTo(2);
            assertThat((byte[]) found.getMaxRowKey().get(0)).containsExactly(new byte[]{10});
            assertThat((byte[]) found.getMaxRowKey().get(1)).containsExactly(new byte[]{11});
            assertThat(found.getLastStateStoreUpdateTime().longValue()).isEqualTo(1_000_000L);
        });
    }

    @Test
    public void shouldReturnCorrectFileInfoForMultidimensionalRowKey() throws IOException, StateStoreException {
        // Given
        Schema schema = schemaWithTwoRowKeyTypes(new LongType(), new StringType());
        StateStore stateStore = getStateStore(schema);
        FileInfo fileInfo = FileInfo.builder()
                .rowKeyTypes(new LongType(), new StringType())
                .filename("abc")
                .fileStatus(FileInfo.FileStatus.ACTIVE)
                .partitionId("1")
                .minRowKey(Key.create(Arrays.asList(1L, "Z")))
                .maxRowKey(Key.create(Arrays.asList(10L, "A")))
                .lastStateStoreUpdateTime(1_000_000L)
                .numberOfRecords(1L)
                .build();

        // When
        stateStore.addFile(fileInfo);

        // Then
        assertThat(stateStore.getFileInPartitionList()).singleElement().satisfies(found -> {
            assertThat(found.getRowKeyTypes()).containsExactly(new LongType(), new StringType());
            assertThat(found.getFilename()).isEqualTo("abc");
            assertThat(found.getFileStatus()).isEqualTo(FileInfo.FileStatus.FILE_IN_PARTITION);
            assertThat(found.getPartitionId()).isEqualTo("1");
            assertThat(found.getMinRowKey()).isEqualTo(Key.create(Arrays.asList(1L, "Z")));
            assertThat(found.getMaxRowKey()).isEqualTo(Key.create(Arrays.asList(10L, "A")));
            assertThat(found.getLastStateStoreUpdateTime().longValue()).isEqualTo(1_000_000L);
        });
    }

    @Test
    public void shouldReturnAllFileInfos() throws IOException, StateStoreException {
        // Given
        Schema schema = schemaWithSingleRowKeyType(new LongType());
        StateStore stateStore = getStateStore(schema);
        Set<FileInfo> expected = new HashSet<>();
        for (int i = 0; i < 10000; i++) {
            FileInfo fileInfo = FileInfo.builder()
                    .rowKeyTypes(new LongType())
                    .filename("file-" + i)
                    .fileStatus(FileInfo.FileStatus.FILE_IN_PARTITION)
                    .partitionId("" + i)
                    .minRowKey(Key.create(1L))
                    .maxRowKey(Key.create(10L))
                    .lastStateStoreUpdateTime(1_000_000L)
                    .numberOfRecords(1L)
                    .build();
            expected.add(fileInfo);
        }
        stateStore.addFiles(new ArrayList<>(expected));

        // When
        List<FileInfo> fileInfos = stateStore.getFileInPartitionList();

        // Then
        assertThat(fileInfos).hasSize(10000).containsExactlyInAnyOrderElementsOf(expected);
    }

    @Test
    public void testExceptionThrownWhenAddingFileInfoWithMissingFilename() throws IOException, StateStoreException {
        // Given
        Schema schema = schemaWithSingleRowKeyType(new LongType());
        StateStore stateStore = getStateStore(schema);
        FileInfo fileInfo = FileInfo.builder()
                .rowKeyTypes(new LongType())
                .fileStatus(FileInfo.FileStatus.ACTIVE)
                .partitionId("1")
                .minRowKey(Key.create(1L))
                .maxRowKey(Key.create(10L))
                .lastStateStoreUpdateTime(1_000_000L)
                .numberOfRecords(1L)
                .build();

        // When / Then
        assertThatThrownBy(() -> stateStore.addFile(fileInfo))
                .isInstanceOf(IllegalArgumentException.class);
    }

    // @Test
    // public void testExceptionThrownWhenAddingFileInfoWithMissingStatus() throws IOException, StateStoreException {
    //     // Given
    //     Schema schema = schemaWithSingleRowKeyType(new LongType());
    //     StateStore stateStore = getStateStore(schema);
    //     FileInfo fileInfo = FileInfo.builder()
    //             .rowKeyTypes(new LongType())
    //             .filename("abc")
    //             .partitionId("1")
    //             .minRowKey(Key.create(1L))
    //             .maxRowKey(Key.create(10L))
    //             .lastStateStoreUpdateTime(1_000_000L)
    //             .numberOfRecords(1L)
    //             .build();

    //     // When / Then
    //     assertThatThrownBy(() -> stateStore.addFile(fileInfo))
    //             .isInstanceOf(IllegalArgumentException.class);
    // }

    @Test
    public void testExceptionThrownWhenAddingFileInfoWithMissingPartition() throws IOException, StateStoreException {
        // Given
        Schema schema = schemaWithSingleRowKeyType(new LongType());
        StateStore stateStore = getStateStore(schema);
        FileInfo fileInfo = FileInfo.builder()
                .rowKeyTypes(new LongType())
                .filename("abc")
                .fileStatus(FileInfo.FileStatus.ACTIVE)
                .minRowKey(Key.create(1L))
                .maxRowKey(Key.create(10L))
                .lastStateStoreUpdateTime(1_000_000L)
                .numberOfRecords(1L)
                .build();

        // When / Then
        assertThatThrownBy(() -> stateStore.addFile(fileInfo))
                .isInstanceOf(IllegalArgumentException.class);
    }

    @Test
    public void shouldAddFilesUnderContention() throws IOException, StateStoreException, InterruptedException {
        // Given
        Schema schema = schemaWithSingleRowKeyType(new LongType());
        StateStore stateStore = getStateStore(schema);
        ExecutorService executorService = Executors.newFixedThreadPool(20);
        List<FileInfo> files = new ArrayList<>();
        for (int i = 0; i < 20; i++) {
            FileInfo fileInfo = FileInfo.builder()
                    .rowKeyTypes(new LongType())
                    .filename("file-" + i)
                    .fileStatus(FileInfo.FileStatus.FILE_IN_PARTITION)
                    .partitionId("root")
                    .minRowKey(Key.create(1L))
                    .maxRowKey(Key.create(10L))
                    .lastStateStoreUpdateTime(1_000_000L)
                    .numberOfRecords(1L)
                    .build();
            files.add(fileInfo);
        }

        // When
        for (int i = 0; i < 20; i++) {
            final FileInfo fileInfo = files.get(i);
            executorService.execute(() -> {
                try {
                    stateStore.addFile(fileInfo);
                } catch (StateStoreException e) {
                    e.printStackTrace();
                }
            });
        }
        Thread.sleep(5000L);

        // Then
        List<FileInfo> fileInPartitionList = stateStore.getFileInPartitionList();
        int retries = 0;
        while (fileInPartitionList.size() < 20 && retries < 5) {
            Thread.sleep(3000L);
            retries++;
            fileInPartitionList = stateStore.getFileInPartitionList();
        }
        assertThat(fileInPartitionList).hasSize(20).containsExactlyInAnyOrderElementsOf(files);
        executorService.shutdown();
    }

    @Test
    public void testGetFilesThatAreReadyForGC() throws IOException, InterruptedException, StateStoreException {
        // Given
<<<<<<< HEAD
        Schema schema = Schema.builder().rowKeyFields(new Field("key", new StringType())).build();
        PartitionTree tree = new PartitionsBuilder(schema)
                .leavesWithSplits(Collections.singletonList("root"), Collections.emptyList())
                .buildTree();
        StateStore dynamoDBStateStore = getStateStore(schema, 4);
        //  - A file which should be garbage collected immediately
        //     (NB Need to add file, which adds file-in-partition and lifecycle enrties, then simulate a compaction
        //      to remove the file in partition entries, then set the status to ready for GC)
        FileInfoFactory factory = FileInfoFactory.builder()
                .schema(schema)
                .partitionTree(tree)
                .lastStateStoreUpdate(Instant.ofEpochMilli(System.currentTimeMillis() - 8000))
                .build();
        FileInfo file1 = factory.rootFile("file1", 100L, "a", "b");
        FileInfo file2 = factory.rootFile("file2", 100L, "a", "b");
        dynamoDBStateStore.addFile(file1);
        dynamoDBStateStore.atomicallyRemoveFileInPartitionRecordsAndCreateNewActiveFile(Collections.singletonList(file1.cloneWithStatus(FileInfo.FileStatus.FILE_IN_PARTITION)),
                file2);
        dynamoDBStateStore.setStatusToReadyForGarbageCollection(file1.getFilename());
        //  - An active file which should not be garbage collected immediately
        FileInfoFactory factory2 = FileInfoFactory.builder()
                .schema(schema)
                .partitionTree(tree)
                .lastStateStoreUpdate(Instant.ofEpochMilli(System.currentTimeMillis() + 4000L))
=======
        Instant file1Time = Instant.parse("2023-06-06T15:00:00Z");
        Instant file2Time = Instant.parse("2023-06-06T15:01:00Z");
        Instant file3Time = Instant.parse("2023-06-06T15:02:00Z");
        Instant file1GCTime = Instant.parse("2023-06-06T15:05:30Z");
        Instant file3GCTime = Instant.parse("2023-06-06T15:07:30Z");
        Schema schema = schemaWithKeyAndValueWithTypes(new IntType(), new StringType());
        S3StateStore stateStore = getStateStore(schema, 5);
        Partition partition = stateStore.getAllPartitions().get(0);
        //  - A file which should be garbage collected immediately
        FileInfo fileInfo1 = FileInfo.builder()
                .rowKeyTypes(new IntType())
                .filename("file1")
                .fileStatus(FileInfo.FileStatus.READY_FOR_GARBAGE_COLLECTION)
                .partitionId(partition.getId())
                .minRowKey(Key.create(1))
                .maxRowKey(Key.create(100))
                .numberOfRecords(100L)
                .lastStateStoreUpdateTime(file1Time)
                .build();
        stateStore.addFile(fileInfo1);
        //  - An active file which should not be garbage collected
        FileInfo fileInfo2 = FileInfo.builder()
                .rowKeyTypes(new IntType())
                .filename("file2")
                .fileStatus(FileInfo.FileStatus.ACTIVE)
                .partitionId(partition.getId())
                .minRowKey(Key.create(1))
                .maxRowKey(Key.create(100))
                .numberOfRecords(100L)
                .lastStateStoreUpdateTime(file2Time)
>>>>>>> 24fb9471
                .build();
        FileInfo file3 = factory2.rootFile("file3", 100L, "a", "b");
        dynamoDBStateStore.addFile(file3);
        FileInfo file4 = factory2.rootFile("file4", 100L, "a", "b");
        dynamoDBStateStore.atomicallyRemoveFileInPartitionRecordsAndCreateNewActiveFile(Collections.singletonList(file3.cloneWithStatus(FileInfo.FileStatus.FILE_IN_PARTITION)),
                file4);
        //  - A file which is ready for garbage collection but which should not be garbage collected now as it has only
        //      just been marked as ready for GC
<<<<<<< HEAD
        FileInfo file5 = factory2.rootFile("file5", 100L, "a", "b");
        dynamoDBStateStore.addFile(file5);

        // When / Then 1
        Thread.sleep(5000L);
        List<String> readyForGCFiles = new ArrayList<>();
        dynamoDBStateStore.getReadyForGCFiles().forEachRemaining(readyForGCFiles::add);
        assertThat(readyForGCFiles).hasSize(1);
        assertThat(readyForGCFiles.get(0)).isEqualTo("file1");
=======
        FileInfo fileInfo3 = FileInfo.builder()
                .rowKeyTypes(new IntType())
                .filename("file3")
                .fileStatus(FileInfo.FileStatus.READY_FOR_GARBAGE_COLLECTION)
                .partitionId(partition.getId())
                .minRowKey(Key.create(1))
                .maxRowKey(Key.create(100))
                .numberOfRecords(100L)
                .lastStateStoreUpdateTime(file3Time)
                .build();
        stateStore.addFile(fileInfo3);

        // When 1
        stateStore.fixTime(file1GCTime);
        Iterator<FileInfo> readyForGCFilesIterator = stateStore.getReadyForGCFiles();

        // Then 1
        assertThat(readyForGCFilesIterator).toIterable().containsExactly(fileInfo1);

        // When 2
        stateStore.fixTime(file3GCTime);
        readyForGCFilesIterator = stateStore.getReadyForGCFiles();
>>>>>>> 24fb9471

        // When / Then 2
        dynamoDBStateStore.setStatusToReadyForGarbageCollection(file3.getFilename());
        Thread.sleep(5000L);
        readyForGCFiles.clear();
        dynamoDBStateStore.getReadyForGCFiles().forEachRemaining(readyForGCFiles::add);
        assertThat(readyForGCFiles).hasSize(2);
        assertThat(readyForGCFiles.stream().collect(Collectors.toSet())).containsExactlyInAnyOrder("file1", "file3");
    }

    @Test
    public void shouldReturnOnlyActiveFilesWithNoJobId() throws IOException, StateStoreException {
        // Given
        Schema schema = schemaWithSingleRowKeyType(new LongType());
        StateStore stateStore = getStateStore(schema);
        FileInfo fileInfo1 = FileInfo.builder()
                .rowKeyTypes(new LongType())
                .filename("file1")
                .fileStatus(FileInfo.FileStatus.FILE_IN_PARTITION)
                .partitionId("1")
                .minRowKey(Key.create(1L))
                .maxRowKey(Key.create(10L))
                .lastStateStoreUpdateTime(1_000_000L)
                .numberOfRecords(1L)
                .build();
        stateStore.addFile(fileInfo1);
        FileInfo fileInfo2 = FileInfo.builder()
                .rowKeyTypes(new LongType())
                .filename("file2")
                .fileStatus(FileInfo.FileStatus.FILE_IN_PARTITION)
                .partitionId("2")
                .minRowKey(Key.create(20L))
                .maxRowKey(Key.create(29L))
                .lastStateStoreUpdateTime(2_000_000L)
                .numberOfRecords(2L)
                .build();
        stateStore.addFile(fileInfo2);
        FileInfo fileInfo3 = FileInfo.builder()
                .rowKeyTypes(new LongType())
                .filename("file3")
                .fileStatus(FileInfo.FileStatus.FILE_IN_PARTITION)
                .partitionId("3")
                .jobId("job1")
                .minRowKey(Key.create(100L))
                .maxRowKey(Key.create(10000L))
                .lastStateStoreUpdateTime(3_000_000L)
                .numberOfRecords(3L)
                .build();
        stateStore.addFile(fileInfo3);

        // When
        List<FileInfo> fileInfos = stateStore.getFileInPartitionInfosWithNoJobId();

        // Then
        assertThat(fileInfos).containsExactly(fileInfo1, fileInfo2);
    }

    @Test
    public void shouldDeleteReadyForGCFile() throws IOException, StateStoreException {
        // Given
        Schema schema = schemaWithSingleRowKeyType(new LongType());
        StateStore stateStore = getStateStore(schema);
        FileInfo fileInfo1 = FileInfo.builder()
                .rowKeyTypes(new LongType())
                .filename("file1")
                .fileStatus(FileInfo.FileStatus.FILE_IN_PARTITION)
                .partitionId("4")
                .minRowKey(Key.create(1L))
                .maxRowKey(Key.create(10L))
                .lastStateStoreUpdateTime(1_000_000L)
                .numberOfRecords(1L)
                .build();
        FileInfo fileInfo2 = FileInfo.builder()
                .rowKeyTypes(new LongType())
                .filename("file2")
                .fileStatus(FileInfo.FileStatus.FILE_IN_PARTITION)
                .partitionId("5")
                .minRowKey(Key.create(1L))
                .maxRowKey(Key.create(10L))
                .lastStateStoreUpdateTime(2_000_000L)
                .numberOfRecords(2L)
                .build();
        FileInfo fileInfo3 = FileInfo.builder()
                .rowKeyTypes(new LongType())
                .filename("file3")
                .fileStatus(FileInfo.FileStatus.FILE_IN_PARTITION)
                .partitionId("5")
                .minRowKey(Key.create(1L))
                .maxRowKey(Key.create(10L))
                .lastStateStoreUpdateTime(2_000_000L)
                .numberOfRecords(2L)
                .build();
        stateStore.addFiles(Arrays.asList(fileInfo1, fileInfo2));
        // - Use the following method to remove the file in partition record for fileInfo2
        stateStore.atomicallyRemoveFileInPartitionRecordsAndCreateNewActiveFile(Arrays.asList(fileInfo2), fileInfo3);
        stateStore.setStatusToReadyForGarbageCollection(fileInfo2.getFilename());

        // When
        stateStore.deleteFileLifecycleEntries(Collections.singletonList(fileInfo2.getFilename()));

        // Then
        assertThat(stateStore.getFileInPartitionList()).containsExactlyInAnyOrder(fileInfo1, fileInfo3);
        assertThat(stateStore.getReadyForGCFiles()).isExhausted();
    }

    @Test
    public void shouldatomicallyRemoveFileInPartitionRecordsAndCreateNewActiveFile() throws IOException, StateStoreException {
        // Given
        Schema schema = schemaWithSingleRowKeyType(new LongType());
        StateStore stateStore = getStateStore(schema);
        List<FileInfo> fileInPartitionRecordsToRemove = new ArrayList<>();
        for (int i = 1; i < 5; i++) {
            FileInfo fileInfo = FileInfo.builder()
                    .rowKeyTypes(new LongType())
                    .filename("file" + i)
                    .fileStatus(FileInfo.FileStatus.FILE_IN_PARTITION)
                    .partitionId("7")
                    .minRowKey(Key.create(1L))
                    .maxRowKey(Key.create(10L))
                    .lastStateStoreUpdateTime(i * 1_000_000L)
                    .numberOfRecords(1L)
                    .build();
            fileInPartitionRecordsToRemove.add(fileInfo);
            stateStore.addFile(fileInfo);
        }
        FileInfo newFileInfo = FileInfo.builder()
                .rowKeyTypes(new LongType())
                .filename("file-new")
                .fileStatus(FileInfo.FileStatus.FILE_IN_PARTITION)
                .partitionId("7")
                .minRowKey(Key.create(1L))
                .maxRowKey(Key.create(10L))
                .lastStateStoreUpdateTime(10_000_000L)
                .numberOfRecords(4L)
                .build();

        // When
        stateStore.atomicallyRemoveFileInPartitionRecordsAndCreateNewActiveFile(fileInPartitionRecordsToRemove, newFileInfo);

        // Then
        assertThat(stateStore.getFileInPartitionList()).containsExactly(newFileInfo);
        assertThat(stateStore.getFileLifecycleList()).hasSize(5);
    }

    @Test
    public void shouldatomicallyRemoveFileInPartitionRecordsAndCreateNewActiveFileForSplittingJob() throws IOException, StateStoreException {
        // Given
        Schema schema = schemaWithSingleRowKeyType(new LongType());
        StateStore stateStore = getStateStore(schema);
        List<FileInfo> fileInPartitionRecordsToRemove = new ArrayList<>();
        for (int i = 1; i < 5; i++) {
            FileInfo fileInfo = FileInfo.builder()
                    .rowKeyTypes(new LongType())
                    .filename("file" + i)
                    .fileStatus(FileInfo.FileStatus.FILE_IN_PARTITION)
                    .partitionId("7")
                    .minRowKey(Key.create(1L))
                    .maxRowKey(Key.create(10L))
                    .lastStateStoreUpdateTime(i * 1_000_000L)
                    .numberOfRecords((long) i)
                    .build();
            fileInPartitionRecordsToRemove.add(fileInfo);
        }
        stateStore.addFiles(fileInPartitionRecordsToRemove);
        FileInfo newLeftFileInfo = FileInfo.builder()
                .rowKeyTypes(new LongType())
                .filename("file-left-new")
                .fileStatus(FileInfo.FileStatus.FILE_IN_PARTITION)
                .partitionId("7")
                .minRowKey(Key.create(1L))
                .maxRowKey(Key.create(5L))
                .lastStateStoreUpdateTime(10_000_000L)
                .numberOfRecords(5L)
                .build();
        FileInfo newRightFileInfo = FileInfo.builder()
                .rowKeyTypes(new LongType())
                .filename("file-right-new")
                .fileStatus(FileInfo.FileStatus.FILE_IN_PARTITION)
                .partitionId("7")
                .minRowKey(Key.create(5L))
                .maxRowKey(Key.create(10L))
                .lastStateStoreUpdateTime(10_000_000L)
                .numberOfRecords(5L)
                .build();

        // When
        stateStore.atomicallyRemoveFileInPartitionRecordsAndCreateNewActiveFiles(fileInPartitionRecordsToRemove, newLeftFileInfo, newRightFileInfo);

        // Then
        assertThat(stateStore.getFileInPartitionList()).containsExactlyInAnyOrder(newLeftFileInfo, newRightFileInfo);
        assertThat(stateStore.getFileLifecycleList()).hasSize(6);
    }

    @Test
    public void atomicallyRemoveFileInPartitionRecordsAndCreateNewActiveFileShouldFailIfNoFileInPartitionRecord() throws IOException, StateStoreException {
        // Given
        Schema schema = schemaWithSingleRowKeyType(new LongType());
        StateStore stateStore = getStateStore(schema);
        List<FileInfo> fileInPartitionRecordsToRemove = new ArrayList<>();
        for (int i = 1; i < 5; i++) {
            FileInfo fileInfo = FileInfo.builder()
                    .rowKeyTypes(new LongType())
                    .filename("file" + i)
                    .fileStatus(FileInfo.FileStatus.FILE_IN_PARTITION)
                    .partitionId("7")
                    .minRowKey(Key.create(1L))
                    .maxRowKey(Key.create(10L))
                    .lastStateStoreUpdateTime(1_000_000L)
                    .numberOfRecords(1L)
                    .build();
            fileInPartitionRecordsToRemove.add(fileInfo);
        }
        stateStore.addFiles(fileInPartitionRecordsToRemove);
        FileInfo newFileInfo = FileInfo.builder()
                .rowKeyTypes(new LongType())
                .filename("file-new")
                .fileStatus(FileInfo.FileStatus.FILE_IN_PARTITION)
                .partitionId("7")
                .minRowKey(Key.create(1L))
                .maxRowKey(Key.create(10L))
                .lastStateStoreUpdateTime(1_000_000L)
                .numberOfRecords(1L)
                .build();
        FileInfo newFileInfo2FileInfo = FileInfo.builder()
                .rowKeyTypes(new LongType())
                .filename("file-new2")
                .fileStatus(FileInfo.FileStatus.FILE_IN_PARTITION)
                .partitionId("7")
                .minRowKey(Key.create(1L))
                .maxRowKey(Key.create(10L))
                .lastStateStoreUpdateTime(1_000_000L)
                .numberOfRecords(1L)
                .build();
        //  - Remove one of the file in partition records
        stateStore.atomicallyRemoveFileInPartitionRecordsAndCreateNewActiveFile(
                Collections.singletonList(fileInPartitionRecordsToRemove.get(3)), newFileInfo2FileInfo);

        // When / Then
        assertThatThrownBy(() ->
                stateStore.atomicallyRemoveFileInPartitionRecordsAndCreateNewActiveFile(fileInPartitionRecordsToRemove, newFileInfo))
                .isInstanceOf(StateStoreException.class);
    }

    @Test
    public void atomicallyRemoveFileInPartitionRecordsAndCreateNewActiveFileaShouldFailIfNoFileInPartitionRecord() throws IOException, StateStoreException {
        // Given
        Schema schema = schemaWithSingleRowKeyType(new LongType());
        StateStore stateStore = getStateStore(schema);
        List<FileInfo> fileInPartitionRecordsToRemove = new ArrayList<>();
        for (int i = 1; i < 5; i++) {
            FileInfo fileInfo = FileInfo.builder()
                    .rowKeyTypes(new LongType())
                    .filename("file" + i)
                    .fileStatus(FileInfo.FileStatus.FILE_IN_PARTITION)
                    .partitionId("7")
                    .minRowKey(Key.create(1L))
                    .maxRowKey(Key.create(10L))
                    .lastStateStoreUpdateTime(i * 1_000_000L)
                    .numberOfRecords((long) i)
                    .build();
            fileInPartitionRecordsToRemove.add(fileInfo);
        }
        stateStore.addFiles(fileInPartitionRecordsToRemove);
        FileInfo newLeftFileInfo = FileInfo.builder()
                .rowKeyTypes(new LongType())
                .filename("file-left-new")
                .fileStatus(FileInfo.FileStatus.FILE_IN_PARTITION)
                .partitionId("7")
                .minRowKey(Key.create(1L))
                .maxRowKey(Key.create(5L))
                .lastStateStoreUpdateTime(10_000_000L)
                .numberOfRecords(5L)
                .build();
        FileInfo newRightFileInfo = FileInfo.builder()
                .rowKeyTypes(new LongType())
                .filename("file-right-new")
                .fileStatus(FileInfo.FileStatus.FILE_IN_PARTITION)
                .partitionId("7")
                .minRowKey(Key.create(5L))
                .maxRowKey(Key.create(10L))
                .lastStateStoreUpdateTime(10_000_000L)
                .numberOfRecords(5L)
                .build();
        FileInfo dummyFileInfo = FileInfo.builder()
                .rowKeyTypes(new LongType())
                .filename("file-dummy")
                .fileStatus(FileInfo.FileStatus.FILE_IN_PARTITION)
                .partitionId("7")
                .minRowKey(Key.create(5L))
                .maxRowKey(Key.create(10L))
                .lastStateStoreUpdateTime(10_000_000L)
                .numberOfRecords(5L)
                .build();
        //  - Remove one of the file in partition records
        stateStore.atomicallyRemoveFileInPartitionRecordsAndCreateNewActiveFile(
                Collections.singletonList(fileInPartitionRecordsToRemove.get(3)), dummyFileInfo);

        // When / Then
        assertThatThrownBy(() ->
                stateStore.atomicallyRemoveFileInPartitionRecordsAndCreateNewActiveFiles(fileInPartitionRecordsToRemove, newLeftFileInfo, newRightFileInfo))
                .isInstanceOf(StateStoreException.class);
    }

    @Test
    public void shouldAtomicallyUpdateJobStatusOfFiles() throws IOException, StateStoreException {
        // Given
        Schema schema = schemaWithSingleRowKeyType(new LongType());
        StateStore stateStore = getStateStore(schema);
        List<FileInfo> files = new ArrayList<>();
        for (int i = 1; i < 5; i++) {
            FileInfo fileInfo = FileInfo.builder()
                    .rowKeyTypes(new LongType())
                    .filename("file" + i)
                    .fileStatus(FileInfo.FileStatus.FILE_IN_PARTITION)
                    .partitionId("8")
                    .minRowKey(Key.create(1L))
                    .maxRowKey(Key.create(10L))
                    .lastStateStoreUpdateTime(i * 1_000_000L)
                    .numberOfRecords(1L)
                    .build();
            files.add(fileInfo);
        }
        stateStore.addFiles(files);
        String jobId = UUID.randomUUID().toString();

        // When
        stateStore.atomicallyUpdateJobStatusOfFiles(jobId, files);

        // Then
        assertThat(stateStore.getFileInPartitionList()).hasSize(4)
                .usingRecursiveFieldByFieldElementComparatorIgnoringFields("jobId")
                .containsExactlyInAnyOrderElementsOf(files)
                .extracting(FileInfo::getJobId).containsOnly(jobId);
        assertThat(stateStore.getReadyForGCFiles()).isExhausted();
    }

    @Test
    public void shouldReturnCorrectFileInPartitionList() throws IOException, StateStoreException {
        // Given
        Schema schema = schemaWithSingleRowKeyType(new LongType());
        StateStore stateStore = getStateStore(schema);
        List<FileInfo> files = new ArrayList<>();
        for (int i = 1; i < 5; i++) {
            FileInfo fileInfo = FileInfo.builder()
                    .rowKeyTypes(new LongType())
                    .filename("file" + i)
                    .fileStatus(FileInfo.FileStatus.FILE_IN_PARTITION)
                    .partitionId("8")
                    .minRowKey(Key.create(1L))
                    .maxRowKey(Key.create(10L))
                    .lastStateStoreUpdateTime(i * 1_000_000L)
                    .numberOfRecords(1L)
                    .build();
            files.add(fileInfo);
        }
        stateStore.addFiles(files);

        // When
        List<FileInfo> fileInPartitionList = stateStore.getFileInPartitionList();

        // Then
        assertThat(fileInPartitionList).hasSize(4)
                .containsExactlyInAnyOrderElementsOf(files);
    }

    @Test
    public void shouldReturnCorrectFileLifecycleList() throws IOException, StateStoreException {
        // Given
        Schema schema = schemaWithSingleRowKeyType(new LongType());
        StateStore stateStore = getStateStore(schema);
        List<FileInfo> files = new ArrayList<>();
        for (int i = 1; i < 5; i++) {
            FileInfo fileInfo = FileInfo.builder()
                    .rowKeyTypes(new LongType())
                    .filename("file" + i)
                    .fileStatus(FileInfo.FileStatus.ACTIVE)
                    .partitionId("8")
                    .minRowKey(Key.create(1L))
                    .maxRowKey(Key.create(10L))
                    .lastStateStoreUpdateTime(i * 1_000_000L)
                    .numberOfRecords(1L)
                    .build();
            files.add(fileInfo);
        }
        stateStore.addFiles(files);

        // When
        List<FileInfo> fileLifecycleList = stateStore.getFileLifecycleList();

        // Then
        assertThat(fileLifecycleList).hasSize(4)
                .containsExactlyInAnyOrderElementsOf(files);
    }

    @Test
    public void shouldReturnCorrectActiveFileList() throws IOException, StateStoreException {
        // Given
        Schema schema = schemaWithSingleRowKeyType(new LongType());
        StateStore stateStore = getStateStore(schema);
        List<FileInfo> files = new ArrayList<>();
        for (int i = 1; i < 5; i++) {
            FileInfo fileInfo = FileInfo.builder()
                    .rowKeyTypes(new LongType())
                    .filename("file" + i)
                    .fileStatus(FileInfo.FileStatus.ACTIVE)
                    .partitionId("8")
                    .minRowKey(Key.create(1L))
                    .maxRowKey(Key.create(10L))
                    .lastStateStoreUpdateTime(i * 1_000_000L)
                    .numberOfRecords(1L)
                    .build();
            files.add(fileInfo);
        }
        stateStore.addFiles(files.subList(0, 3));
        stateStore.atomicallyRemoveFileInPartitionRecordsAndCreateNewActiveFile(Collections.singletonList(files.get(2)), files.get(3));
        stateStore.setStatusToReadyForGarbageCollection(files.get(2).getFilename());

        // When
        List<FileInfo> activeFileList = stateStore.getActiveFileList();

        // Then
        List<FileInfo> expected = Arrays.asList(files.get(0), files.get(1), files.get(3));
        assertThat(activeFileList).hasSize(3).containsExactlyInAnyOrderElementsOf(expected);
    }

    @Test
    public void shouldNotAtomicallyCreateJobAndUpdateJobStatusOfFilesWhenJobIdAlreadySet() throws IOException, StateStoreException {
        // Given
        Schema schema = schemaWithSingleRowKeyType(new LongType());
        StateStore stateStore = getStateStore(schema);
        List<FileInfo> files = new ArrayList<>();
        for (int i = 1; i < 5; i++) {
            FileInfo fileInfo = FileInfo.builder()
                    .rowKeyTypes(new LongType())
                    .filename("file" + i)
                    .fileStatus(FileInfo.FileStatus.ACTIVE)
                    .partitionId("9")
                    .jobId("compactionJob")
                    .minRowKey(Key.create(1L))
                    .maxRowKey(Key.create(10L))
                    .lastStateStoreUpdateTime(i * 1_000_000L)
                    .numberOfRecords(1L)
                    .build();
            files.add(fileInfo);
        }
        stateStore.addFiles(files);
        String jobId = UUID.randomUUID().toString();

        // When / Then
        assertThatThrownBy(() -> stateStore.atomicallyUpdateJobStatusOfFiles(jobId, files))
                .isInstanceOf(StateStoreException.class);
    }

    @Test
    public void shouldCorrectlyInitialisePartitionsWithLongKeyType() throws IOException, StateStoreException {
        // Given
        Schema schema = schemaWithSingleRowKeyType(new LongType());
        List<Partition> partitions = new PartitionsFromSplitPoints(schema, Collections.singletonList(100L))
                .construct();
        StateStore stateStore = getStateStore(schema, partitions);

        // When / Then
        assertThat(stateStore.getAllPartitions()).containsExactlyInAnyOrderElementsOf(partitions);
    }

    @Test
    public void shouldCorrectlyInitialisePartitionsWithStringKeyType() throws IOException, StateStoreException {
        // Given
        Schema schema = schemaWithSingleRowKeyType(new StringType());
        List<Partition> partitions = new PartitionsFromSplitPoints(schema, Collections.singletonList("A"))
                .construct();
        StateStore stateStore = getStateStore(schema, partitions);

        // When / Then
        assertThat(stateStore.getAllPartitions()).containsExactlyInAnyOrderElementsOf(partitions);
    }

    @Test
    public void shouldCorrectlyInitialisePartitionsWithByteArrayKeyType() throws IOException, StateStoreException {
        // Given
        Schema schema = schemaWithSingleRowKeyType(new ByteArrayType());
        byte[] min = new byte[]{1, 2, 3, 4};
        List<Partition> partitions = new PartitionsFromSplitPoints(schema, Arrays.asList(min))
                .construct();
        StateStore stateStore = getStateStore(schema, partitions);

        // When / Then
        assertThat(stateStore.getAllPartitions()).containsExactlyInAnyOrderElementsOf(partitions);
    }

    @Test
    public void shouldCorrectlyStorePartitionWithMultidimensionalKeyType() throws IOException, StateStoreException {
        // Given
        Field field1 = new Field("key1", new ByteArrayType());
        Field field2 = new Field("key2", new ByteArrayType());
        Schema schema = Schema.builder().rowKeyFields(field1, field2).build();
        RangeFactory rangeFactory = new RangeFactory(schema);
        byte[] min1 = new byte[]{1, 2, 3, 4};
        byte[] min2 = new byte[]{99, 5};
        byte[] max1 = new byte[]{5, 6, 7, 8, 9};
        byte[] max2 = new byte[]{101, 0};
        Range range1 = rangeFactory.createRange(field1, min1, max1);
        Range range2 = rangeFactory.createRange(field2, min2, max2);
        Region region = new Region(Arrays.asList(range1, range2));
        Partition partition = Partition.builder()
                .rowKeyTypes(schema.getRowKeyTypes())
                .region(region)
                .id("id")
                .leafPartition(true)
                .parentPartitionId("P")
                .childPartitionIds(new ArrayList<>())
                .dimension(-1)
                .build();
        StateStore stateStore = getStateStore(schema, Collections.singletonList(partition));

        // When
        Partition retrievedPartition = stateStore.getAllPartitions().get(0);

        // Then
        assertThat((byte[]) retrievedPartition.getRegion().getRange("key1").getMin()).containsExactly((byte[]) partition.getRegion().getRange("key1").getMin());
        assertThat((byte[]) retrievedPartition.getRegion().getRange("key1").getMax()).containsExactly((byte[]) partition.getRegion().getRange("key1").getMax());
        assertThat((byte[]) retrievedPartition.getRegion().getRange("key2").getMin()).containsExactly((byte[]) partition.getRegion().getRange("key2").getMin());
        assertThat((byte[]) retrievedPartition.getRegion().getRange("key2").getMax()).containsExactly((byte[]) partition.getRegion().getRange("key2").getMax());
        assertThat(retrievedPartition.getId()).isEqualTo(partition.getId());
        assertThat(retrievedPartition.getParentPartitionId()).isEqualTo(partition.getParentPartitionId());
        assertThat(retrievedPartition.getChildPartitionIds()).isEqualTo(partition.getChildPartitionIds());
    }

    @Test
    public void shouldCorrectlyStoreNonLeafPartitionWithByteArrayKeyType() throws IOException, StateStoreException {
        // Given
        Field field = new Field("key", new ByteArrayType());
        Schema schema = Schema.builder().rowKeyFields(field).build();
        byte[] min = new byte[]{1, 2, 3, 4};
        byte[] max = new byte[]{5, 6, 7, 8, 9};
        Range range = new RangeFactory(schema).createRange(field.getName(), min, max);
        Region region = new Region(range);
        Partition partition = Partition.builder()
                .rowKeyTypes(schema.getRowKeyTypes())
                .region(region)
                .id("id")
                .leafPartition(false)
                .parentPartitionId("P")
                .childPartitionIds(new ArrayList<>())
                .dimension(0)
                .build();
        StateStore stateStore = getStateStore(schema, Collections.singletonList(partition));

        // When
        Partition retrievedPartition = stateStore.getAllPartitions().get(0);

        // Then
        assertThat((byte[]) retrievedPartition.getRegion().getRange("key").getMin()).containsExactly((byte[]) partition.getRegion().getRange("key").getMin());
        assertThat((byte[]) retrievedPartition.getRegion().getRange("key").getMax()).containsExactly((byte[]) partition.getRegion().getRange("key").getMax());
        assertThat(retrievedPartition.getId()).isEqualTo(partition.getId());
        assertThat(retrievedPartition.getParentPartitionId()).isEqualTo(partition.getParentPartitionId());
        assertThat(retrievedPartition.getChildPartitionIds()).isEqualTo(partition.getChildPartitionIds());
        assertThat(retrievedPartition.getDimension()).isEqualTo(partition.getDimension());
    }

    @Test
    public void shouldReturnCorrectPartitionToFileMapping() throws IOException, StateStoreException {
        // Given
        Field field = new Field("key", new LongType());
        Schema schema = Schema.builder().rowKeyFields(field).build();
        StateStore stateStore = getStateStore(schema);
        List<FileInfo> files = new ArrayList<>();
        for (int i = 0; i < 10; i++) {
            FileInfo fileInfo = FileInfo.builder()
                    .rowKeyTypes(new LongType())
                    .filename("file" + i)
                    .fileStatus(FileInfo.FileStatus.ACTIVE)
                    .partitionId("" + (i % 5))
                    .minRowKey(Key.create((long) i % 5))
                    .maxRowKey(Key.create((long) i % 5))
                    .lastStateStoreUpdateTime(1_000_000L)
                    .numberOfRecords((long) i)
                    .build();
            files.add(fileInfo);
        }
        stateStore.addFiles(files);

        // When
        Map<String, List<String>> partitionToFileMapping = stateStore.getPartitionToFileInPartitionMap();

        // Then
        assertThat(partitionToFileMapping.entrySet()).hasSize(5);
        for (int i = 0; i < 5; i++) {
            assertThat(partitionToFileMapping.get("" + i)).hasSize(2);
            Set<String> expected = new HashSet<>();
            expected.add(files.get(i).getFilename());
            expected.add(files.get(i + 5).getFilename());
            assertThat(new HashSet<>(partitionToFileMapping.get("" + i))).isEqualTo(expected);
        }
    }

    @Test
    public void shouldReturnAllPartitions() throws IOException, StateStoreException {
        // Given
        Field field = new Field("key", new LongType());
        Schema schema = Schema.builder().rowKeyFields(field).build();
        Region region0 = new Region(new RangeFactory(schema).createRange(field, Long.MIN_VALUE, 1L));
        Partition partition0 = Partition.builder()
                .rowKeyTypes(schema.getRowKeyTypes())
                .region(region0)
                .id("id0")
                .leafPartition(true)
                .parentPartitionId("root")
                .childPartitionIds(new ArrayList<>())
                .dimension(-1)
                .build();
        Region region1 = new Region(new RangeFactory(schema).createRange(field, 1L, 100L));
        Partition partition1 = Partition.builder()
                .rowKeyTypes(schema.getRowKeyTypes())
                .region(region1)
                .id("id1")
                .leafPartition(true)
                .parentPartitionId("root")
                .childPartitionIds(new ArrayList<>())
                .dimension(-1)
                .build();
        Region region2 = new Region(new RangeFactory(schema).createRange(field, 100L, 200L));
        Partition partition2 = Partition.builder()
                .rowKeyTypes(schema.getRowKeyTypes())
                .region(region2)
                .id("id2")
                .leafPartition(true)
                .parentPartitionId("root")
                .childPartitionIds(new ArrayList<>())
                .dimension(-1)
                .build();
        Region region3 = new Region(new RangeFactory(schema).createRange(field, 200L, null));
        Partition partition3 = Partition.builder()
                .rowKeyTypes(schema.getRowKeyTypes())
                .region(region3)
                .id("id3")
                .leafPartition(true)
                .parentPartitionId("root")
                .childPartitionIds(new ArrayList<>())
                .dimension(-1)
                .build();
        StateStore dynamoDBStateStore = getStateStore(schema, Arrays.asList(partition0, partition1, partition2, partition3));

        // When
        List<Partition> retrievedPartitions = dynamoDBStateStore.getAllPartitions();
        retrievedPartitions.sort((p1, p2) -> {
            long p1Key = (long) p1.getRegion().getRange("key").getMin();
            long p2Key = (long) p2.getRegion().getRange("key").getMin();
            if (p1Key < p2Key) {
                return -1;
            } else if (p1Key == p2Key) {
                return 0;
            }
            return 1;
        });

        // Then
        assertThat(retrievedPartitions).containsExactly(partition0, partition1, partition2, partition3);
    }

    @Test
    public void shouldReturnLeafPartitions() throws IOException, StateStoreException {
        // Given
        Field field = new Field("key", new LongType());
        Schema schema = Schema.builder().rowKeyFields(field).build();
        StateStore dynamoDBStateStore = getStateStore(schema);
        Partition rootPartition = dynamoDBStateStore.getAllPartitions().get(0);
        Region region1 = new Region(new RangeFactory(schema).createRange(field, Long.MIN_VALUE, 1L));
        Partition partition1 = Partition.builder()
                .rowKeyTypes(schema.getRowKeyTypes())
                .region(region1)
                .id("id1")
                .leafPartition(true)
                .parentPartitionId(rootPartition.getId())
                .childPartitionIds(new ArrayList<>())
                .dimension(-1)
                .build();
        Region region2 = new Region(new RangeFactory(schema).createRange(field, 1L, null));
        Partition partition2 = Partition.builder()
                .rowKeyTypes(schema.getRowKeyTypes())
                .region(region2)
                .id("id2")
                .leafPartition(true)
                .parentPartitionId(rootPartition.getId())
                .childPartitionIds(new ArrayList<>())
                .dimension(-1)
                .build();
        rootPartition.setLeafPartition(false);
        rootPartition.setChildPartitionIds(Arrays.asList(partition1.getId(), partition2.getId()));
        dynamoDBStateStore.atomicallyUpdatePartitionAndCreateNewOnes(rootPartition, partition1, partition2);
        Region region3 = new Region(new RangeFactory(schema).createRange(field, 1L, 9L));
        Partition partition3 = Partition.builder()
                .rowKeyTypes(schema.getRowKeyTypes())
                .region(region3)
                .id("id3")
                .leafPartition(true)
                .parentPartitionId(partition2.getId())
                .childPartitionIds(new ArrayList<>())
                .dimension(-1)
                .build();
        Region region4 = new Region(new RangeFactory(schema).createRange(field, 9L, null));
        Partition partition4 = Partition.builder()
                .rowKeyTypes(schema.getRowKeyTypes())
                .region(region4)
                .id("id4")
                .leafPartition(true)
                .parentPartitionId(partition2.getId())
                .childPartitionIds(new ArrayList<>())
                .dimension(-1)
                .build();
        partition2.setLeafPartition(false);
        partition2.setChildPartitionIds(Arrays.asList(partition3.getId(), partition4.getId()));
        dynamoDBStateStore.atomicallyUpdatePartitionAndCreateNewOnes(partition2, partition3, partition4);

        // When
        List<Partition> retrievedPartitions = dynamoDBStateStore.getLeafPartitions();
        retrievedPartitions.sort((p1, p2) -> {
            long p1Key = (long) p1.getRegion().getRange("key").getMin();
            long p2Key = (long) p2.getRegion().getRange("key").getMin();
            if (p1Key < p2Key) {
                return -1;
            } else if (p1Key == p2Key) {
                return 0;
            }
            return 1;
        });

        // Then
        assertThat(retrievedPartitions).containsExactly(partition1, partition3, partition4);
    }

    @Test
    public void shouldUpdatePartitions() throws IOException, StateStoreException {
        // Given
        Field field = new Field("key", new LongType());
        Schema schema = Schema.builder().rowKeyFields(field).build();
        StateStore dynamoDBStateStore = getStateStore(schema);
        Partition parentPartition = dynamoDBStateStore.getAllPartitions().get(0);

        // When
        parentPartition.setLeafPartition(false);
        parentPartition.setChildPartitionIds(Arrays.asList("child1", "child2"));
        parentPartition.setDimension(1);
        Region region1 = new Region(new RangeFactory(schema).createRange(field, Long.MIN_VALUE, 0L));
        Partition childPartition1 = Partition.builder()
                .rowKeyTypes(new LongType())
                .leafPartition(true)
                .id("child1")
                .region(region1)
                .childPartitionIds(new ArrayList<>())
                .parentPartitionId(parentPartition.getId())
                .dimension(-1)
                .build();
        Region region2 = new Region(new RangeFactory(schema).createRange(field, 0L, null));
        Partition childPartition2 = Partition.builder()
                .rowKeyTypes(new LongType())
                .leafPartition(true)
                .id("child2")
                .region(region2)
                .childPartitionIds(new ArrayList<>())
                .parentPartitionId(parentPartition.getId())
                .dimension(-1)
                .build();
        dynamoDBStateStore.atomicallyUpdatePartitionAndCreateNewOnes(parentPartition, childPartition1, childPartition2);

        // Then
        assertThat(dynamoDBStateStore.getAllPartitions())
                .containsExactlyInAnyOrder(parentPartition, childPartition1, childPartition2);
    }

    @Test
    public void shouldNotUpdatePartitionsIfLeafStatusChanges() throws IOException, StateStoreException {
        // Given
        Field field = new Field("key", new LongType());
        Schema schema = Schema.builder().rowKeyFields(field).build();
        StateStore dynamoDBStateStore = getStateStore(schema);
        Partition parentPartition = dynamoDBStateStore.getAllPartitions().get(0);
        parentPartition.setLeafPartition(false);
        parentPartition.setChildPartitionIds(Arrays.asList("child1", "child2"));
        Region region1 = new Region(new RangeFactory(schema).createRange(field, Long.MIN_VALUE, 0L));
        Partition childPartition1 = Partition.builder()
                .rowKeyTypes(new LongType())
                .leafPartition(true)
                .id("child1")
                .region(region1)
                .childPartitionIds(new ArrayList<>())
                .parentPartitionId(parentPartition.getId())
                .build();
        Region region2 = new Region(new RangeFactory(schema).createRange(field, 0L, null));
        Partition childPartition2 = Partition.builder()
                .rowKeyTypes(new LongType())
                .leafPartition(true)
                .id("child2")
                .region(region2)
                .childPartitionIds(new ArrayList<>())
                .parentPartitionId(parentPartition.getId())
                .build();
        dynamoDBStateStore.atomicallyUpdatePartitionAndCreateNewOnes(parentPartition, childPartition1, childPartition2);

        // When / Then
        //  - Attempting to split something that has already been split should fail
        assertThatThrownBy(() ->
                dynamoDBStateStore.atomicallyUpdatePartitionAndCreateNewOnes(parentPartition, childPartition1, childPartition2))
                .isInstanceOf(StateStoreException.class);
    }

    @Test
    public void shouldThrowExceptionWithPartitionSplitRequestWhereParentIsLeaf() throws IOException, StateStoreException {
        // Given
        Field field = new Field("key", new LongType());
        Schema schema = Schema.builder().rowKeyFields(field).build();
        StateStore dynamoDBStateStore = getStateStore(schema);
        Partition parentPartition = dynamoDBStateStore.getAllPartitions().get(0);
        parentPartition.setChildPartitionIds(Arrays.asList("child1", "child2"));
        Region region1 = new Region(new RangeFactory(schema).createRange(field, Long.MIN_VALUE, null));
        Partition childPartition1 = Partition.builder()
                .rowKeyTypes(new LongType())
                .leafPartition(true)
                .id("child1")
                .region(region1)
                .childPartitionIds(new ArrayList<>())
                .parentPartitionId("parent")
                .build();
        Region region2 = new Region(new RangeFactory(schema).createRange(field, Long.MIN_VALUE, null));
        Partition childPartition2 = Partition.builder()
                .rowKeyTypes(new LongType())
                .leafPartition(true)
                .id("child2")
                .region(region2)
                .childPartitionIds(new ArrayList<>())
                .parentPartitionId("parent")
                .build();

        // When / Then
        assertThatThrownBy(() ->
                dynamoDBStateStore.atomicallyUpdatePartitionAndCreateNewOnes(parentPartition, childPartition1, childPartition2))
                .isInstanceOf(StateStoreException.class);
    }

    @Test
    public void shouldThrowExceptionWithPartitionSplitRequestWhereChildrenWrong() throws IOException, StateStoreException {
        // Given
        Field field = new Field("key", new LongType());
        Schema schema = Schema.builder().rowKeyFields(field).build();
        StateStore dynamoDBStateStore = getStateStore(schema);
        Partition parentPartition = dynamoDBStateStore.getAllPartitions().get(0);
        parentPartition.setLeafPartition(false);
        parentPartition.setChildPartitionIds(Arrays.asList("child3", "child2")); // Wrong children
        Region region1 = new Region(new RangeFactory(schema).createRange(field, Long.MIN_VALUE, null));
        Partition childPartition1 = Partition.builder()
                .rowKeyTypes(new LongType())
                .leafPartition(true)
                .id("child1")
                .region(region1)
                .childPartitionIds(new ArrayList<>())
                .parentPartitionId("parent")
                .build();
        Region region2 = new Region(new RangeFactory(schema).createRange(field, Long.MIN_VALUE, null));
        Partition childPartition2 = Partition.builder()
                .rowKeyTypes(new LongType())
                .leafPartition(true)
                .id("child2")
                .region(region2)
                .childPartitionIds(new ArrayList<>())
                .parentPartitionId("parent")
                .build();

        // When / Then
        assertThatThrownBy(() ->
                dynamoDBStateStore.atomicallyUpdatePartitionAndCreateNewOnes(parentPartition, childPartition1, childPartition2))
                .isInstanceOf(StateStoreException.class);
    }

    @Test
    public void shouldThrowExceptionWithPartitionSplitRequestWhereParentWrong() throws IOException, StateStoreException {
        // Given
        Field field = new Field("key", new LongType());
        Schema schema = Schema.builder().rowKeyFields(field).build();
        StateStore dynamoDBStateStore = getStateStore(schema);
        Partition parentPartition = dynamoDBStateStore.getAllPartitions().get(0);
        parentPartition.setLeafPartition(false);
        parentPartition.setChildPartitionIds(Arrays.asList("child1", "child2"));
        Region region1 = new Region(new RangeFactory(schema).createRange(field, Long.MIN_VALUE, null));
        Partition childPartition1 = Partition.builder()
                .rowKeyTypes(new LongType())
                .leafPartition(true)
                .id("child1")
                .region(region1)
                .childPartitionIds(new ArrayList<>())
                .parentPartitionId("notparent") // Wrong parent
                .build();
        Region region2 = new Region(new RangeFactory(schema).createRange(field, Long.MIN_VALUE, null));
        Partition childPartition2 = Partition.builder()
                .rowKeyTypes(new LongType())
                .leafPartition(true)
                .id("child2")
                .region(region2)
                .childPartitionIds(new ArrayList<>())
                .parentPartitionId("parent")
                .build();

        // When / Then
        assertThatThrownBy(() ->
                dynamoDBStateStore.atomicallyUpdatePartitionAndCreateNewOnes(parentPartition, childPartition1, childPartition2))
                .isInstanceOf(StateStoreException.class);
    }

    @Test
    public void shouldThrowExceptionWithPartitionSplitRequestWhereNewPartitionIsNotLeaf() throws IOException, StateStoreException {
        // Given
        Field field = new Field("key", new LongType());
        Schema schema = Schema.builder().rowKeyFields(field).build();
        StateStore dynamoDBStateStore = getStateStore(schema);
        Partition parentPartition = dynamoDBStateStore.getAllPartitions().get(0);
        parentPartition.setLeafPartition(false);
        parentPartition.setChildPartitionIds(Arrays.asList("child1", "child2"));
        Region region1 = new Region(new RangeFactory(schema).createRange(field, Long.MIN_VALUE, 0L));
        Partition childPartition1 = Partition.builder()
                .rowKeyTypes(new LongType())
                .leafPartition(true)
                .id("child1")
                .region(region1)
                .childPartitionIds(new ArrayList<>())
                .parentPartitionId("parent")
                .build();
        Region region2 = new Region(new RangeFactory(schema).createRange(field, 0L, Long.MAX_VALUE));
        Partition childPartition2 = Partition.builder()
                .rowKeyTypes(new LongType())
                .leafPartition(false) // Not leaf
                .id("child2")
                .region(region2)
                .childPartitionIds(new ArrayList<>())
                .parentPartitionId("parent")
                .build();

        // When / Then
        assertThatThrownBy(() ->
                dynamoDBStateStore.atomicallyUpdatePartitionAndCreateNewOnes(parentPartition, childPartition1, childPartition2))
                .isInstanceOf(StateStoreException.class);
    }

    @Test
    public void shouldInitialiseRootPartitionCorrectlyForIntKey() throws StateStoreException, IOException {
        // Given
        Field field = new Field("key", new IntType());
        Schema schema = Schema.builder().rowKeyFields(field).build();
        StateStore dynamoDBStateStore = getStateStore(schema);

        // When
        List<Partition> partitions = dynamoDBStateStore.getAllPartitions();

        // Then
        assertThat(partitions).hasSize(1);
        Region expectedRegion = new Region(new RangeFactory(schema).createRange(field, Integer.MIN_VALUE, null));
        Partition expectedPartition = Partition.builder()
                .rowKeyTypes(schema.getRowKeyTypes())
                .region(expectedRegion)
                .id(partitions.get(0).getId())
                .leafPartition(true)
                .parentPartitionId(null)
                .childPartitionIds(new ArrayList<>())
                .dimension(-1)
                .build();
        assertThat(partitions).containsExactly(expectedPartition);
    }

    @Test
    public void shouldInitialiseRootPartitionCorrectlyForLongKey() throws StateStoreException, IOException {
        // Given
        Field field = new Field("key", new LongType());
        Schema schema = Schema.builder().rowKeyFields(field).build();
        StateStore dynamoDBStateStore = getStateStore(schema);

        // When
        List<Partition> partitions = dynamoDBStateStore.getAllPartitions();

        // Then
        assertThat(partitions).hasSize(1);
        Region expectedRegion = new Region(new RangeFactory(schema).createRange(field, Long.MIN_VALUE, null));
        Partition expectedPartition = Partition.builder()
                .rowKeyTypes(Collections.singletonList(new LongType()))
                .region(expectedRegion)
                .id(partitions.get(0).getId())
                .leafPartition(true)
                .parentPartitionId(null)
                .childPartitionIds(new ArrayList<>())
                .dimension(-1)
                .build();
        assertThat(partitions).containsExactly(expectedPartition);
    }

    @Test
    public void shouldInitialiseRootPartitionCorrectlyForStringKey() throws StateStoreException, IOException {
        // Given
        Field field = new Field("key", new StringType());
        Schema schema = Schema.builder().rowKeyFields(field).build();
        StateStore dynamoDBStateStore = getStateStore(schema);

        // When
        List<Partition> partitions = dynamoDBStateStore.getAllPartitions();

        // Then
        assertThat(partitions).hasSize(1);
        Region expectedRegion = new Region(new RangeFactory(schema).createRange(field, "", null));
        Partition expectedPartition = Partition.builder()
                .rowKeyTypes(Collections.singletonList(new StringType()))
                .region(expectedRegion)
                .id(partitions.get(0).getId())
                .leafPartition(true)
                .parentPartitionId(null)
                .childPartitionIds(new ArrayList<>())
                .dimension(-1)
                .build();
        assertThat(partitions).containsExactly(expectedPartition);
    }

    @Test
    public void shouldInitialiseRootPartitionCorrectlyForByteArrayKey() throws StateStoreException, IOException {
        // Given
        Field field = new Field("key", new ByteArrayType());
        Schema schema = Schema.builder().rowKeyFields(field).build();
        StateStore dynamoDBStateStore = getStateStore(schema);

        // When
        List<Partition> partitions = dynamoDBStateStore.getAllPartitions();

        // Then
        assertThat(partitions).hasSize(1);
        Region expectedRegion = new Region(new RangeFactory(schema).createRange(field, new byte[]{}, null));
        Partition expectedPartition = Partition.builder()
                .rowKeyTypes(Collections.singletonList(new ByteArrayType()))
                .region(expectedRegion)
                .id(partitions.get(0).getId())
                .leafPartition(true)
                .parentPartitionId(null)
                .childPartitionIds(new ArrayList<>())
                .dimension(-1)
                .build();
        assertThat(partitions).containsExactly(expectedPartition);
    }
}<|MERGE_RESOLUTION|>--- conflicted
+++ resolved
@@ -420,32 +420,6 @@
     @Test
     public void testGetFilesThatAreReadyForGC() throws IOException, InterruptedException, StateStoreException {
         // Given
-<<<<<<< HEAD
-        Schema schema = Schema.builder().rowKeyFields(new Field("key", new StringType())).build();
-        PartitionTree tree = new PartitionsBuilder(schema)
-                .leavesWithSplits(Collections.singletonList("root"), Collections.emptyList())
-                .buildTree();
-        StateStore dynamoDBStateStore = getStateStore(schema, 4);
-        //  - A file which should be garbage collected immediately
-        //     (NB Need to add file, which adds file-in-partition and lifecycle enrties, then simulate a compaction
-        //      to remove the file in partition entries, then set the status to ready for GC)
-        FileInfoFactory factory = FileInfoFactory.builder()
-                .schema(schema)
-                .partitionTree(tree)
-                .lastStateStoreUpdate(Instant.ofEpochMilli(System.currentTimeMillis() - 8000))
-                .build();
-        FileInfo file1 = factory.rootFile("file1", 100L, "a", "b");
-        FileInfo file2 = factory.rootFile("file2", 100L, "a", "b");
-        dynamoDBStateStore.addFile(file1);
-        dynamoDBStateStore.atomicallyRemoveFileInPartitionRecordsAndCreateNewActiveFile(Collections.singletonList(file1.cloneWithStatus(FileInfo.FileStatus.FILE_IN_PARTITION)),
-                file2);
-        dynamoDBStateStore.setStatusToReadyForGarbageCollection(file1.getFilename());
-        //  - An active file which should not be garbage collected immediately
-        FileInfoFactory factory2 = FileInfoFactory.builder()
-                .schema(schema)
-                .partitionTree(tree)
-                .lastStateStoreUpdate(Instant.ofEpochMilli(System.currentTimeMillis() + 4000L))
-=======
         Instant file1Time = Instant.parse("2023-06-06T15:00:00Z");
         Instant file2Time = Instant.parse("2023-06-06T15:01:00Z");
         Instant file3Time = Instant.parse("2023-06-06T15:02:00Z");
@@ -476,7 +450,6 @@
                 .maxRowKey(Key.create(100))
                 .numberOfRecords(100L)
                 .lastStateStoreUpdateTime(file2Time)
->>>>>>> 24fb9471
                 .build();
         FileInfo file3 = factory2.rootFile("file3", 100L, "a", "b");
         dynamoDBStateStore.addFile(file3);
@@ -485,7 +458,6 @@
                 file4);
         //  - A file which is ready for garbage collection but which should not be garbage collected now as it has only
         //      just been marked as ready for GC
-<<<<<<< HEAD
         FileInfo file5 = factory2.rootFile("file5", 100L, "a", "b");
         dynamoDBStateStore.addFile(file5);
 
@@ -495,7 +467,14 @@
         dynamoDBStateStore.getReadyForGCFiles().forEachRemaining(readyForGCFiles::add);
         assertThat(readyForGCFiles).hasSize(1);
         assertThat(readyForGCFiles.get(0)).isEqualTo("file1");
-=======
+
+        // When / Then 2
+        dynamoDBStateStore.setStatusToReadyForGarbageCollection(file3.getFilename());
+        Thread.sleep(5000L);
+        readyForGCFiles.clear();
+        dynamoDBStateStore.getReadyForGCFiles().forEachRemaining(readyForGCFiles::add);
+        assertThat(readyForGCFiles).hasSize(2);
+        assertThat(readyForGCFiles.stream().collect(Collectors.toSet())).containsExactlyInAnyOrder("file1", "file3");
         FileInfo fileInfo3 = FileInfo.builder()
                 .rowKeyTypes(new IntType())
                 .filename("file3")
@@ -504,30 +483,6 @@
                 .minRowKey(Key.create(1))
                 .maxRowKey(Key.create(100))
                 .numberOfRecords(100L)
-                .lastStateStoreUpdateTime(file3Time)
-                .build();
-        stateStore.addFile(fileInfo3);
-
-        // When 1
-        stateStore.fixTime(file1GCTime);
-        Iterator<FileInfo> readyForGCFilesIterator = stateStore.getReadyForGCFiles();
-
-        // Then 1
-        assertThat(readyForGCFilesIterator).toIterable().containsExactly(fileInfo1);
-
-        // When 2
-        stateStore.fixTime(file3GCTime);
-        readyForGCFilesIterator = stateStore.getReadyForGCFiles();
->>>>>>> 24fb9471
-
-        // When / Then 2
-        dynamoDBStateStore.setStatusToReadyForGarbageCollection(file3.getFilename());
-        Thread.sleep(5000L);
-        readyForGCFiles.clear();
-        dynamoDBStateStore.getReadyForGCFiles().forEachRemaining(readyForGCFiles::add);
-        assertThat(readyForGCFiles).hasSize(2);
-        assertThat(readyForGCFiles.stream().collect(Collectors.toSet())).containsExactlyInAnyOrder("file1", "file3");
-    }
 
     @Test
     public void shouldReturnOnlyActiveFilesWithNoJobId() throws IOException, StateStoreException {
@@ -553,7 +508,6 @@
                 .minRowKey(Key.create(20L))
                 .maxRowKey(Key.create(29L))
                 .lastStateStoreUpdateTime(2_000_000L)
-                .numberOfRecords(2L)
                 .build();
         stateStore.addFile(fileInfo2);
         FileInfo fileInfo3 = FileInfo.builder()
