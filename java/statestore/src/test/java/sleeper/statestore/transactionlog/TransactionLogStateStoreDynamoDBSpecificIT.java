/*
 * Copyright 2022-2024 Crown Copyright
 *
 * Licensed under the Apache License, Version 2.0 (the "License");
 * you may not use this file except in compliance with the License.
 * You may obtain a copy of the License at
 *
 *     http://www.apache.org/licenses/LICENSE-2.0
 *
 * Unless required by applicable law or agreed to in writing, software
 * distributed under the License is distributed on an "AS IS" BASIS,
 * WITHOUT WARRANTIES OR CONDITIONS OF ANY KIND, either express or implied.
 * See the License for the specific language governing permissions and
 * limitations under the License.
 */
package sleeper.statestore.transactionlog;

import org.apache.hadoop.conf.Configuration;
import org.junit.jupiter.api.BeforeEach;
import org.junit.jupiter.api.DisplayName;
import org.junit.jupiter.api.Nested;
import org.junit.jupiter.api.Test;
import org.junit.jupiter.api.io.TempDir;

import sleeper.configuration.properties.table.TableProperties;
import sleeper.core.partition.PartitionTree;
import sleeper.core.partition.PartitionsBuilder;
import sleeper.core.schema.Schema;
import sleeper.core.schema.type.LongType;
import sleeper.core.statestore.FileReference;
import sleeper.core.statestore.FileReferenceFactory;
import sleeper.core.statestore.StateStore;
import sleeper.core.statestore.transactionlog.StateStoreFiles;
import sleeper.core.statestore.transactionlog.StateStorePartitions;

import java.nio.file.Path;
import java.time.Instant;
import java.util.List;
import java.util.stream.IntStream;
import java.util.stream.LongStream;

import static java.util.stream.Collectors.toUnmodifiableList;
import static org.assertj.core.api.Assertions.assertThat;
<<<<<<< HEAD
import static sleeper.configuration.properties.instance.CommonProperty.TRANSACTION_LOG_LOAD_LATEST_SNAPSHOTS;
=======
>>>>>>> 410e52c4
import static sleeper.configuration.properties.table.TablePropertiesTestHelper.createTestTableProperties;
import static sleeper.configuration.properties.table.TableProperty.TRANSACTION_LOG_LOAD_LATEST_SNAPSHOTS;
import static sleeper.core.schema.SchemaTestHelper.schemaWithKey;
import static sleeper.core.statestore.AllReferencesToAFile.fileWithOneReference;

public class TransactionLogStateStoreDynamoDBSpecificIT extends TransactionLogStateStoreTestBase {
    @TempDir
    private Path tempDir;
    private final Schema schema = schemaWithKey("key", new LongType());
    private final TableProperties tableProperties = createTestTableProperties(instanceProperties, schema);
    private TransactionLogSnapshotSerDe snapshotSerDe = new TransactionLogSnapshotSerDe(schema, new Configuration());
    private DynamoDBTransactionLogSnapshotStore snapshotStore = new DynamoDBTransactionLogSnapshotStore(instanceProperties, tableProperties, dynamoDBClient);

    @Nested
    @DisplayName("Handle large transactions")
    class HandleLargeTransactions {
        private StateStore stateStore;

        @BeforeEach
        public void setup() {
            stateStore = createStateStore();
        }

        @Test
        void shouldInitialiseTableWithManyPartitionsCreatingTransactionTooLargeToFitInADynamoDBItem() throws Exception {
            // Given
            List<String> leafIds = IntStream.range(0, 1000)
                    .mapToObj(i -> "" + i)
                    .collect(toUnmodifiableList());
            List<Object> splitPoints = LongStream.range(1, 1000)
                    .mapToObj(i -> i)
                    .collect(toUnmodifiableList());
            PartitionTree tree = new PartitionsBuilder(schema)
                    .leavesWithSplits(leafIds, splitPoints)
                    .anyTreeJoiningAllLeaves().buildTree();

            // When
            stateStore.initialise(tree.getAllPartitions());

            // Then
            assertThat(stateStore.getAllPartitions()).containsExactlyElementsOf(tree.getAllPartitions());
        }

        @Test
        void shouldReadTransactionTooLargeToFitInADynamoDBItemWithFreshStateStoreInstance() throws Exception {
            // Given
            List<String> leafIds = IntStream.range(0, 1000)
                    .mapToObj(i -> "" + i)
                    .collect(toUnmodifiableList());
            List<Object> splitPoints = LongStream.range(1, 1000)
                    .mapToObj(i -> i)
                    .collect(toUnmodifiableList());
            PartitionTree tree = new PartitionsBuilder(schema)
                    .leavesWithSplits(leafIds, splitPoints)
                    .anyTreeJoiningAllLeaves().buildTree();

            // When
            stateStore.initialise(tree.getAllPartitions());

            // Then
            assertThat(createStateStore().getAllPartitions()).containsExactlyElementsOf(tree.getAllPartitions());
        }
    }

    @Nested
    @DisplayName("Load latest snapshots")
    class LoadLatestSnapshots {
        @Test
        void shouldLoadLatestSnapshotsWhenCreatingStateStore() throws Exception {
            // Given
            PartitionTree tree = new PartitionsBuilder(schema)
                    .rootFirst("root")
                    .splitToNewChildren("root", "L", "R", 123L)
                    .buildTree();
            FileReferenceFactory factory = FileReferenceFactory.from(tree);
            List<FileReference> files = List.of(
                    factory.rootFile("file1.parquet", 100L),
                    factory.partitionFile("L", "file2.parquet", 25L),
                    factory.partitionFile("R", "file3.parquet", 50L));
            saveFilesSnapshot(files, 2);
            savePartitionsSnapshot(tree, 3);

            // When
            StateStore stateStore = createStateStore();

            // Then
            assertThat(stateStore.getAllPartitions())
                    .containsExactlyElementsOf(tree.getAllPartitions());
            assertThat(stateStore.getFileReferences())
                    .usingRecursiveFieldByFieldElementComparatorIgnoringFields("lastStateStoreUpdateTime")
                    .containsExactlyElementsOf(files);
        }

        @Test
        void shouldNotLoadLatestSnapshotsIfPropertyIsFalse() throws Exception {
            // Given
<<<<<<< HEAD
            instanceProperties.set(TRANSACTION_LOG_LOAD_LATEST_SNAPSHOTS, "false");
=======
            tableProperties.set(TRANSACTION_LOG_LOAD_LATEST_SNAPSHOTS, "false");
>>>>>>> 410e52c4
            PartitionTree tree = new PartitionsBuilder(schema)
                    .rootFirst("root")
                    .splitToNewChildren("root", "L", "R", 123L)
                    .buildTree();
            FileReferenceFactory factory = FileReferenceFactory.from(tree);
            List<FileReference> files = List.of(
                    factory.rootFile("file1.parquet", 100L),
                    factory.partitionFile("L", "file2.parquet", 25L),
                    factory.partitionFile("R", "file3.parquet", 50L));
            saveFilesSnapshot(files, 2);
            savePartitionsSnapshot(tree, 3);

            // When
            StateStore stateStore = createStateStore();

            // Then
            assertThat(stateStore.getAllPartitions()).isEmpty();
            assertThat(stateStore.getFileReferences()).isEmpty();
        }

        @Test
        void shouldExcludePreviousTransactionsWhenLoadingLatestSnapshots() throws Exception {
            // Given
            StateStore stateStore = createStateStore();
            PartitionTree tree1 = new PartitionsBuilder(schema)
                    .rootFirst("root")
                    .splitToNewChildren("root", "A", "B", 123L)
                    .buildTree();
            FileReferenceFactory factory1 = FileReferenceFactory.from(tree1);
            FileReference file1 = factory1.rootFile("file1.parquet", 123L);
            stateStore.initialise(tree1.getAllPartitions());
            stateStore.addFile(file1);

            PartitionTree tree2 = new PartitionsBuilder(schema)
                    .rootFirst("root")
                    .splitToNewChildren("root", "C", "D", 456L)
                    .buildTree();
            FileReferenceFactory factory2 = FileReferenceFactory.from(tree2);
            FileReference file2 = factory2.rootFile("file2.parquet", 456L);
            saveFilesSnapshot(List.of(file2), 2);
            savePartitionsSnapshot(tree2, 2);

            // When
            stateStore = createStateStore();

            // Then
            assertThat(stateStore.getAllPartitions())
                    .containsExactlyElementsOf(tree2.getAllPartitions());
            assertThat(stateStore.getFileReferences())
                    .usingRecursiveFieldByFieldElementComparatorIgnoringFields("lastStateStoreUpdateTime")
                    .containsExactly(file2);
        }
    }

    private void saveFilesSnapshot(List<FileReference> files, long transactionNumber) throws Exception {
        StateStoreFiles state = new StateStoreFiles();
        files.forEach(file -> state.add(fileWithOneReference(file, Instant.now())));
        TransactionLogSnapshot snapshot = TransactionLogSnapshot.forFiles(tempDir.toString(), transactionNumber);
        snapshotSerDe.saveFiles(snapshot, state);
        snapshotStore.saveSnapshot(snapshot);
    }

    private void savePartitionsSnapshot(PartitionTree partitionTree, long transactionNumber) throws Exception {
        StateStorePartitions state = new StateStorePartitions();
        partitionTree.getAllPartitions().forEach(state::put);
        TransactionLogSnapshot snapshot = TransactionLogSnapshot.forPartitions(tempDir.toString(), transactionNumber);
        snapshotSerDe.savePartitions(snapshot, state);
        snapshotStore.saveSnapshot(snapshot);
    }

    private StateStore createStateStore() {
        return DynamoDBTransactionLogStateStore.builderFrom(instanceProperties, tableProperties, dynamoDBClient, s3Client, configuration)
                .maxAddTransactionAttempts(1)
                .build();
    }
}<|MERGE_RESOLUTION|>--- conflicted
+++ resolved
@@ -41,10 +41,6 @@
 
 import static java.util.stream.Collectors.toUnmodifiableList;
 import static org.assertj.core.api.Assertions.assertThat;
-<<<<<<< HEAD
-import static sleeper.configuration.properties.instance.CommonProperty.TRANSACTION_LOG_LOAD_LATEST_SNAPSHOTS;
-=======
->>>>>>> 410e52c4
 import static sleeper.configuration.properties.table.TablePropertiesTestHelper.createTestTableProperties;
 import static sleeper.configuration.properties.table.TableProperty.TRANSACTION_LOG_LOAD_LATEST_SNAPSHOTS;
 import static sleeper.core.schema.SchemaTestHelper.schemaWithKey;
@@ -141,11 +137,7 @@
         @Test
         void shouldNotLoadLatestSnapshotsIfPropertyIsFalse() throws Exception {
             // Given
-<<<<<<< HEAD
-            instanceProperties.set(TRANSACTION_LOG_LOAD_LATEST_SNAPSHOTS, "false");
-=======
             tableProperties.set(TRANSACTION_LOG_LOAD_LATEST_SNAPSHOTS, "false");
->>>>>>> 410e52c4
             PartitionTree tree = new PartitionsBuilder(schema)
                     .rootFirst("root")
                     .splitToNewChildren("root", "L", "R", 123L)
