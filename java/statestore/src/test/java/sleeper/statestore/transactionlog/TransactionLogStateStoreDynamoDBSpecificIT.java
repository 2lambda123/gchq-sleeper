/*
 * Copyright 2022-2024 Crown Copyright
 *
 * Licensed under the Apache License, Version 2.0 (the "License");
 * you may not use this file except in compliance with the License.
 * You may obtain a copy of the License at
 *
 *     http://www.apache.org/licenses/LICENSE-2.0
 *
 * Unless required by applicable law or agreed to in writing, software
 * distributed under the License is distributed on an "AS IS" BASIS,
 * WITHOUT WARRANTIES OR CONDITIONS OF ANY KIND, either express or implied.
 * See the License for the specific language governing permissions and
 * limitations under the License.
 */
package sleeper.statestore.transactionlog;

import org.junit.jupiter.api.BeforeEach;
import org.junit.jupiter.api.DisplayName;
import org.junit.jupiter.api.Nested;
import org.junit.jupiter.api.Test;
import org.junit.jupiter.api.io.TempDir;

import sleeper.configuration.properties.table.TableProperties;
import sleeper.core.partition.PartitionTree;
import sleeper.core.partition.PartitionsBuilder;
import sleeper.core.schema.Schema;
import sleeper.core.schema.type.LongType;
import sleeper.core.statestore.FileReference;
import sleeper.core.statestore.FileReferenceFactory;
import sleeper.core.statestore.StateStore;
import sleeper.core.statestore.StateStoreException;
import sleeper.core.statestore.transactionlog.InMemoryTransactionLogStore;
import sleeper.core.statestore.transactionlog.TransactionLogStateStore;
import sleeper.core.statestore.transactionlog.TransactionLogStore;
import sleeper.statestore.StateStoreFactory;

import java.nio.file.Path;
import java.time.Instant;
import java.util.List;
import java.util.stream.IntStream;
import java.util.stream.LongStream;

import static java.util.stream.Collectors.toUnmodifiableList;
import static org.assertj.core.api.Assertions.assertThat;
import static sleeper.configuration.properties.table.TablePropertiesTestHelper.createTestTableProperties;
import static sleeper.configuration.properties.table.TableProperty.STATESTORE_CLASSNAME;
import static sleeper.core.schema.SchemaTestHelper.schemaWithKey;
import static sleeper.core.statestore.FileReferenceTestData.DEFAULT_UPDATE_TIME;

public class TransactionLogStateStoreDynamoDBSpecificIT extends TransactionLogStateStoreTestBase {
    protected static final Instant DEFAULT_UPDATE_TIME = Instant.parse("2024-04-26T13:00:00Z");
    @TempDir
    private Path tempDir;
    private final Schema schema = schemaWithKey("key", new LongType());
    private final TableProperties tableProperties = createTestTableProperties(instanceProperties, schema);
    private final TransactionLogStore partitionsStore = new InMemoryTransactionLogStore();
    private final TransactionLogStore filesStore = new InMemoryTransactionLogStore();

    @Nested
    @DisplayName("Handle large transactions")
    class HandleLargeTransactions {
        private StateStore stateStore;

        @BeforeEach
        public void setup() {
            stateStore = createStateStore();
        }

        @Test
        void shouldInitialiseTableWithManyPartitionsCreatingTransactionTooLargeToFitInADynamoDBItem() throws Exception {
            // Given
            List<String> leafIds = IntStream.range(0, 1000)
                    .mapToObj(i -> "" + i)
                    .collect(toUnmodifiableList());
            List<Object> splitPoints = LongStream.range(1, 1000)
                    .mapToObj(i -> i)
                    .collect(toUnmodifiableList());
            PartitionTree tree = new PartitionsBuilder(schema)
                    .leavesWithSplits(leafIds, splitPoints)
                    .anyTreeJoiningAllLeaves().buildTree();

            // When
            stateStore.initialise(tree.getAllPartitions());

            // Then
            assertThat(stateStore.getAllPartitions()).containsExactlyElementsOf(tree.getAllPartitions());
        }

        @Test
        void shouldReadTransactionTooLargeToFitInADynamoDBItemWithFreshStateStoreInstance() throws Exception {
            // Given
            List<String> leafIds = IntStream.range(0, 1000)
                    .mapToObj(i -> "" + i)
                    .collect(toUnmodifiableList());
            List<Object> splitPoints = LongStream.range(1, 1000)
                    .mapToObj(i -> i)
                    .collect(toUnmodifiableList());
            PartitionTree tree = new PartitionsBuilder(schema)
                    .leavesWithSplits(leafIds, splitPoints)
                    .anyTreeJoiningAllLeaves().buildTree();

            // When
            stateStore.initialise(tree.getAllPartitions());

            // Then
            assertThat(createStateStore().getAllPartitions()).containsExactlyElementsOf(tree.getAllPartitions());
        }
    }

    @Nested
    @DisplayName("Load latest snapshots")
    class LoadLatestSnapshots {
<<<<<<< HEAD
=======

>>>>>>> 0abe5229
        @Test
        void shouldLoadLatestSnapshotsWhenCreatingStateStore() throws Exception {
            // Given
            tableProperties.set(STATESTORE_CLASSNAME, DynamoDBTransactionLogStateStore.class.getName());
            PartitionTree tree = new PartitionsBuilder(schema)
                    .rootFirst("root")
                    .splitToNewChildren("root", "L", "R", 123L)
                    .buildTree();
            FileReferenceFactory factory = factory(tree);
            List<FileReference> files = List.of(
                    factory.rootFile("file1.parquet", 100L),
                    factory.partitionFile("L", "file2.parquet", 25L),
                    factory.partitionFile("R", "file3.parquet", 50L));
            createSnapshotWithFreshState(stateStore -> {
                stateStore.initialise(tree.getAllPartitions());
                stateStore.addFiles(files);
            });

            // When
            StateStore stateStore = stateStoreFactory().getStateStore(tableProperties);

            // Then
            assertThat(stateStore.getAllPartitions())
                    .containsExactlyElementsOf(tree.getAllPartitions());
            assertThat(stateStore.getFileReferences())
                    .containsExactlyElementsOf(files);
        }

        @Test
        void shouldNotLoadLatestSnapshotsByClassname() throws Exception {
            // Given
            tableProperties.set(STATESTORE_CLASSNAME, DynamoDBTransactionLogStateStoreNoSnapshots.class.getName());
            PartitionTree tree = new PartitionsBuilder(schema)
                    .rootFirst("root")
                    .splitToNewChildren("root", "L", "R", 123L)
                    .buildTree();
            FileReferenceFactory factory = factory(tree);
            List<FileReference> files = List.of(
                    factory.rootFile("file1.parquet", 100L),
                    factory.partitionFile("L", "file2.parquet", 25L),
                    factory.partitionFile("R", "file3.parquet", 50L));
            createSnapshotWithFreshState(stateStore -> {
                stateStore.initialise(tree.getAllPartitions());
                stateStore.addFiles(files);
            });

            // When
            StateStore stateStore = stateStoreFactory().getStateStore(tableProperties);

            // Then
            assertThat(stateStore.getAllPartitions()).isEmpty();
            assertThat(stateStore.getFileReferences()).isEmpty();
        }

        @Test
        void shouldExcludePreviousTransactionsWhenLoadingLatestSnapshots() throws Exception {
            // Given
            StateStore stateStore = createStateStore();
            PartitionTree tree1 = new PartitionsBuilder(schema)
                    .rootFirst("root")
                    .splitToNewChildren("root", "A", "B", 123L)
                    .buildTree();
            FileReferenceFactory factory1 = factory(tree1);
            FileReference file1 = factory1.rootFile("file1.parquet", 123L);
            stateStore.initialise(tree1.getAllPartitions());
            stateStore.addFile(file1);

            PartitionTree tree2 = new PartitionsBuilder(schema)
                    .rootFirst("root")
                    .splitToNewChildren("root", "C", "D", 456L)
                    .buildTree();
            FileReferenceFactory factory2 = factory(tree2);
            FileReference file2 = factory2.rootFile("file2.parquet", 456L);
            createSnapshotWithFreshState(stateStore2 -> {
                stateStore2.initialise(tree2.getAllPartitions());
                stateStore2.addFile(file2);
            });

            // When
            stateStore = createStateStore();

            // Then
            assertThat(stateStore.getAllPartitions())
                    .containsExactlyElementsOf(tree2.getAllPartitions());
            assertThat(stateStore.getFileReferences())
                    .containsExactly(file2);
        }

        @Test
        void shouldLoadLatestPartitionsSnapshotIfNoFilesSnapshotIsPresent() throws Exception {
            // Given
            PartitionTree tree = new PartitionsBuilder(schema)
                    .rootFirst("root")
                    .splitToNewChildren("root", "L", "R", 123L)
                    .buildTree();
            createSnapshotWithFreshState(stateStore -> {
                stateStore.initialise(tree.getAllPartitions());
            });

            // When
            StateStore stateStore = createStateStore();

            // Then
            assertThat(stateStore.getAllPartitions())
                    .containsExactlyElementsOf(tree.getAllPartitions());
            assertThat(stateStore.getFileReferences()).isEmpty();
        }

        @Test
        void shouldLoadLatestFilesSnapshotIfNoPartitionsSnapshotIsPresent() throws Exception {
            // Given
            PartitionTree tree = new PartitionsBuilder(schema)
                    .rootFirst("root")
                    .splitToNewChildren("root", "L", "R", 123L)
                    .buildTree();
            FileReferenceFactory factory = factory(tree);
            List<FileReference> files = List.of(
                    factory.rootFile("file1.parquet", 100L),
                    factory.partitionFile("L", "file2.parquet", 25L),
                    factory.partitionFile("R", "file3.parquet", 50L));
            createSnapshotWithFreshState(stateStore -> {
                stateStore.addFiles(files);
            });

            // When
            StateStore stateStore = createStateStore();

            // Then
            assertThat(stateStore.getAllPartitions()).isEmpty();
            assertThat(stateStore.getFileReferences())
                    .containsExactlyElementsOf(files);
        }

        private void createSnapshotWithFreshState(SetupStateStore setupState) throws Exception {
            TransactionLogStore fileTransactions = new InMemoryTransactionLogStore();
            TransactionLogStore partitionTransactions = new InMemoryTransactionLogStore();
            StateStore stateStore = TransactionLogStateStore.builder()
                    .sleeperTable(tableProperties.getStatus())
                    .schema(schema)
                    .filesLogStore(fileTransactions)
                    .partitionsLogStore(partitionTransactions)
                    .build();
            stateStore.fixFileUpdateTime(DEFAULT_UPDATE_TIME);
            stateStore.fixPartitionUpdateTime(DEFAULT_UPDATE_TIME);
            setupState.run(stateStore);

            DynamoDBTransactionLogSnapshotStore snapshotStore = new DynamoDBTransactionLogSnapshotStore(
                    instanceProperties, tableProperties, dynamoDBClient);
            new TransactionLogSnapshotCreator(
<<<<<<< HEAD
                    instanceProperties, tableProperties, filesStore, partitionsStore, dynamoDBClient, configuration, () -> DEFAULT_UPDATE_TIME)
=======
                    instanceProperties, tableProperties,
                    fileTransactions, partitionTransactions,
                    configuration, snapshotStore::getLatestSnapshots, snapshotStore::saveSnapshot)
>>>>>>> 0abe5229
                    .createSnapshot();
        }

        private FileReferenceFactory factory(PartitionTree tree) {
            return FileReferenceFactory.fromUpdatedAt(tree, DEFAULT_UPDATE_TIME);
        }
    }

    private StateStore createStateStore() {
        StateStore stateStore = DynamoDBTransactionLogStateStore.builderFrom(instanceProperties, tableProperties, dynamoDBClient, s3Client, configuration)
                .maxAddTransactionAttempts(1)
                .build();
        stateStore.fixFileUpdateTime(DEFAULT_UPDATE_TIME);
        stateStore.fixPartitionUpdateTime(DEFAULT_UPDATE_TIME);
        return stateStore;
    }

    private StateStoreFactory stateStoreFactory() {
        return new StateStoreFactory(instanceProperties, s3Client, dynamoDBClient, configuration);
    }

    public interface SetupStateStore {
        void run(StateStore stateStore) throws StateStoreException;
    }
}<|MERGE_RESOLUTION|>--- conflicted
+++ resolved
@@ -46,7 +46,6 @@
 import static sleeper.configuration.properties.table.TablePropertiesTestHelper.createTestTableProperties;
 import static sleeper.configuration.properties.table.TableProperty.STATESTORE_CLASSNAME;
 import static sleeper.core.schema.SchemaTestHelper.schemaWithKey;
-import static sleeper.core.statestore.FileReferenceTestData.DEFAULT_UPDATE_TIME;
 
 public class TransactionLogStateStoreDynamoDBSpecificIT extends TransactionLogStateStoreTestBase {
     protected static final Instant DEFAULT_UPDATE_TIME = Instant.parse("2024-04-26T13:00:00Z");
@@ -111,10 +110,6 @@
     @Nested
     @DisplayName("Load latest snapshots")
     class LoadLatestSnapshots {
-<<<<<<< HEAD
-=======
-
->>>>>>> 0abe5229
         @Test
         void shouldLoadLatestSnapshotsWhenCreatingStateStore() throws Exception {
             // Given
@@ -262,15 +257,11 @@
             setupState.run(stateStore);
 
             DynamoDBTransactionLogSnapshotStore snapshotStore = new DynamoDBTransactionLogSnapshotStore(
-                    instanceProperties, tableProperties, dynamoDBClient);
+                    instanceProperties, tableProperties, dynamoDBClient, () -> DEFAULT_UPDATE_TIME);
             new TransactionLogSnapshotCreator(
-<<<<<<< HEAD
-                    instanceProperties, tableProperties, filesStore, partitionsStore, dynamoDBClient, configuration, () -> DEFAULT_UPDATE_TIME)
-=======
                     instanceProperties, tableProperties,
                     fileTransactions, partitionTransactions,
                     configuration, snapshotStore::getLatestSnapshots, snapshotStore::saveSnapshot)
->>>>>>> 0abe5229
                     .createSnapshot();
         }
 
