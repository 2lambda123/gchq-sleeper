/*
 * Copyright 2022-2024 Crown Copyright
 *
 * Licensed under the Apache License, Version 2.0 (the "License");
 * you may not use this file except in compliance with the License.
 * You may obtain a copy of the License at
 *
 *     http://www.apache.org/licenses/LICENSE-2.0
 *
 * Unless required by applicable law or agreed to in writing, software
 * distributed under the License is distributed on an "AS IS" BASIS,
 * WITHOUT WARRANTIES OR CONDITIONS OF ANY KIND, either express or implied.
 * See the License for the specific language governing permissions and
 * limitations under the License.
 */
package sleeper.statestore.transactionlog;

import com.amazonaws.services.dynamodbv2.AmazonDynamoDB;
import com.amazonaws.services.s3.AmazonS3;
import org.apache.hadoop.conf.Configuration;

import sleeper.configuration.properties.instance.InstanceProperties;
import sleeper.configuration.properties.table.TableProperties;
import sleeper.core.statestore.transactionlog.TransactionLogStateStore;

import java.io.IOException;

<<<<<<< HEAD
import static sleeper.configuration.properties.instance.CdkDefinedInstanceProperty.FILE_TRANSACTION_LOG_TABLENAME;
import static sleeper.configuration.properties.instance.CdkDefinedInstanceProperty.PARTITION_TRANSACTION_LOG_TABLENAME;
import static sleeper.configuration.properties.instance.CommonProperty.TRANSACTION_LOG_LOAD_LATEST_SNAPSHOTS;
=======
import static sleeper.configuration.properties.instance.CdkDefinedInstanceProperty.TRANSACTION_LOG_FILES_TABLENAME;
import static sleeper.configuration.properties.instance.CdkDefinedInstanceProperty.TRANSACTION_LOG_PARTITIONS_TABLENAME;
import static sleeper.configuration.properties.table.TableProperty.TRANSACTION_LOG_LOAD_LATEST_SNAPSHOTS;
>>>>>>> 410e52c4

public class DynamoDBTransactionLogStateStore extends TransactionLogStateStore {
    public static final String TABLE_ID = "TABLE_ID";
    public static final String TRANSACTION_NUMBER = "TRANSACTION_NUMBER";

    public DynamoDBTransactionLogStateStore(
            InstanceProperties instanceProperties, TableProperties tableProperties, AmazonDynamoDB dynamoDB, AmazonS3 s3, Configuration configuration) {
        super(builderFrom(instanceProperties, tableProperties, dynamoDB, s3, configuration));
    }

    public static TransactionLogStateStore.Builder builderFrom(
            InstanceProperties instanceProperties, TableProperties tableProperties, AmazonDynamoDB dynamoDB, AmazonS3 s3, Configuration configuration) {
        Builder builder = builder()
                .sleeperTable(tableProperties.getStatus())
                .schema(tableProperties.getSchema())
<<<<<<< HEAD
                .filesLogStore(new DynamoDBTransactionLogStore(instanceProperties.get(FILE_TRANSACTION_LOG_TABLENAME), instanceProperties, tableProperties, dynamoDB, s3))
                .partitionsLogStore(new DynamoDBTransactionLogStore(instanceProperties.get(PARTITION_TRANSACTION_LOG_TABLENAME), instanceProperties, tableProperties, dynamoDB, s3));
        if (instanceProperties.getBoolean(TRANSACTION_LOG_LOAD_LATEST_SNAPSHOTS)) {
=======
                .filesLogStore(new DynamoDBTransactionLogStore(instanceProperties.get(TRANSACTION_LOG_FILES_TABLENAME), instanceProperties, tableProperties, dynamoDB, s3))
                .partitionsLogStore(new DynamoDBTransactionLogStore(instanceProperties.get(TRANSACTION_LOG_PARTITIONS_TABLENAME), instanceProperties, tableProperties, dynamoDB, s3));
        if (tableProperties.getBoolean(TRANSACTION_LOG_LOAD_LATEST_SNAPSHOTS)) {
>>>>>>> 410e52c4
            loadLatestSnapshots(builder, instanceProperties, tableProperties, dynamoDB, configuration);
        }
        return builder;
    }

    private static void loadLatestSnapshots(
            TransactionLogStateStore.Builder builder, InstanceProperties instanceProperties, TableProperties tableProperties,
            AmazonDynamoDB dynamoDB, Configuration configuration) {
        new DynamoDBTransactionLogSnapshotStore(instanceProperties, tableProperties, dynamoDB).getLatestSnapshots()
                .ifPresent(latestSnapshots -> {
                    TransactionLogSnapshotSerDe snapshotSerDe = new TransactionLogSnapshotSerDe(tableProperties.getSchema(), configuration);
                    try {
                        builder.filesState(snapshotSerDe.loadFiles(latestSnapshots.getFilesSnapshot()))
                                .filesTransactionNumber(latestSnapshots.getFilesSnapshot().getTransactionNumber())
                                .partitionsState(snapshotSerDe.loadPartitions(latestSnapshots.getPartitionsSnapshot()))
                                .partitionsTransactionNumber(latestSnapshots.getPartitionsSnapshot().getTransactionNumber());
                    } catch (IOException e) {
                        throw new RuntimeException("Failed to load latest snapshots", e);
                    }
                });
    }
}<|MERGE_RESOLUTION|>--- conflicted
+++ resolved
@@ -25,15 +25,9 @@
 
 import java.io.IOException;
 
-<<<<<<< HEAD
-import static sleeper.configuration.properties.instance.CdkDefinedInstanceProperty.FILE_TRANSACTION_LOG_TABLENAME;
-import static sleeper.configuration.properties.instance.CdkDefinedInstanceProperty.PARTITION_TRANSACTION_LOG_TABLENAME;
-import static sleeper.configuration.properties.instance.CommonProperty.TRANSACTION_LOG_LOAD_LATEST_SNAPSHOTS;
-=======
 import static sleeper.configuration.properties.instance.CdkDefinedInstanceProperty.TRANSACTION_LOG_FILES_TABLENAME;
 import static sleeper.configuration.properties.instance.CdkDefinedInstanceProperty.TRANSACTION_LOG_PARTITIONS_TABLENAME;
 import static sleeper.configuration.properties.table.TableProperty.TRANSACTION_LOG_LOAD_LATEST_SNAPSHOTS;
->>>>>>> 410e52c4
 
 public class DynamoDBTransactionLogStateStore extends TransactionLogStateStore {
     public static final String TABLE_ID = "TABLE_ID";
@@ -49,15 +43,9 @@
         Builder builder = builder()
                 .sleeperTable(tableProperties.getStatus())
                 .schema(tableProperties.getSchema())
-<<<<<<< HEAD
-                .filesLogStore(new DynamoDBTransactionLogStore(instanceProperties.get(FILE_TRANSACTION_LOG_TABLENAME), instanceProperties, tableProperties, dynamoDB, s3))
-                .partitionsLogStore(new DynamoDBTransactionLogStore(instanceProperties.get(PARTITION_TRANSACTION_LOG_TABLENAME), instanceProperties, tableProperties, dynamoDB, s3));
-        if (instanceProperties.getBoolean(TRANSACTION_LOG_LOAD_LATEST_SNAPSHOTS)) {
-=======
                 .filesLogStore(new DynamoDBTransactionLogStore(instanceProperties.get(TRANSACTION_LOG_FILES_TABLENAME), instanceProperties, tableProperties, dynamoDB, s3))
                 .partitionsLogStore(new DynamoDBTransactionLogStore(instanceProperties.get(TRANSACTION_LOG_PARTITIONS_TABLENAME), instanceProperties, tableProperties, dynamoDB, s3));
         if (tableProperties.getBoolean(TRANSACTION_LOG_LOAD_LATEST_SNAPSHOTS)) {
->>>>>>> 410e52c4
             loadLatestSnapshots(builder, instanceProperties, tableProperties, dynamoDB, configuration);
         }
         return builder;
