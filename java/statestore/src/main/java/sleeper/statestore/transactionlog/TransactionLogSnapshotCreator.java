--- conflicted
+++ resolved
@@ -56,23 +56,13 @@
 
     public static TransactionLogSnapshotCreator from(
             InstanceProperties instanceProperties, TableProperties tableProperties,
-<<<<<<< HEAD
-            AmazonS3 s3Client, AmazonDynamoDB dynamoDB, Configuration configuration) {
-        this(instanceProperties, tableProperties, s3Client, dynamoDB, configuration, Instant::now);
+            AmazonS3 s3Client, AmazonDynamoDB dynamoDBClient, Configuration configuration) {
+        return from(instanceProperties, tableProperties, s3Client, dynamoDBClient, configuration, Instant::now);
     }
 
-    public TransactionLogSnapshotCreator(
+    public static TransactionLogSnapshotCreator from(
             InstanceProperties instanceProperties, TableProperties tableProperties,
-            AmazonS3 s3Client, AmazonDynamoDB dynamoDB, Configuration configuration, Supplier<Instant> timeSupplier) {
-        this(instanceProperties, tableProperties,
-                new DynamoDBTransactionLogStore(instanceProperties.get(TRANSACTION_LOG_FILES_TABLENAME),
-                        instanceProperties, tableProperties, dynamoDB, s3Client),
-                new DynamoDBTransactionLogStore(instanceProperties.get(TRANSACTION_LOG_PARTITIONS_TABLENAME),
-                        instanceProperties, tableProperties, dynamoDB, s3Client),
-                dynamoDB, configuration, timeSupplier);
-
-=======
-            AmazonS3 s3Client, AmazonDynamoDB dynamoDBClient, Configuration configuration) {
+            AmazonS3 s3Client, AmazonDynamoDB dynamoDBClient, Configuration configuration, Supplier<Instant> timeSupplier) {
         TransactionLogStore fileTransactionStore = new DynamoDBTransactionLogStore(
                 instanceProperties.get(TRANSACTION_LOG_FILES_TABLENAME),
                 instanceProperties, tableProperties, dynamoDBClient, s3Client);
@@ -84,29 +74,20 @@
         return new TransactionLogSnapshotCreator(instanceProperties, tableProperties,
                 fileTransactionStore, partitionTransactionStore, configuration,
                 snapshotStore::getLatestSnapshots, snapshotStore::saveSnapshot);
->>>>>>> 0abe5229
     }
 
     public TransactionLogSnapshotCreator(
             InstanceProperties instanceProperties, TableProperties tableProperties,
             TransactionLogStore filesLogStore, TransactionLogStore partitionsLogStore,
-<<<<<<< HEAD
-            AmazonDynamoDB dynamoDB, Configuration configuration, Supplier<Instant> timeSupplier) {
-=======
             Configuration configuration, LatestSnapshotsLoader latestSnapshotsLoader, SnapshotSaver snapshotSaver) {
->>>>>>> 0abe5229
         this.instanceProperties = instanceProperties;
         this.tableProperties = tableProperties;
         this.filesLogStore = filesLogStore;
         this.partitionsLogStore = partitionsLogStore;
         this.snapshotSerDe = new TransactionLogSnapshotSerDe(tableProperties.getSchema(), configuration);
-<<<<<<< HEAD
-        this.snapshotStore = new DynamoDBTransactionLogSnapshotStore(instanceProperties, tableProperties, dynamoDB, timeSupplier);
-=======
+        this.configuration = configuration;
         this.latestSnapshotsLoader = latestSnapshotsLoader;
         this.snapshotSaver = snapshotSaver;
-        this.configuration = configuration;
->>>>>>> 0abe5229
     }
 
     public void createSnapshot() {
