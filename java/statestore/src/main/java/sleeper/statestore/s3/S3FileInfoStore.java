/*
 * Copyright 2022-2023 Crown Copyright
 *
 * Licensed under the Apache License, Version 2.0 (the "License");
 * you may not use this file except in compliance with the License.
 * You may obtain a copy of the License at
 *
 *     http://www.apache.org/licenses/LICENSE-2.0
 *
 * Unless required by applicable law or agreed to in writing, software
 * distributed under the License is distributed on an "AS IS" BASIS,
 * WITHOUT WARRANTIES OR CONDITIONS OF ANY KIND, either express or implied.
 * See the License for the specific language governing permissions and
 * limitations under the License.
 */
package sleeper.statestore.s3;

import com.amazonaws.services.dynamodbv2.model.ConditionalCheckFailedException;
import org.apache.hadoop.conf.Configuration;
import org.apache.hadoop.fs.Path;
import org.apache.parquet.hadoop.ParquetReader;
import org.apache.parquet.hadoop.ParquetWriter;
import org.slf4j.Logger;
import org.slf4j.LoggerFactory;

import sleeper.core.record.Record;
import sleeper.core.schema.Field;
import sleeper.core.schema.Schema;
import sleeper.core.schema.type.LongType;
import sleeper.core.schema.type.StringType;
import sleeper.core.statestore.AllFileReferences;
import sleeper.core.statestore.FileInfo;
import sleeper.core.statestore.FileInfoStore;
import sleeper.core.statestore.FileReferences;
import sleeper.core.statestore.StateStoreException;
import sleeper.io.parquet.record.ParquetReaderIterator;
import sleeper.io.parquet.record.ParquetRecordReader;
import sleeper.io.parquet.record.ParquetRecordWriterFactory;

import java.io.IOException;
import java.io.UncheckedIOException;
import java.time.Clock;
import java.time.Instant;
import java.time.ZoneId;
import java.util.ArrayList;
import java.util.Collections;
import java.util.Comparator;
import java.util.HashMap;
import java.util.HashSet;
import java.util.List;
import java.util.Map;
import java.util.Objects;
import java.util.Set;
import java.util.UUID;
import java.util.function.Function;
import java.util.stream.Collectors;
import java.util.stream.Stream;

import static sleeper.statestore.s3.S3RevisionUtils.RevisionId;
import static sleeper.statestore.s3.S3StateStore.FIRST_REVISION;

class S3FileInfoStore implements FileInfoStore {
    private static final Logger LOGGER = LoggerFactory.getLogger(S3FileInfoStore.class);
    private static final Schema FILE_SCHEMA = initialiseFileInfoSchema();
    private final String stateStorePath;
    private final Configuration conf;
    private final S3RevisionUtils s3RevisionUtils;
    private Clock clock = Clock.systemUTC();

    private S3FileInfoStore(Builder builder) {
        this.stateStorePath = Objects.requireNonNull(builder.stateStorePath, "stateStorePath must not be null");
        this.conf = Objects.requireNonNull(builder.conf, "hadoopConfiguration must not be null");
        this.s3RevisionUtils = Objects.requireNonNull(builder.s3RevisionUtils, "s3RevisionUtils must not be null");
    }

    static Builder builder() {
        return new Builder();
    }

    @Override
    public void addFile(FileInfo fileInfo) throws StateStoreException {
        addFiles(Collections.singletonList(fileInfo));
    }

    @Override
    public void addFiles(List<FileInfo> fileInfos) throws StateStoreException {
        long updateTime = clock.millis();

        Function<List<S3FileInfo>, String> condition = list -> {
            for (S3FileInfo existingS3File : list) {
                for (FileInfo newFile : fileInfos) {
                    if (existingS3File.getFileInfo().getFilename().equals(newFile.getFilename())
                            && existingS3File.getFileInfo().getPartitionId().equals(newFile.getPartitionId())) {
                        return "File already in system: " + newFile;
                    }
                }
            }
            return "";
        };
        Function<List<S3FileInfo>, List<S3FileInfo>> update = list -> {
            fileInfos.stream().map(S3FileInfo::active)
                    .map(file -> file.withUpdateTime(updateTime))
                    .forEach(list::add);
            return list;
        };
        try {
            updateS3Files(update, condition);
        } catch (IOException e) {
            throw new StateStoreException("IOException updating file infos", e);
        }
    }

    @Override
    public void atomicallyUpdateFilesToReadyForGCAndCreateNewActiveFiles(
            List<FileInfo> filesToBeMarkedReadyForGC, List<FileInfo> newFiles) throws StateStoreException {
        long updateTime = clock.millis();
        Set<String> partitionAndNameToBeMarked = new HashSet<>();
        filesToBeMarkedReadyForGC.stream()
                .map(file -> file.getPartitionId() + "|" + file.getFilename())
                .forEach(partitionAndNameToBeMarked::add);

        Function<List<S3FileInfo>, String> condition = list -> {
            Map<String, S3FileInfo> fileByPartitionAndName = new HashMap<>();
            list.forEach(f -> fileByPartitionAndName.put(f.getPartitionId() + "|" + f.getFilename(), f));
            for (FileInfo fileInfo : filesToBeMarkedReadyForGC) {
                String partitionAndName = fileInfo.getPartitionId() + "|" + fileInfo.getFilename();
                if (!fileByPartitionAndName.containsKey(partitionAndName)
                        || fileByPartitionAndName.get(partitionAndName).getFileStatus() != S3FileInfo.FileStatus.ACTIVE) {
                    return "Files in filesToBeMarkedReadyForGC should be active: file " + fileInfo.getFilename() + " is not active in partition " + fileInfo.getPartitionId();
                }
            }
            return "";
        };

        Function<List<S3FileInfo>, List<S3FileInfo>> update = list -> {
            List<S3FileInfo> filteredFiles = new ArrayList<>();
            for (S3FileInfo fileInfo : list) {
                if (partitionAndNameToBeMarked.contains(fileInfo.getPartitionId() + "|" + fileInfo.getFilename())) {
                    fileInfo = fileInfo.toReadyForGC(updateTime);
                }
                filteredFiles.add(fileInfo);
            }
            for (FileInfo newFile : newFiles) {
                filteredFiles.add(S3FileInfo.active(setLastUpdateTime(newFile, updateTime)));
            }
            return filteredFiles;
        };
        try {
            updateS3Files(update, condition);
        } catch (IOException e) {
            throw new StateStoreException("IOException updating file infos", e);
        }
    }

    @Override
    public void atomicallyUpdateJobStatusOfFiles(String jobId, List<FileInfo> fileInfos) throws StateStoreException {
        long updateTime = clock.millis();
        Set<String> partitionAndNames = fileInfos.stream()
                .map(f -> f.getPartitionId() + "|" + f.getFilename())
                .collect(Collectors.toSet());

<<<<<<< HEAD
        Function<List<S3FileInfo>, String> condition = list -> {
            Map<String, S3FileInfo> fileNameToFileInfo = new HashMap<>();
            list.forEach(f -> fileNameToFileInfo.put(f.getFilename(), f));
            for (FileInfo fileInfo : fileInfos) {
                if (!fileNameToFileInfo.containsKey(fileInfo.getFilename())
                        || null != fileNameToFileInfo.get(fileInfo.getFilename()).getJobId()) {
                    return "Files should have a null job status: file " + fileInfo.getFilename() + " doesn't meet this criteria";
=======
        Function<List<FileInfo>, String> condition = list -> {
            Set<String> missing = new HashSet<>(partitionAndNames);
            for (FileInfo existing : list) {
                String partitionAndName = existing.getPartitionId() + "|" + existing.getFilename();
                if (missing.remove(partitionAndName) && existing.getJobId() != null) {
                    return "Job already assigned for partition|filename: " + partitionAndName;
>>>>>>> 70c35826
                }
            }
            if (!missing.isEmpty()) {
                return "Files not found with partition|filename: " + missing;
            }
            return "";
        };

<<<<<<< HEAD
        Function<List<S3FileInfo>, List<S3FileInfo>> update = list -> {
            List<S3FileInfo> filteredFiles = new ArrayList<>();
            for (S3FileInfo fileInfo : list) {
                if (namesOfFiles.contains(fileInfo.getFilename())) {
                    fileInfo = fileInfo.withJobId(jobId, updateTime);
=======
        Function<List<FileInfo>, List<FileInfo>> update = list -> {
            List<FileInfo> filteredFiles = new ArrayList<>();
            for (FileInfo fileInfo : list) {
                if (partitionAndNames.contains(fileInfo.getPartitionId() + "|" + fileInfo.getFilename())) {
                    fileInfo = fileInfo.toBuilder().jobId(jobId)
                            .lastStateStoreUpdateTime(updateTime)
                            .build();
>>>>>>> 70c35826
                }
                filteredFiles.add(fileInfo);
            }
            return filteredFiles;
        };

        try {
            updateS3Files(update, condition);
        } catch (IOException e) {
            throw new StateStoreException("IOException updating file infos", e);
        } catch (StateStoreException e) {
            throw new StateStoreException("StateStoreException updating jobid of files");
        }
    }

    @Override
    public void deleteReadyForGCFile(String readyForGCFilename) throws StateStoreException {
        Function<List<S3FileInfo>, String> condition = list -> {
            List<S3FileInfo> references = list.stream()
                    .filter(file -> file.getFilename().equals(readyForGCFilename))
                    .collect(Collectors.toUnmodifiableList());
            if (references.isEmpty()) {
                return "File not found: " + readyForGCFilename;
            }
            return references.stream()
                    .filter(f -> f.getFileStatus() != S3FileInfo.FileStatus.READY_FOR_GARBAGE_COLLECTION)
                    .findAny().map(f -> "File to be deleted should be marked as ready for GC, found active file on partition " + f.getPartitionId())
                    .orElse("");
        };

        Function<List<S3FileInfo>, List<S3FileInfo>> update = list -> list.stream()
                .filter(file -> !file.getFilename().equals(readyForGCFilename))
                .collect(Collectors.toUnmodifiableList());

        try {
            updateS3Files(update, condition);
        } catch (IOException e) {
            throw new StateStoreException("IOException updating file infos", e);
        }
    }

    @Override
    public List<FileInfo> getActiveFiles() throws StateStoreException {
        // TODO Optimise the following by pushing the predicate down to the Parquet reader
        RevisionId revisionId = getCurrentFilesRevisionId();
        if (null == revisionId) {
            return Collections.emptyList();
        }
        try {
            List<S3FileInfo> fileInfos = readS3FileInfosFromParquet(getFilesPath(revisionId));
            return fileInfos.stream()
                    .filter(f -> f.getFileStatus() == S3FileInfo.FileStatus.ACTIVE)
                    .map(S3FileInfo::getFileInfo)
                    .collect(Collectors.toList());
        } catch (IOException e) {
            throw new StateStoreException("IOException retrieving active files", e);
        }
    }

    @Override
    public Stream<String> getReadyForGCFilenamesBefore(Instant maxUpdateTime) throws StateStoreException {
        try {
            List<S3FileInfo> fileInfos = readS3FileInfosFromParquet(getFilesPath(getCurrentFilesRevisionId()));
            Map<String, List<S3FileInfo>> referencesByName = fileInfos.stream()
                    .collect(Collectors.groupingBy(S3FileInfo::getFilename));
            return referencesByName.entrySet().stream()
                    .filter(entry -> entry.getValue().stream().allMatch(file ->
                            file.getFileStatus() == S3FileInfo.FileStatus.READY_FOR_GARBAGE_COLLECTION &&
                                    Instant.ofEpochMilli(file.getLastUpdateTime()).isBefore(maxUpdateTime)))
                    .map(Map.Entry::getKey).distinct();
        } catch (IOException e) {
            throw new StateStoreException("IOException retrieving ready for GC files", e);
        }
    }

    @Override
    public List<FileInfo> getActiveFilesWithNoJobId() throws StateStoreException {
        // TODO Optimise the following by pushing the predicate down to the Parquet reader
        try {
            List<S3FileInfo> fileInfos = readS3FileInfosFromParquet(getFilesPath(getCurrentFilesRevisionId()));
            return fileInfos.stream()
                    .filter(f -> f.getFileStatus() == S3FileInfo.FileStatus.ACTIVE && f.getJobId() == null)
                    .map(S3FileInfo::getFileInfo).collect(Collectors.toList());
        } catch (IOException e) {
            throw new StateStoreException("IOException retrieving active files with no job id", e);
        }
    }

    @Override
    public Map<String, List<String>> getPartitionToActiveFilesMap() throws StateStoreException {
        List<FileInfo> files = getActiveFiles();
        Map<String, List<String>> partitionToFiles = new HashMap<>();
        for (FileInfo fileInfo : files) {
            String partition = fileInfo.getPartitionId();
            if (!partitionToFiles.containsKey(partition)) {
                partitionToFiles.put(partition, new ArrayList<>());
            }
            partitionToFiles.get(partition).add(fileInfo.getFilename());
        }
        return partitionToFiles;
    }

    @Override
    public AllFileReferences getAllFileReferences() throws StateStoreException {
        try {
            List<S3FileInfo> fileInfos = readS3FileInfosFromParquet(getFilesPath(getCurrentFilesRevisionId()));
            Map<String, List<S3FileInfo>> referencesByFilename = fileInfos.stream()
                    .collect(Collectors.groupingBy(S3FileInfo::getFilename));
            return new AllFileReferences(referencesByFilename.entrySet().stream()
                    .map(entry -> references(entry.getKey(), entry.getValue()))
                    .collect(Collectors.toUnmodifiableSet()));
        } catch (IOException e) {
            throw new StateStoreException("IOException retrieving files", e);
        }
    }

    private static FileReferences references(String filename, List<S3FileInfo> references) {
        Instant lastUpdateTime = references.stream()
                .map(fileInfo -> Instant.ofEpochMilli(fileInfo.getLastUpdateTime()))
                .max(Comparator.comparing(Function.identity())).orElseThrow();
        return new FileReferences(filename, lastUpdateTime, references.stream()
                .filter(f -> f.getFileStatus() == S3FileInfo.FileStatus.ACTIVE)
                .map(S3FileInfo::getFileInfo)
                .collect(Collectors.toUnmodifiableList()));
    }

    private void updateS3Files(Function<List<S3FileInfo>, List<S3FileInfo>> update, Function<List<S3FileInfo>, String> condition)
            throws IOException, StateStoreException {
        int numberAttempts = 0;
        while (numberAttempts < 10) {
            RevisionId revisionId = getCurrentFilesRevisionId();
            String filesPath = getFilesPath(revisionId);
            List<S3FileInfo> files;
            try {
                files = readS3FileInfosFromParquet(filesPath);
                LOGGER.debug("Attempt number {}: reading file information (revisionId = {}, path = {})",
                        numberAttempts, revisionId, filesPath);
            } catch (IOException e) {
                LOGGER.debug("IOException thrown attempting to read file information; retrying");
                numberAttempts++;
                sleep(numberAttempts);
                continue;
            }

            // Check condition
            String conditionCheck = condition.apply(files);
            if (!conditionCheck.isEmpty()) {
                throw new StateStoreException("Conditional check failed: " + conditionCheck);
            }

            // Apply update
            List<S3FileInfo> updatedFiles = update.apply(files);
            LOGGER.debug("Applied update to file information");

            // Attempt to write update
            RevisionId nextRevisionId = s3RevisionUtils.getNextRevisionId(revisionId);
            String nextRevisionIdPath = getFilesPath(nextRevisionId);
            try {
                LOGGER.debug("Writing updated file information (revisionId = {}, path = {})",
                        nextRevisionId, nextRevisionIdPath);
                writeS3FileInfosToParquet(updatedFiles, nextRevisionIdPath);
            } catch (IOException e) {
                LOGGER.debug("IOException thrown attempting to write file information; retrying");
                numberAttempts++;
                continue;
            }
            try {
                conditionalUpdateOfFileInfoRevisionId(revisionId, nextRevisionId);
                LOGGER.debug("Updated file information to revision {}", nextRevisionId);
                break;
            } catch (ConditionalCheckFailedException e) {
                LOGGER.info("Attempt number {} to update files failed with conditional check failure, deleting file {} and retrying ({}) ",
                        numberAttempts, nextRevisionIdPath, e.getMessage());
                Path path = new Path(nextRevisionIdPath);
                path.getFileSystem(conf).delete(path, false);
                LOGGER.info("Deleted file {}", path);
                numberAttempts++;
                sleep(numberAttempts);
            }
        }
    }

    private void sleep(int n) {
        // Implements exponential back-off with jitter, see
        // https://aws.amazon.com/blogs/architecture/exponential-backoff-and-jitter/
        int sleepTimeInSeconds = (int) Math.min(120, Math.pow(2.0, n + 1));
        long sleepTimeWithJitter = (long) (Math.random() * sleepTimeInSeconds * 1000L);
        try {
            Thread.sleep(sleepTimeWithJitter);
        } catch (InterruptedException e) {
            // Do nothing
        }
    }


    private RevisionId getCurrentFilesRevisionId() {
        return s3RevisionUtils.getCurrentFilesRevisionId();
    }

    private void conditionalUpdateOfFileInfoRevisionId(RevisionId currentRevisionId, RevisionId newRevisionId) {
        s3RevisionUtils.conditionalUpdateOfFileInfoRevisionId(currentRevisionId, newRevisionId);
    }

    private static Schema initialiseFileInfoSchema() {
        return Schema.builder()
                .rowKeyFields(new Field("fileName", new StringType()))
                .valueFields(
                        new Field("fileStatus", new StringType()),
                        new Field("partitionId", new StringType()),
                        new Field("lastStateStoreUpdateTime", new LongType()),
                        new Field("numberOfRecords", new LongType()),
                        new Field("jobId", new StringType()),
                        new Field("countApproximate", new StringType()),
                        new Field("onlyContainsDataForThisPartition", new StringType()))
                .build();
    }

    public void initialise() throws StateStoreException {
        RevisionId firstRevisionId = new RevisionId(FIRST_REVISION, UUID.randomUUID().toString());
        String path = getFilesPath(firstRevisionId);
        try {
<<<<<<< HEAD
            writeS3FileInfosToParquet(Collections.emptyList(), path);
            LOGGER.debug("Written initial empty file to {}", path);
=======
            LOGGER.debug("Writing initial empty file (revisionId = {}, path = {})", firstRevisionId, path);
            writeFileInfosToParquet(Collections.emptyList(), path);
>>>>>>> 70c35826
        } catch (IOException e) {
            throw new StateStoreException("IOException writing files to file " + path, e);
        }
        s3RevisionUtils.saveFirstFilesRevision(firstRevisionId);
    }

    @Override
    public boolean hasNoFiles() {
        RevisionId revisionId = getCurrentFilesRevisionId();
        if (revisionId == null) {
            return true;
        }
        String path = getFilesPath(revisionId);
        try (ParquetReader<Record> reader = fileInfosReader(path)) {
            return reader.read() == null;
        } catch (IOException e) {
            throw new UncheckedIOException("Failed loading files", e);
        }
    }

    @Override
    public void clearTable() {
        Path path = new Path(stateStorePath + "/files");
        try {
            path.getFileSystem(conf).delete(path, true);
        } catch (IOException e) {
            throw new UncheckedIOException(e);
        }
        s3RevisionUtils.deleteFilesRevision();
    }

    private String getFilesPath(RevisionId revisionId) {
        return stateStorePath + "/files/" + revisionId.getRevision() + "-" + revisionId.getUuid() + "-files.parquet";
    }

    private Record getRecordFromS3FileInfo(S3FileInfo s3FileInfo) {
        FileInfo fileInfo = s3FileInfo.getFileInfo();
        Record record = new Record();
        record.put("fileName", fileInfo.getFilename());
        record.put("fileStatus", "" + s3FileInfo.getFileStatus());
        record.put("partitionId", fileInfo.getPartitionId());
        record.put("lastStateStoreUpdateTime", fileInfo.getLastStateStoreUpdateTime());
        record.put("numberOfRecords", fileInfo.getNumberOfRecords());
        if (null == fileInfo.getJobId()) {
            record.put("jobId", "null");
        } else {
            record.put("jobId", fileInfo.getJobId());
        }
        record.put("countApproximate", String.valueOf(fileInfo.isCountApproximate()));
        record.put("onlyContainsDataForThisPartition", String.valueOf(fileInfo.onlyContainsDataForThisPartition()));
        return record;
    }

    private S3FileInfo getS3FileInfoFromRecord(Record record) {
        String jobId = (String) record.get("jobId");
        return S3FileInfo.builder()
                .fileInfo(FileInfo.wholeFile()
                        .filename((String) record.get("fileName"))
                        .fileStatus(FileInfo.FileStatus.valueOf((String) record.get("fileStatus")))
                        .partitionId((String) record.get("partitionId"))
                        .lastStateStoreUpdateTime((Long) record.get("lastStateStoreUpdateTime"))
                        .numberOfRecords((Long) record.get("numberOfRecords"))
                        .jobId("null".equals(jobId) ? null : jobId)
                        .countApproximate(record.get("countApproximate").equals("true"))
                        .onlyContainsDataForThisPartition(record.get("onlyContainsDataForThisPartition").equals("true"))
                        .build())
                .status(S3FileInfo.FileStatus.valueOf((String) record.get("fileStatus")))
                .build();
    }

<<<<<<< HEAD
    private void writeS3FileInfosToParquet(List<S3FileInfo> fileInfos, String path) throws IOException {
=======
    private void writeFileInfosToParquet(List<FileInfo> fileInfos, String path) throws IOException {
        LOGGER.debug("Writing {} file records to {}", fileInfos.size(), path);
>>>>>>> 70c35826
        ParquetWriter<Record> recordWriter = ParquetRecordWriterFactory.createParquetRecordWriter(new Path(path), FILE_SCHEMA, conf);

        for (S3FileInfo fileInfo : fileInfos) {
            recordWriter.write(getRecordFromS3FileInfo(fileInfo));
        }
        recordWriter.close();
        LOGGER.debug("Wrote {} file records to {}", fileInfos.size(), path);
    }

<<<<<<< HEAD
    private List<S3FileInfo> readS3FileInfosFromParquet(String path) throws IOException {
        List<S3FileInfo> fileInfos = new ArrayList<>();
=======
    private List<FileInfo> readFileInfosFromParquet(String path) throws IOException {
        LOGGER.debug("Loading file records from {}", path);
        List<FileInfo> fileInfos = new ArrayList<>();
>>>>>>> 70c35826
        try (ParquetReader<Record> reader = fileInfosReader(path)) {
            ParquetReaderIterator recordReader = new ParquetReaderIterator(reader);
            while (recordReader.hasNext()) {
                fileInfos.add(getS3FileInfoFromRecord(recordReader.next()));
            }
        }
        LOGGER.debug("Loaded {} file records from {}", fileInfos.size(), path);
        return fileInfos;
    }

    private ParquetReader<Record> fileInfosReader(String path) throws IOException {
        return new ParquetRecordReader.Builder(new Path(path), FILE_SCHEMA)
                .withConf(conf)
                .build();
    }

    public void fixTime(Instant now) {
        clock = Clock.fixed(now, ZoneId.of("UTC"));
    }

    private static FileInfo setLastUpdateTime(FileInfo fileInfo, long updateTime) {
        return fileInfo.toBuilder().lastStateStoreUpdateTime(updateTime).build();
    }

    static final class Builder {
        private String stateStorePath;
        private Configuration conf;
        private S3RevisionUtils s3RevisionUtils;

        private Builder() {
        }

        Builder stateStorePath(String stateStorePath) {
            this.stateStorePath = stateStorePath;
            return this;
        }

        Builder conf(Configuration conf) {
            this.conf = conf;
            return this;
        }

        Builder s3RevisionUtils(S3RevisionUtils s3RevisionUtils) {
            this.s3RevisionUtils = s3RevisionUtils;
            return this;
        }

        S3FileInfoStore build() {
            return new S3FileInfoStore(this);
        }
    }
}<|MERGE_RESOLUTION|>--- conflicted
+++ resolved
@@ -62,6 +62,7 @@
 class S3FileInfoStore implements FileInfoStore {
     private static final Logger LOGGER = LoggerFactory.getLogger(S3FileInfoStore.class);
     private static final Schema FILE_SCHEMA = initialiseFileInfoSchema();
+
     private final String stateStorePath;
     private final Configuration conf;
     private final S3RevisionUtils s3RevisionUtils;
@@ -159,22 +160,12 @@
                 .map(f -> f.getPartitionId() + "|" + f.getFilename())
                 .collect(Collectors.toSet());
 
-<<<<<<< HEAD
         Function<List<S3FileInfo>, String> condition = list -> {
-            Map<String, S3FileInfo> fileNameToFileInfo = new HashMap<>();
-            list.forEach(f -> fileNameToFileInfo.put(f.getFilename(), f));
-            for (FileInfo fileInfo : fileInfos) {
-                if (!fileNameToFileInfo.containsKey(fileInfo.getFilename())
-                        || null != fileNameToFileInfo.get(fileInfo.getFilename()).getJobId()) {
-                    return "Files should have a null job status: file " + fileInfo.getFilename() + " doesn't meet this criteria";
-=======
-        Function<List<FileInfo>, String> condition = list -> {
             Set<String> missing = new HashSet<>(partitionAndNames);
-            for (FileInfo existing : list) {
+            for (S3FileInfo existing : list) {
                 String partitionAndName = existing.getPartitionId() + "|" + existing.getFilename();
                 if (missing.remove(partitionAndName) && existing.getJobId() != null) {
                     return "Job already assigned for partition|filename: " + partitionAndName;
->>>>>>> 70c35826
                 }
             }
             if (!missing.isEmpty()) {
@@ -183,21 +174,11 @@
             return "";
         };
 
-<<<<<<< HEAD
         Function<List<S3FileInfo>, List<S3FileInfo>> update = list -> {
             List<S3FileInfo> filteredFiles = new ArrayList<>();
             for (S3FileInfo fileInfo : list) {
-                if (namesOfFiles.contains(fileInfo.getFilename())) {
+                if (partitionAndNames.contains(fileInfo.getPartitionId() + "|" + fileInfo.getFilename())) {
                     fileInfo = fileInfo.withJobId(jobId, updateTime);
-=======
-        Function<List<FileInfo>, List<FileInfo>> update = list -> {
-            List<FileInfo> filteredFiles = new ArrayList<>();
-            for (FileInfo fileInfo : list) {
-                if (partitionAndNames.contains(fileInfo.getPartitionId() + "|" + fileInfo.getFilename())) {
-                    fileInfo = fileInfo.toBuilder().jobId(jobId)
-                            .lastStateStoreUpdateTime(updateTime)
-                            .build();
->>>>>>> 70c35826
                 }
                 filteredFiles.add(fileInfo);
             }
@@ -419,13 +400,8 @@
         RevisionId firstRevisionId = new RevisionId(FIRST_REVISION, UUID.randomUUID().toString());
         String path = getFilesPath(firstRevisionId);
         try {
-<<<<<<< HEAD
+            LOGGER.debug("Writing initial empty file (revisionId = {}, path = {})", firstRevisionId, path);
             writeS3FileInfosToParquet(Collections.emptyList(), path);
-            LOGGER.debug("Written initial empty file to {}", path);
-=======
-            LOGGER.debug("Writing initial empty file (revisionId = {}, path = {})", firstRevisionId, path);
-            writeFileInfosToParquet(Collections.emptyList(), path);
->>>>>>> 70c35826
         } catch (IOException e) {
             throw new StateStoreException("IOException writing files to file " + path, e);
         }
@@ -496,12 +472,8 @@
                 .build();
     }
 
-<<<<<<< HEAD
     private void writeS3FileInfosToParquet(List<S3FileInfo> fileInfos, String path) throws IOException {
-=======
-    private void writeFileInfosToParquet(List<FileInfo> fileInfos, String path) throws IOException {
         LOGGER.debug("Writing {} file records to {}", fileInfos.size(), path);
->>>>>>> 70c35826
         ParquetWriter<Record> recordWriter = ParquetRecordWriterFactory.createParquetRecordWriter(new Path(path), FILE_SCHEMA, conf);
 
         for (S3FileInfo fileInfo : fileInfos) {
@@ -511,14 +483,9 @@
         LOGGER.debug("Wrote {} file records to {}", fileInfos.size(), path);
     }
 
-<<<<<<< HEAD
     private List<S3FileInfo> readS3FileInfosFromParquet(String path) throws IOException {
+        LOGGER.debug("Loading file records from {}", path);
         List<S3FileInfo> fileInfos = new ArrayList<>();
-=======
-    private List<FileInfo> readFileInfosFromParquet(String path) throws IOException {
-        LOGGER.debug("Loading file records from {}", path);
-        List<FileInfo> fileInfos = new ArrayList<>();
->>>>>>> 70c35826
         try (ParquetReader<Record> reader = fileInfosReader(path)) {
             ParquetReaderIterator recordReader = new ParquetReaderIterator(reader);
             while (recordReader.hasNext()) {
