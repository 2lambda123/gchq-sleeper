/*
 * Copyright 2022-2024 Crown Copyright
 *
 * Licensed under the Apache License, Version 2.0 (the "License");
 * you may not use this file except in compliance with the License.
 * You may obtain a copy of the License at
 *
 *     http://www.apache.org/licenses/LICENSE-2.0
 *
 * Unless required by applicable law or agreed to in writing, software
 * distributed under the License is distributed on an "AS IS" BASIS,
 * WITHOUT WARRANTIES OR CONDITIONS OF ANY KIND, either express or implied.
 * See the License for the specific language governing permissions and
 * limitations under the License.
 */
package sleeper.statestore.s3;

import org.apache.hadoop.conf.Configuration;
import org.apache.hadoop.fs.Path;
import org.apache.parquet.hadoop.ParquetReader;
import org.apache.parquet.hadoop.ParquetWriter;
import org.slf4j.Logger;
import org.slf4j.LoggerFactory;

import sleeper.core.record.Record;
import sleeper.core.schema.Field;
import sleeper.core.schema.Schema;
import sleeper.core.schema.type.IntType;
import sleeper.core.schema.type.LongType;
import sleeper.core.schema.type.StringType;
import sleeper.core.statestore.AllReferencesToAFile;
import sleeper.core.statestore.AllReferencesToAllFiles;
import sleeper.core.statestore.FileReference;
import sleeper.core.statestore.FileReferenceSerDe;
import sleeper.core.statestore.FileReferenceStore;
import sleeper.core.statestore.SplitFileReferenceRequest;
import sleeper.core.statestore.StateStoreException;
import sleeper.io.parquet.record.ParquetReaderIterator;
import sleeper.io.parquet.record.ParquetRecordReader;
import sleeper.io.parquet.record.ParquetRecordWriterFactory;

import java.io.IOException;
import java.io.UncheckedIOException;
import java.time.Clock;
import java.time.Instant;
import java.time.ZoneId;
import java.util.ArrayList;
import java.util.Collections;
import java.util.HashMap;
import java.util.HashSet;
import java.util.List;
import java.util.Map;
import java.util.Objects;
import java.util.Set;
import java.util.UUID;
import java.util.function.Function;
import java.util.stream.Collectors;
import java.util.stream.Stream;

import static java.util.stream.Collectors.toUnmodifiableList;
import static sleeper.statestore.s3.S3StateStore.CURRENT_FILES_REVISION_ID_KEY;

class S3FileReferenceStore implements FileReferenceStore {
    private static final Logger LOGGER = LoggerFactory.getLogger(S3FileReferenceStore.class);
    private static final Schema FILE_SCHEMA = Schema.builder()
            .rowKeyFields(new Field("fileName", new StringType()))
            .valueFields(
                    new Field("referencesJson", new StringType()),
                    new Field("externalReferences", new IntType()),
                    new Field("lastStateStoreUpdateTime", new LongType()))
            .build();
    private static final String DELIMITER = "|";

    private final String stateStorePath;
    private final Configuration conf;
    private final S3RevisionStore s3RevisionStore;
    private final FileReferenceSerDe serDe = new FileReferenceSerDe();
    private final RevisionTrackedS3FileType<List<AllReferencesToAFile>> s3FileType;
    private Clock clock = Clock.systemUTC();

    private S3FileReferenceStore(Builder builder) {
        this.stateStorePath = Objects.requireNonNull(builder.stateStorePath, "stateStorePath must not be null");
        this.conf = Objects.requireNonNull(builder.conf, "hadoopConfiguration must not be null");
        this.s3RevisionStore = Objects.requireNonNull(builder.s3RevisionStore, "s3RevisionUtils must not be null");
        s3FileType = RevisionTrackedS3FileType.builder()
                .description("files")
                .revisionIdKey(CURRENT_FILES_REVISION_ID_KEY)
                .buildPathFromRevisionId(this::getFilesPath)
                .store(new RevisionTrackedS3FileStore<>(
                        this::readFilesFromParquet, this::writeFilesToParquet, conf))
                .build();
    }

    static Builder builder() {
        return new Builder();
    }

    @Override
    public void addFile(FileReference fileReference) throws StateStoreException {
        addFiles(Collections.singletonList(fileReference));
    }

    @Override
    public void addFiles(List<FileReference> fileReferences) throws StateStoreException {
        Instant updateTime = clock.instant();
        Map<String, FileReference> newFilesByPartitionAndFilename = fileReferences.stream()
                .collect(Collectors.toMap(
                        S3FileReferenceStore::getPartitionIdAndFilename,
                        Function.identity()));
        Function<List<AllReferencesToAFile>, String> condition = list -> list.stream()
                .flatMap(file -> file.getInternalReferences().stream())
                .map(existingFile -> {
                    String partitionIdAndName = getPartitionIdAndFilename(existingFile);
                    if (newFilesByPartitionAndFilename.containsKey(partitionIdAndName)) {
                        return "File already in system: " + newFilesByPartitionAndFilename.get(partitionIdAndName);
                    }
                    return null;
                }).filter(Objects::nonNull)
                .findFirst().orElse("");

        Map<String, List<FileReference>> newReferencesByFilename = fileReferences.stream()
                .collect(Collectors.groupingBy(FileReference::getFilename));
        Function<List<AllReferencesToAFile>, List<AllReferencesToAFile>> update = list -> {
            List<AllReferencesToAFile> updatedFiles = new ArrayList<>(list.size() + newReferencesByFilename.size());
            for (AllReferencesToAFile file : list) {
                List<FileReference> newReferences = newReferencesByFilename.get(file.getFilename());
                if (newReferences != null) {
                    file = file.addReferences(newReferences, updateTime);
                    newReferencesByFilename.remove(file.getFilename());
                }
                updatedFiles.add(file);
            }
            AllReferencesToAFile.newFilesWithReferences(
                    newReferencesByFilename.values().stream().flatMap(List::stream),
                    updateTime
            ).forEach(updatedFiles::add);
            return updatedFiles;
        };
        updateS3Files(update, condition);
    }

    @Override
    public void splitFileReferences(List<SplitFileReferenceRequest> splitRequests) throws StateStoreException {
        updateS3Files(
                buildSplitFileReferencesUpdate(splitRequests, clock.instant()),
                buildSplitFileReferencesCondition(splitRequests));
    }

    private static Function<List<AllReferencesToAFile>, String> buildSplitFileReferencesCondition(List<SplitFileReferenceRequest> splitRequests) {
        Map<String, List<SplitFileReferenceRequest>> splitRequestByPartitionIdAndFilename = splitRequests.stream()
                .collect(Collectors.groupingBy(
                        splitRequest -> getPartitionIdAndFilename(splitRequest.getOldReference())));
        return list -> {
            Map<String, FileReference> activePartitionFiles = new HashMap<>();
            for (AllReferencesToAFile existingFile : list) {
                for (FileReference reference : existingFile.getInternalReferences()) {
                    activePartitionFiles.put(getPartitionIdAndFilename(reference), reference);
                }
            }
            return splitRequestByPartitionIdAndFilename.values().stream()
                    .flatMap(List::stream)
                    .map(splitFileRequest -> {
                        String oldPartitionAndFilename = getPartitionIdAndFilename(splitFileRequest.getOldReference());
                        if (!activePartitionFiles.containsKey(oldPartitionAndFilename)) {
                            return "File to split was not found with partitionId and filename: " + oldPartitionAndFilename;
                        }
                        for (FileReference newFileReference : splitFileRequest.getNewReferences()) {
                            String newPartitionAndFilename = getPartitionIdAndFilename(newFileReference);
                            if (activePartitionFiles.containsKey(newPartitionAndFilename)) {
                                return "File reference already exists with partitionId and filename: " + newPartitionAndFilename;
                            }
                        }
                        FileReference existingOldReference = activePartitionFiles.get(oldPartitionAndFilename);
                        if (existingOldReference.getJobId() != null) {
                            return "File is already assigned to a compaction job with id: " + existingOldReference.getJobId();
                        }
                        return "";
                    }).findFirst().orElse("");
        };
    }

    private static Function<List<AllReferencesToAFile>, List<AllReferencesToAFile>> buildSplitFileReferencesUpdate(List<SplitFileReferenceRequest> splitRequests, Instant updateTime) {
        Map<String, List<SplitFileReferenceRequest>> requestsByFilename = splitRequests.stream()
                .collect(Collectors.groupingBy(request -> request.getOldReference().getFilename()));
        return list -> list.stream()
                .map(file -> {
                    List<SplitFileReferenceRequest> requests = requestsByFilename.get(file.getFilename());
                    if (requests == null) {
                        return file;
                    }
                    for (SplitFileReferenceRequest request : requests) {
                        file = file.splitReferenceFromPartition(
                                request.getOldReference().getPartitionId(), request.getNewReferences(), updateTime);
                    }
                    return file;
                }).collect(Collectors.toUnmodifiableList());
    }

    @Override
    public void atomicallyUpdateFilesToReadyForGCAndCreateNewActiveFiles(
            String jobId, String partitionId, List<String> filesToBeMarkedReadyForGC, List<FileReference> newReferences) throws StateStoreException {
        Instant updateTime = clock.instant();
        Set<String> filesToBeMarkedReadyForGCSet = new HashSet<>(filesToBeMarkedReadyForGC);

        Function<List<AllReferencesToAFile>, String> condition = list -> {
            Map<String, List<FileReference>> newReferencesByFilename = newReferences.stream()
                    .collect(Collectors.groupingBy(FileReference::getFilename));
            for (Map.Entry<String, List<FileReference>> fileAndReferences : newReferencesByFilename.entrySet()) {
                if (fileAndReferences.getValue().size() > 1) {
                    return "Multiple new file references reference the same file: " + fileAndReferences.getKey();
                }
            }
            Map<String, FileReference> activePartitionFiles = new HashMap<>();
            for (AllReferencesToAFile existingFile : list) {
                for (FileReference reference : existingFile.getInternalReferences()) {
                    activePartitionFiles.put(getPartitionIdAndFilename(reference), reference);
                }
            }
            for (String filename : filesToBeMarkedReadyForGC) {
                if (!activePartitionFiles.containsKey(partitionId + DELIMITER + filename)) {
                    return "Files in filesToBeMarkedReadyForGC should be active: file " + filename + " is not active in partition " + partitionId;
                } else if (!jobId.equals(activePartitionFiles.get(partitionId + DELIMITER + filename).getJobId())) {
                    return "Files in filesToBeMarkedReadyForGC should be assigned jobId " + jobId;
                } else if (newReferencesByFilename.containsKey(filename)) {
                    return "File reference to be removed has same filename as new file: " + filename;
                }
            }
            return "";
        };

        List<AllReferencesToAFile> newFiles = AllReferencesToAFile.listNewFilesWithReferences(newReferences, updateTime);
        Function<List<AllReferencesToAFile>, List<AllReferencesToAFile>> update = list -> {
            List<AllReferencesToAFile> after = new ArrayList<>();
            for (AllReferencesToAFile existingFile : list) {
                AllReferencesToAFile file = existingFile;
                if (filesToBeMarkedReadyForGCSet.contains(existingFile.getFilename())) {
                    file = file.removeReferenceForPartition(partitionId, updateTime);
                }
                after.add(file);
            }
            return Stream.concat(
                            after.stream(),
                            newFiles.stream())
                    .collect(Collectors.toUnmodifiableList());
        };
        updateS3Files(update, condition);
    }

    @Override
    public void atomicallyUpdateJobStatusOfFiles(String jobId, List<FileReference> fileReferences) throws StateStoreException {
        Instant updateTime = clock.instant();
        Set<String> partitionAndNames = fileReferences.stream()
                .map(S3FileReferenceStore::getPartitionIdAndFilename)
                .collect(Collectors.toSet());
        Map<String, Set<String>> partitionUpdatesByName = fileReferences.stream()
                .collect(Collectors.groupingBy(FileReference::getFilename,
                        Collectors.mapping(FileReference::getPartitionId, Collectors.toUnmodifiableSet())));

        Function<List<AllReferencesToAFile>, String> condition = list -> {
            Set<String> missing = new HashSet<>(partitionAndNames);
            for (AllReferencesToAFile existing : list) {
                for (FileReference reference : existing.getInternalReferences()) {
                    String partitionAndName = getPartitionIdAndFilename(reference);
                    if (missing.remove(partitionAndName) && reference.getJobId() != null) {
                        return "Job already assigned for partition|filename: " + partitionAndName;
                    }
                }
            }
            if (!missing.isEmpty()) {
                return "Files not found with partition|filename: " + missing;
            }
            return "";
        };

        Function<List<AllReferencesToAFile>, List<AllReferencesToAFile>> update = list -> {
            List<AllReferencesToAFile> filteredFiles = new ArrayList<>();
            for (AllReferencesToAFile existing : list) {
                Set<String> partitionUpdates = partitionUpdatesByName.get(existing.getFilename());
                if (partitionUpdates == null) {
                    filteredFiles.add(existing);
                } else {
                    filteredFiles.add(existing.withJobIdForPartitions(jobId, partitionUpdates, updateTime));
                }
            }
            return filteredFiles;
        };

        updateS3Files(update, condition);
    }


    @Override
    public void deleteReadyForGCFiles(List<String> filenames) throws StateStoreException {
        Set<String> filenamesSet = new HashSet<>(filenames);
        Function<List<AllReferencesToAFile>, String> condition = list -> {
            List<AllReferencesToAFile> references = list.stream()
                    .filter(file -> filenamesSet.contains(file.getFilename()))
                    .collect(Collectors.toUnmodifiableList());
            Set<String> missingFilenames = new HashSet<>(filenames);
            references.stream().map(AllReferencesToAFile::getFilename).forEach(missingFilenames::remove);
            if (!missingFilenames.isEmpty()) {
                return "Could not find files: " + missingFilenames;
            }
            return references.stream()
                    .filter(f -> f.getTotalReferenceCount() > 0)
                    .findAny().map(f -> "File to be deleted should be marked as ready for GC, found active file " + f.getFilename())
                    .orElse("");
        };

        Function<List<AllReferencesToAFile>, List<AllReferencesToAFile>> update = list -> list.stream()
                .filter(file -> !filenamesSet.contains(file.getFilename()))
                .collect(Collectors.toUnmodifiableList());

        updateS3Files(update, condition);
    }

    @Override
    public List<FileReference> getActiveFiles() throws StateStoreException {
        // TODO Optimise the following by pushing the predicate down to the Parquet reader
        S3RevisionId revisionId = getCurrentFilesRevisionId();
        if (null == revisionId) {
            return Collections.emptyList();
        }
        List<AllReferencesToAFile> files = readFilesFromParquet(getFilesPath(revisionId));
        return files.stream()
                .flatMap(file -> file.getInternalReferences().stream())
                .collect(Collectors.toList());
    }

    @Override
    public Stream<String> getReadyForGCFilenamesBefore(Instant maxUpdateTime) throws StateStoreException {
        List<AllReferencesToAFile> files = readFilesFromParquet(getFilesPath(getCurrentFilesRevisionId()));
        return files.stream()
                .filter(file -> file.getTotalReferenceCount() == 0 && file.getLastStateStoreUpdateTime().isBefore(maxUpdateTime))
                .map(AllReferencesToAFile::getFilename).distinct();
    }

    @Override
    public List<FileReference> getActiveFilesWithNoJobId() throws StateStoreException {
        // TODO Optimise the following by pushing the predicate down to the Parquet reader
        List<AllReferencesToAFile> files = readFilesFromParquet(getFilesPath(getCurrentFilesRevisionId()));
        return files.stream()
                .flatMap(file -> file.getInternalReferences().stream())
                .filter(f -> f.getJobId() == null)
                .collect(Collectors.toList());
    }

    @Override
    public Map<String, List<String>> getPartitionToActiveFilesMap() throws StateStoreException {
        List<FileReference> files = getActiveFiles();
        Map<String, List<String>> partitionToFiles = new HashMap<>();
        for (FileReference fileReference : files) {
            String partition = fileReference.getPartitionId();
            if (!partitionToFiles.containsKey(partition)) {
                partitionToFiles.put(partition, new ArrayList<>());
            }
            partitionToFiles.get(partition).add(fileReference.getFilename());
        }
        return partitionToFiles;
    }

    @Override
    public AllReferencesToAllFiles getAllFileReferencesWithMaxUnreferenced(int maxUnreferencedFiles) throws StateStoreException {
        List<AllReferencesToAFile> allFiles = readFilesFromParquet(getFilesPath(getCurrentFilesRevisionId()));
        List<AllReferencesToAFile> filesWithNoReferences = allFiles.stream()
                .filter(file -> file.getTotalReferenceCount() < 1)
                .collect(toUnmodifiableList());
        List<AllReferencesToAFile> resultFiles = Stream.concat(
                        allFiles.stream()
                                .filter(file -> file.getTotalReferenceCount() > 0),
                        filesWithNoReferences.stream().limit(maxUnreferencedFiles))
                .collect(toUnmodifiableList());
        return new AllReferencesToAllFiles(resultFiles, filesWithNoReferences.size() > maxUnreferencedFiles);
    }

    private void updateS3Files(Function<List<AllReferencesToAFile>, List<AllReferencesToAFile>> update, Function<List<AllReferencesToAFile>, String> condition)
<<<<<<< HEAD
            throws IOException, StateStoreException {
        updateS3Files(update, files -> {
            String conditionCheck = condition.apply(files);
            if (!conditionCheck.isEmpty()) {
                throw new StateStoreException("Conditional check failed: " + conditionCheck);
            }
        });
    }

    private void updateS3Files(Function<List<AllReferencesToAFile>, List<AllReferencesToAFile>> update, ConditionCheck condition)
            throws IOException, StateStoreException {
        Instant start = clock.instant();
        boolean success = false;
        int numberAttempts = 0;
        long totalTimeSleeping = 0L;
        while (numberAttempts < 10) {
            numberAttempts++;
            RevisionId revisionId = getCurrentFilesRevisionId();
            String filesPath = getFilesPath(revisionId);
            List<AllReferencesToAFile> files;
            try {
                files = readFilesFromParquet(filesPath);
                LOGGER.debug("Attempt number {}: reading file information (revisionId = {}, path = {})",
                        numberAttempts, revisionId, filesPath);
            } catch (IOException e) {
                LOGGER.debug("IOException thrown attempting to read file information; retrying");
                totalTimeSleeping += sleep(numberAttempts);
                continue;
            }

            // Check condition
            condition.checkOrThrow(files);

            // Apply update
            List<AllReferencesToAFile> updatedFiles = update.apply(files);
            LOGGER.debug("Applied update to file information");

            // Attempt to write update
            RevisionId nextRevisionId = s3RevisionUtils.getNextRevisionId(revisionId);
            String nextRevisionIdPath = getFilesPath(nextRevisionId);
            try {
                LOGGER.debug("Writing updated file information (revisionId = {}, path = {})",
                        nextRevisionId, nextRevisionIdPath);
                writeFilesToParquet(updatedFiles, nextRevisionIdPath);
            } catch (IOException e) {
                LOGGER.debug("IOException thrown attempting to write file information; retrying");
                continue;
            }
            try {
                conditionalUpdateOfFileInfoRevisionId(revisionId, nextRevisionId);
                LOGGER.debug("Updated file information to revision {}", nextRevisionId);
                success = true;
                break;
            } catch (ConditionalCheckFailedException e) {
                LOGGER.info("Attempt number {} to update files failed with conditional check failure, deleting file {} and retrying ({}) ",
                        numberAttempts, nextRevisionIdPath, e.getMessage());
                Path path = new Path(nextRevisionIdPath);
                path.getFileSystem(conf).delete(path, false);
                LOGGER.info("Deleted file {}", path);
                totalTimeSleeping += sleep(numberAttempts);
            }
        }
        Duration duration = Duration.between(start, clock.instant());
        LOGGER.info("Update {}; required {} attempts to update the statestore; took {} seconds; spent {} milliseconds sleeping",
                success ? "succeeded" : "failed", numberAttempts, duration.toSeconds(), totalTimeSleeping);
    }

    @FunctionalInterface
    private interface ConditionCheck {
        void checkOrThrow(List<AllReferencesToAFile> files) throws StateStoreException;
=======
            throws StateStoreException {
        UpdateS3File.updateWithAttempts(s3RevisionStore, s3FileType, 10, update, condition);
>>>>>>> 0f5b0a71
    }

    private S3RevisionId getCurrentFilesRevisionId() {
        return s3RevisionStore.getCurrentFilesRevisionId();
    }

    public void initialise() throws StateStoreException {
        S3RevisionId firstRevisionId = S3RevisionId.firstRevision(UUID.randomUUID().toString());
        String path = getFilesPath(firstRevisionId);
        LOGGER.debug("Writing initial empty file (revisionId = {}, path = {})", firstRevisionId, path);
        writeFilesToParquet(Collections.emptyList(), path);
        s3RevisionStore.saveFirstFilesRevision(firstRevisionId);
    }

    @Override
    public boolean hasNoFiles() {
        S3RevisionId revisionId = getCurrentFilesRevisionId();
        if (revisionId == null) {
            return true;
        }
        String path = getFilesPath(revisionId);
        try (ParquetReader<Record> reader = fileReader(path)) {
            return reader.read() == null;
        } catch (IOException e) {
            throw new UncheckedIOException("Failed loading files", e);
        }
    }

    @Override
    public void clearFileData() {
        Path path = new Path(stateStorePath + "/files");
        try {
            path.getFileSystem(conf).delete(path, true);
        } catch (IOException e) {
            throw new UncheckedIOException(e);
        }
        s3RevisionStore.deleteFilesRevision();
    }

    private String getFilesPath(S3RevisionId revisionId) {
        return stateStorePath + "/files/" + revisionId.getRevision() + "-" + revisionId.getUuid() + "-files.parquet";
    }

    private Record getRecordFromFile(AllReferencesToAFile file) {
        Record record = new Record();
        record.put("fileName", file.getFilename());
        record.put("referencesJson", serDe.collectionToJson(file.getInternalReferences()));
        record.put("externalReferences", file.getExternalReferenceCount());
        record.put("lastStateStoreUpdateTime", file.getLastStateStoreUpdateTime().toEpochMilli());
        return record;
    }

    private AllReferencesToAFile getFileFromRecord(Record record) {
        List<FileReference> internalReferences = serDe.listFromJson((String) record.get("referencesJson"));
        return AllReferencesToAFile.builder()
                .filename((String) record.get("fileName"))
                .internalReferences(internalReferences)
                .totalReferenceCount((int) record.get("externalReferences") + internalReferences.size())
                .lastStateStoreUpdateTime(Instant.ofEpochMilli((long) record.get("lastStateStoreUpdateTime")))
                .build();
    }

    private void writeFilesToParquet(List<AllReferencesToAFile> files, String path) throws StateStoreException {
        LOGGER.debug("Writing {} file records to {}", files.size(), path);
        try (ParquetWriter<Record> recordWriter = ParquetRecordWriterFactory
                .createParquetRecordWriter(new Path(path), FILE_SCHEMA, conf)) {
            for (AllReferencesToAFile file : files) {
                recordWriter.write(getRecordFromFile(file));
            }
        } catch (IOException e) {
            throw new StateStoreException("Failed writing files", e);
        }
        LOGGER.debug("Wrote {} file records to {}", files.size(), path);
    }

    private List<AllReferencesToAFile> readFilesFromParquet(String path) throws StateStoreException {
        LOGGER.debug("Loading file records from {}", path);
        List<AllReferencesToAFile> files = new ArrayList<>();
        try (ParquetReader<Record> reader = fileReader(path)) {
            ParquetReaderIterator recordReader = new ParquetReaderIterator(reader);
            while (recordReader.hasNext()) {
                files.add(getFileFromRecord(recordReader.next()));
            }
        } catch (IOException e) {
            throw new StateStoreException("Failed loading files", e);
        }
        LOGGER.debug("Loaded {} file records from {}", files.size(), path);
        return files;
    }

    private ParquetReader<Record> fileReader(String path) throws IOException {
        return new ParquetRecordReader.Builder(new Path(path), FILE_SCHEMA)
                .withConf(conf)
                .build();
    }

    public void fixTime(Instant now) {
        clock = Clock.fixed(now, ZoneId.of("UTC"));
    }

    private static String getPartitionIdAndFilename(FileReference fileReference) {
        return fileReference.getPartitionId() + DELIMITER + fileReference.getFilename();
    }

    static final class Builder {
        private String stateStorePath;
        private Configuration conf;
        private S3RevisionStore s3RevisionStore;

        private Builder() {
        }

        Builder stateStorePath(String stateStorePath) {
            this.stateStorePath = stateStorePath;
            return this;
        }

        Builder conf(Configuration conf) {
            this.conf = conf;
            return this;
        }

        Builder s3RevisionUtils(S3RevisionStore s3RevisionStore) {
            this.s3RevisionStore = s3RevisionStore;
            return this;
        }

        S3FileReferenceStore build() {
            return new S3FileReferenceStore(this);
        }
    }
}<|MERGE_RESOLUTION|>--- conflicted
+++ resolved
@@ -374,81 +374,8 @@
     }
 
     private void updateS3Files(Function<List<AllReferencesToAFile>, List<AllReferencesToAFile>> update, Function<List<AllReferencesToAFile>, String> condition)
-<<<<<<< HEAD
-            throws IOException, StateStoreException {
-        updateS3Files(update, files -> {
-            String conditionCheck = condition.apply(files);
-            if (!conditionCheck.isEmpty()) {
-                throw new StateStoreException("Conditional check failed: " + conditionCheck);
-            }
-        });
-    }
-
-    private void updateS3Files(Function<List<AllReferencesToAFile>, List<AllReferencesToAFile>> update, ConditionCheck condition)
-            throws IOException, StateStoreException {
-        Instant start = clock.instant();
-        boolean success = false;
-        int numberAttempts = 0;
-        long totalTimeSleeping = 0L;
-        while (numberAttempts < 10) {
-            numberAttempts++;
-            RevisionId revisionId = getCurrentFilesRevisionId();
-            String filesPath = getFilesPath(revisionId);
-            List<AllReferencesToAFile> files;
-            try {
-                files = readFilesFromParquet(filesPath);
-                LOGGER.debug("Attempt number {}: reading file information (revisionId = {}, path = {})",
-                        numberAttempts, revisionId, filesPath);
-            } catch (IOException e) {
-                LOGGER.debug("IOException thrown attempting to read file information; retrying");
-                totalTimeSleeping += sleep(numberAttempts);
-                continue;
-            }
-
-            // Check condition
-            condition.checkOrThrow(files);
-
-            // Apply update
-            List<AllReferencesToAFile> updatedFiles = update.apply(files);
-            LOGGER.debug("Applied update to file information");
-
-            // Attempt to write update
-            RevisionId nextRevisionId = s3RevisionUtils.getNextRevisionId(revisionId);
-            String nextRevisionIdPath = getFilesPath(nextRevisionId);
-            try {
-                LOGGER.debug("Writing updated file information (revisionId = {}, path = {})",
-                        nextRevisionId, nextRevisionIdPath);
-                writeFilesToParquet(updatedFiles, nextRevisionIdPath);
-            } catch (IOException e) {
-                LOGGER.debug("IOException thrown attempting to write file information; retrying");
-                continue;
-            }
-            try {
-                conditionalUpdateOfFileInfoRevisionId(revisionId, nextRevisionId);
-                LOGGER.debug("Updated file information to revision {}", nextRevisionId);
-                success = true;
-                break;
-            } catch (ConditionalCheckFailedException e) {
-                LOGGER.info("Attempt number {} to update files failed with conditional check failure, deleting file {} and retrying ({}) ",
-                        numberAttempts, nextRevisionIdPath, e.getMessage());
-                Path path = new Path(nextRevisionIdPath);
-                path.getFileSystem(conf).delete(path, false);
-                LOGGER.info("Deleted file {}", path);
-                totalTimeSleeping += sleep(numberAttempts);
-            }
-        }
-        Duration duration = Duration.between(start, clock.instant());
-        LOGGER.info("Update {}; required {} attempts to update the statestore; took {} seconds; spent {} milliseconds sleeping",
-                success ? "succeeded" : "failed", numberAttempts, duration.toSeconds(), totalTimeSleeping);
-    }
-
-    @FunctionalInterface
-    private interface ConditionCheck {
-        void checkOrThrow(List<AllReferencesToAFile> files) throws StateStoreException;
-=======
             throws StateStoreException {
         UpdateS3File.updateWithAttempts(s3RevisionStore, s3FileType, 10, update, condition);
->>>>>>> 0f5b0a71
     }
 
     private S3RevisionId getCurrentFilesRevisionId() {
