/*
 * Copyright 2022-2024 Crown Copyright
 *
 * Licensed under the Apache License, Version 2.0 (the "License");
 * you may not use this file except in compliance with the License.
 * You may obtain a copy of the License at
 *
 *     http://www.apache.org/licenses/LICENSE-2.0
 *
 * Unless required by applicable law or agreed to in writing, software
 * distributed under the License is distributed on an "AS IS" BASIS,
 * WITHOUT WARRANTIES OR CONDITIONS OF ANY KIND, either express or implied.
 * See the License for the specific language governing permissions and
 * limitations under the License.
 */
package sleeper.statestore.s3;

import com.amazonaws.services.dynamodbv2.model.ConditionalCheckFailedException;
import org.apache.hadoop.conf.Configuration;
import org.apache.hadoop.fs.Path;
import org.apache.parquet.hadoop.ParquetReader;
import org.apache.parquet.hadoop.ParquetWriter;
import org.slf4j.Logger;
import org.slf4j.LoggerFactory;

import sleeper.core.record.Record;
import sleeper.core.schema.Field;
import sleeper.core.schema.Schema;
import sleeper.core.schema.type.IntType;
import sleeper.core.schema.type.LongType;
import sleeper.core.schema.type.StringType;
import sleeper.core.statestore.AllReferencesToAFile;
import sleeper.core.statestore.AllReferencesToAllFiles;
import sleeper.core.statestore.FileReference;
import sleeper.core.statestore.FileReferenceSerDe;
import sleeper.core.statestore.FileReferenceStore;
import sleeper.core.statestore.SplitFileReferenceRequest;
import sleeper.core.statestore.StateStoreException;
import sleeper.io.parquet.record.ParquetReaderIterator;
import sleeper.io.parquet.record.ParquetRecordReader;
import sleeper.io.parquet.record.ParquetRecordWriterFactory;

import java.io.IOException;
import java.io.UncheckedIOException;
import java.time.Clock;
import java.time.Duration;
import java.time.Instant;
import java.time.ZoneId;
import java.util.ArrayList;
import java.util.Collections;
import java.util.HashMap;
import java.util.HashSet;
import java.util.List;
import java.util.Map;
import java.util.Objects;
import java.util.Set;
import java.util.UUID;
import java.util.function.Function;
import java.util.stream.Collectors;
import java.util.stream.Stream;

import static java.util.stream.Collectors.toUnmodifiableList;
import static sleeper.statestore.s3.S3RevisionUtils.RevisionId;
import static sleeper.statestore.s3.S3StateStore.FIRST_REVISION;

class S3FileReferenceStore implements FileReferenceStore {
    private static final Logger LOGGER = LoggerFactory.getLogger(S3FileReferenceStore.class);
    private static final Schema FILE_SCHEMA = Schema.builder()
            .rowKeyFields(new Field("fileName", new StringType()))
            .valueFields(
                    new Field("referencesJson", new StringType()),
                    new Field("externalReferences", new IntType()),
                    new Field("lastStateStoreUpdateTime", new LongType()))
            .build();
    private static final String DELIMITER = "|";

    private final String stateStorePath;
    private final Configuration conf;
    private final S3RevisionUtils s3RevisionUtils;
    private final FileReferenceSerDe serDe = new FileReferenceSerDe();
    private Clock clock = Clock.systemUTC();

    private S3FileReferenceStore(Builder builder) {
        this.stateStorePath = Objects.requireNonNull(builder.stateStorePath, "stateStorePath must not be null");
        this.conf = Objects.requireNonNull(builder.conf, "hadoopConfiguration must not be null");
        this.s3RevisionUtils = Objects.requireNonNull(builder.s3RevisionUtils, "s3RevisionUtils must not be null");
    }

    static Builder builder() {
        return new Builder();
    }

    @Override
    public void addFile(FileReference fileReference) throws StateStoreException {
        addFiles(Collections.singletonList(fileReference));
    }

    @Override
    public void addFiles(List<FileReference> fileReferences) throws StateStoreException {
        Instant updateTime = clock.instant();
        Map<String, FileReference> newFilesByPartitionAndFilename = fileReferences.stream()
                .collect(Collectors.toMap(
                        S3FileReferenceStore::getPartitionIdAndFilename,
                        Function.identity()));
        Function<List<AllReferencesToAFile>, String> condition = list -> list.stream()
                .flatMap(file -> file.getInternalReferences().stream())
                .map(existingFile -> {
                    String partitionIdAndName = getPartitionIdAndFilename(existingFile);
                    if (newFilesByPartitionAndFilename.containsKey(partitionIdAndName)) {
                        return "File already in system: " + newFilesByPartitionAndFilename.get(partitionIdAndName);
                    }
                    return null;
                }).filter(Objects::nonNull)
                .findFirst().orElse("");

        Map<String, List<FileReference>> newReferencesByFilename = fileReferences.stream()
                .collect(Collectors.groupingBy(FileReference::getFilename));
        Function<List<AllReferencesToAFile>, List<AllReferencesToAFile>> update = list -> {
            List<AllReferencesToAFile> updatedFiles = new ArrayList<>(list.size() + newReferencesByFilename.size());
            for (AllReferencesToAFile file : list) {
                List<FileReference> newReferences = newReferencesByFilename.get(file.getFilename());
                if (newReferences != null) {
                    file = file.addReferences(newReferences, updateTime);
                    newReferencesByFilename.remove(file.getFilename());
                }
                updatedFiles.add(file);
            }
            AllReferencesToAFile.newFilesWithReferences(
                    newReferencesByFilename.values().stream().flatMap(List::stream),
                    updateTime
            ).forEach(updatedFiles::add);
            return updatedFiles;
        };
        try {
            updateS3Files(update, condition);
        } catch (IOException e) {
            throw new StateStoreException("IOException updating file references", e);
        }
    }

    @Override
    public void splitFileReferences(List<SplitFileReferenceRequest> splitRequests) throws StateStoreException {
        try {
            updateS3Files(
                    buildSplitFileReferencesUpdate(splitRequests, clock.instant()),
                    buildSplitFileReferencesCondition(splitRequests));
        } catch (IOException e) {
            throw new StateStoreException("IOException updating file references", e);
        }
    }

    private static Function<List<AllReferencesToAFile>, String> buildSplitFileReferencesCondition(List<SplitFileReferenceRequest> splitRequests) {
        Map<String, List<SplitFileReferenceRequest>> splitRequestByPartitionIdAndFilename = splitRequests.stream()
                .collect(Collectors.groupingBy(
                        splitRequest -> getPartitionIdAndFilename(splitRequest.getOldReference())));
        return list -> {
            Map<String, FileReference> activePartitionFiles = new HashMap<>();
            for (AllReferencesToAFile existingFile : list) {
                for (FileReference reference : existingFile.getInternalReferences()) {
                    activePartitionFiles.put(getPartitionIdAndFilename(reference), reference);
                }
            }
            return splitRequestByPartitionIdAndFilename.values().stream()
                    .flatMap(List::stream)
                    .map(splitFileRequest -> {
                        String oldPartitionAndFilename = getPartitionIdAndFilename(splitFileRequest.getOldReference());
                        if (!activePartitionFiles.containsKey(oldPartitionAndFilename)) {
                            return "File to split was not found with partitionId and filename: " + oldPartitionAndFilename;
                        }
                        for (FileReference newFileReference : splitFileRequest.getNewReferences()) {
                            String newPartitionAndFilename = getPartitionIdAndFilename(newFileReference);
                            if (activePartitionFiles.containsKey(newPartitionAndFilename)) {
                                return "File reference already exists with partitionId and filename: " + newPartitionAndFilename;
                            }
                        }
                        return "";
                    }).findFirst().orElse("");
        };
    }

    private static Function<List<AllReferencesToAFile>, List<AllReferencesToAFile>> buildSplitFileReferencesUpdate(List<SplitFileReferenceRequest> splitRequests, Instant updateTime) {
        Map<String, List<SplitFileReferenceRequest>> requestsByFilename = splitRequests.stream()
                .collect(Collectors.groupingBy(request -> request.getOldReference().getFilename()));
        return list -> list.stream()
                .map(file -> {
                    List<SplitFileReferenceRequest> requests = requestsByFilename.get(file.getFilename());
                    if (requests == null) {
                        return file;
                    }
                    for (SplitFileReferenceRequest request : requests) {
                        file = file.splitReferenceFromPartition(
                                request.getOldReference().getPartitionId(), request.getNewReferences(), updateTime);
                    }
                    return file;
                }).collect(Collectors.toUnmodifiableList());
    }

    @Override
    public void atomicallyUpdateFilesToReadyForGCAndCreateNewActiveFiles(
            String jobId, String partitionId, List<String> filesToBeMarkedReadyForGC, List<FileReference> newReferences) throws StateStoreException {
        Instant updateTime = clock.instant();
        Set<String> filesToBeMarkedReadyForGCSet = new HashSet<>(filesToBeMarkedReadyForGC);

        Function<List<AllReferencesToAFile>, String> condition = list -> {
            Map<String, List<FileReference>> newReferencesByFilename = newReferences.stream()
                    .collect(Collectors.groupingBy(FileReference::getFilename));
            for (String newFilename : newReferencesByFilename.keySet()) {
                if (newReferencesByFilename.get(newFilename).size() > 1) {
                    return "Multiple new file references reference the same file: " + newFilename;
                }
            }
            Map<String, FileReference> activePartitionFiles = new HashMap<>();
            for (AllReferencesToAFile existingFile : list) {
                for (FileReference reference : existingFile.getInternalReferences()) {
                    activePartitionFiles.put(getPartitionIdAndFilename(reference), reference);
                }
            }
            for (String filename : filesToBeMarkedReadyForGC) {
                if (!activePartitionFiles.containsKey(partitionId + DELIMITER + filename)) {
                    return "Files in filesToBeMarkedReadyForGC should be active: file " + filename + " is not active in partition " + partitionId;
                } else if (!jobId.equals(activePartitionFiles.get(partitionId + DELIMITER + filename).getJobId())) {
                    return "Files in filesToBeMarkedReadyForGC should be assigned jobId " + jobId;
                } else if (newReferencesByFilename.containsKey(filename)) {
                    return "File reference to be removed has same filename as new file: " + filename;
                }
            }
            return "";
        };

        List<AllReferencesToAFile> newFiles = AllReferencesToAFile.listNewFilesWithReferences(newReferences, updateTime);
        Function<List<AllReferencesToAFile>, List<AllReferencesToAFile>> update = list -> {
            List<AllReferencesToAFile> after = new ArrayList<>();
            for (AllReferencesToAFile existingFile : list) {
                AllReferencesToAFile file = existingFile;
                if (filesToBeMarkedReadyForGCSet.contains(existingFile.getFilename())) {
                    file = file.removeReferenceForPartition(partitionId, updateTime);
                }
                after.add(file);
            }
            return Stream.concat(
                            after.stream(),
                            newFiles.stream())
                    .collect(Collectors.toUnmodifiableList());
        };
        try {
            updateS3Files(update, condition);
        } catch (IOException e) {
            throw new StateStoreException("IOException updating file references", e);
        }
    }

    @Override
    public void atomicallyUpdateJobStatusOfFiles(String jobId, List<FileReference> fileReferences) throws StateStoreException {
        Instant updateTime = clock.instant();
        Set<String> partitionAndNames = fileReferences.stream()
                .map(S3FileReferenceStore::getPartitionIdAndFilename)
                .collect(Collectors.toSet());
        Map<String, Set<String>> partitionUpdatesByName = fileReferences.stream()
                .collect(Collectors.groupingBy(FileReference::getFilename,
                        Collectors.mapping(FileReference::getPartitionId, Collectors.toUnmodifiableSet())));

        Function<List<AllReferencesToAFile>, String> condition = list -> {
            Set<String> missing = new HashSet<>(partitionAndNames);
            for (AllReferencesToAFile existing : list) {
                for (FileReference reference : existing.getInternalReferences()) {
                    String partitionAndName = getPartitionIdAndFilename(reference);
                    if (missing.remove(partitionAndName) && reference.getJobId() != null) {
                        return "Job already assigned for partition|filename: " + partitionAndName;
                    }
                }
            }
            if (!missing.isEmpty()) {
                return "Files not found with partition|filename: " + missing;
            }
            return "";
        };

        Function<List<AllReferencesToAFile>, List<AllReferencesToAFile>> update = list -> {
            List<AllReferencesToAFile> filteredFiles = new ArrayList<>();
            for (AllReferencesToAFile existing : list) {
                Set<String> partitionUpdates = partitionUpdatesByName.get(existing.getFilename());
                if (partitionUpdates == null) {
                    filteredFiles.add(existing);
                } else {
                    filteredFiles.add(existing.withJobIdForPartitions(jobId, partitionUpdates, updateTime));
                }
            }
            return filteredFiles;
        };

        try {
            updateS3Files(update, condition);
        } catch (IOException e) {
            throw new StateStoreException("IOException updating file references", e);
        } catch (StateStoreException e) {
            throw new StateStoreException("StateStoreException updating jobid of files", e);
        }
    }


    @Override
    public void deleteReadyForGCFiles(List<String> filenames) throws StateStoreException {
        Set<String> filenamesSet = new HashSet<>(filenames);
        Function<List<AllReferencesToAFile>, String> condition = list -> {
            List<AllReferencesToAFile> references = list.stream()
                    .filter(file -> filenamesSet.contains(file.getFilename()))
                    .collect(Collectors.toUnmodifiableList());
            Set<String> missingFilenames = new HashSet<>(filenames);
            references.stream().map(AllReferencesToAFile::getFilename).forEach(missingFilenames::remove);
            if (!missingFilenames.isEmpty()) {
                return "Could not find files: " + missingFilenames;
            }
            return references.stream()
                    .filter(f -> f.getTotalReferenceCount() > 0)
                    .findAny().map(f -> "File to be deleted should be marked as ready for GC, found active file " + f.getFilename())
                    .orElse("");
        };

        Function<List<AllReferencesToAFile>, List<AllReferencesToAFile>> update = list -> list.stream()
                .filter(file -> !filenamesSet.contains(file.getFilename()))
                .collect(Collectors.toUnmodifiableList());

        try {
            updateS3Files(update, condition);
        } catch (IOException e) {
            throw new StateStoreException("IOException updating file references", e);
        }
    }

    @Override
    public List<FileReference> getActiveFiles() throws StateStoreException {
        // TODO Optimise the following by pushing the predicate down to the Parquet reader
        RevisionId revisionId = getCurrentFilesRevisionId();
        if (null == revisionId) {
            return Collections.emptyList();
        }
        try {
            List<AllReferencesToAFile> files = readFilesFromParquet(getFilesPath(revisionId));
            return files.stream()
                    .flatMap(file -> file.getInternalReferences().stream())
                    .collect(Collectors.toList());
        } catch (IOException e) {
            throw new StateStoreException("IOException retrieving active files", e);
        }
    }

    @Override
    public Stream<String> getReadyForGCFilenamesBefore(Instant maxUpdateTime) throws StateStoreException {
        try {
            List<AllReferencesToAFile> files = readFilesFromParquet(getFilesPath(getCurrentFilesRevisionId()));
            return files.stream()
                    .filter(file -> file.getTotalReferenceCount() == 0 && file.getLastUpdateTime().isBefore(maxUpdateTime))
                    .map(AllReferencesToAFile::getFilename).distinct();
        } catch (IOException e) {
            throw new StateStoreException("IOException retrieving ready for GC files", e);
        }
    }

    @Override
    public List<FileReference> getActiveFilesWithNoJobId() throws StateStoreException {
        // TODO Optimise the following by pushing the predicate down to the Parquet reader
        try {
            List<AllReferencesToAFile> files = readFilesFromParquet(getFilesPath(getCurrentFilesRevisionId()));
            return files.stream()
                    .flatMap(file -> file.getInternalReferences().stream())
                    .filter(f -> f.getJobId() == null)
                    .collect(Collectors.toList());
        } catch (IOException e) {
            throw new StateStoreException("IOException retrieving active files with no job id", e);
        }
    }

    @Override
    public Map<String, List<String>> getPartitionToActiveFilesMap() throws StateStoreException {
        List<FileReference> files = getActiveFiles();
        Map<String, List<String>> partitionToFiles = new HashMap<>();
        for (FileReference fileReference : files) {
            String partition = fileReference.getPartitionId();
            if (!partitionToFiles.containsKey(partition)) {
                partitionToFiles.put(partition, new ArrayList<>());
            }
            partitionToFiles.get(partition).add(fileReference.getFilename());
        }
        return partitionToFiles;
    }

    @Override
    public AllReferencesToAllFiles getAllFileReferencesWithMaxUnreferenced(int maxUnreferencedFiles) throws StateStoreException {
        try {
            List<AllReferencesToAFile> allFiles = readFilesFromParquet(getFilesPath(getCurrentFilesRevisionId()));
            List<AllReferencesToAFile> filesWithNoReferences = allFiles.stream()
                    .filter(file -> file.getTotalReferenceCount() < 1)
                    .collect(toUnmodifiableList());
            List<AllReferencesToAFile> resultFiles = Stream.concat(
                            allFiles.stream()
                                    .filter(file -> file.getTotalReferenceCount() > 0),
                            filesWithNoReferences.stream().limit(maxUnreferencedFiles))
                    .collect(toUnmodifiableList());
            return new AllReferencesToAllFiles(resultFiles, filesWithNoReferences.size() > maxUnreferencedFiles);
        } catch (IOException e) {
            throw new StateStoreException("IOException retrieving files", e);
        }
    }

    private void updateS3Files(Function<List<AllReferencesToAFile>, List<AllReferencesToAFile>> update, Function<List<AllReferencesToAFile>, String> condition)
            throws IOException, StateStoreException {
        Instant start = clock.instant();
        boolean success = false;
        int numberAttempts = 0;
        long totalTimeSleeping = 0L;
        while (numberAttempts < 10) {
            numberAttempts++;
            RevisionId revisionId = getCurrentFilesRevisionId();
            String filesPath = getFilesPath(revisionId);
            List<AllReferencesToAFile> files;
            try {
                files = readFilesFromParquet(filesPath);
                LOGGER.debug("Attempt number {}: reading file information (revisionId = {}, path = {})",
                        numberAttempts, revisionId, filesPath);
            } catch (IOException e) {
                LOGGER.debug("IOException thrown attempting to read file information; retrying");
                totalTimeSleeping += sleep(numberAttempts);
                continue;
            }

            // Check condition
            String conditionCheck = condition.apply(files);
            if (!conditionCheck.isEmpty()) {
                throw new StateStoreException("Conditional check failed: " + conditionCheck);
            }

            // Apply update
            List<AllReferencesToAFile> updatedFiles = update.apply(files);
            LOGGER.debug("Applied update to file information");

            // Attempt to write update
            RevisionId nextRevisionId = s3RevisionUtils.getNextRevisionId(revisionId);
            String nextRevisionIdPath = getFilesPath(nextRevisionId);
            try {
                LOGGER.debug("Writing updated file information (revisionId = {}, path = {})",
                        nextRevisionId, nextRevisionIdPath);
                writeFilesToParquet(updatedFiles, nextRevisionIdPath);
            } catch (IOException e) {
                LOGGER.debug("IOException thrown attempting to write file information; retrying");
                continue;
            }
            try {
                conditionalUpdateOfFileInfoRevisionId(revisionId, nextRevisionId);
                LOGGER.debug("Updated file information to revision {}", nextRevisionId);
                success = true;
                break;
            } catch (ConditionalCheckFailedException e) {
                LOGGER.info("Attempt number {} to update files failed with conditional check failure, deleting file {} and retrying ({}) ",
                        numberAttempts, nextRevisionIdPath, e.getMessage());
                Path path = new Path(nextRevisionIdPath);
                path.getFileSystem(conf).delete(path, false);
                LOGGER.info("Deleted file {}", path);
                totalTimeSleeping += sleep(numberAttempts);
            }
        }
        Duration duration = Duration.between(start, clock.instant());
<<<<<<< HEAD
        LOGGER.info("Update {}; took {} seconds",
                success ? "succeeded" : "failed", duration.toSeconds());
=======
        LOGGER.info("Update {}; required {} attempts to update the statestore; took {} seconds; spent {} milliseconds sleeping",
            success ? "succeeded" : "failed", numberAttempts, duration.toSeconds(), totalTimeSleeping);
>>>>>>> 1ca302ad
    }

    private long sleep(int n) {
        // Implements exponential back-off with jitter, see
        // https://aws.amazon.com/blogs/architecture/exponential-backoff-and-jitter/
        int sleepTimeInSeconds = (int) Math.min(120, Math.pow(2.0, n + 1));
        long sleepTimeWithJitter = (long) (Math.random() * sleepTimeInSeconds * 1000L);
        LOGGER.debug("Sleeping for {} milliseconds", sleepTimeWithJitter);
        try {
            Thread.sleep(sleepTimeWithJitter);
        } catch (InterruptedException e) {
            // Do nothing
        }
        return sleepTimeWithJitter;
    }

    private RevisionId getCurrentFilesRevisionId() {
        return s3RevisionUtils.getCurrentFilesRevisionId();
    }

    private void conditionalUpdateOfFileInfoRevisionId(RevisionId currentRevisionId, RevisionId newRevisionId) {
        s3RevisionUtils.conditionalUpdateOfFileInfoRevisionId(currentRevisionId, newRevisionId);
    }

    public void initialise() throws StateStoreException {
        RevisionId firstRevisionId = new RevisionId(FIRST_REVISION, UUID.randomUUID().toString());
        String path = getFilesPath(firstRevisionId);
        try {
            LOGGER.debug("Writing initial empty file (revisionId = {}, path = {})", firstRevisionId, path);
            writeFilesToParquet(Collections.emptyList(), path);
        } catch (IOException e) {
            throw new StateStoreException("IOException writing files to file " + path, e);
        }
        s3RevisionUtils.saveFirstFilesRevision(firstRevisionId);
    }

    @Override
    public boolean hasNoFiles() {
        RevisionId revisionId = getCurrentFilesRevisionId();
        if (revisionId == null) {
            return true;
        }
        String path = getFilesPath(revisionId);
        try (ParquetReader<Record> reader = fileReader(path)) {
            return reader.read() == null;
        } catch (IOException e) {
            throw new UncheckedIOException("Failed loading files", e);
        }
    }

    @Override
    public void clearFileData() {
        Path path = new Path(stateStorePath + "/files");
        try {
            path.getFileSystem(conf).delete(path, true);
        } catch (IOException e) {
            throw new UncheckedIOException(e);
        }
        s3RevisionUtils.deleteFilesRevision();
    }

    private String getFilesPath(RevisionId revisionId) {
        return stateStorePath + "/files/" + revisionId.getRevision() + "-" + revisionId.getUuid() + "-files.parquet";
    }

    private Record getRecordFromFile(AllReferencesToAFile file) {
        Record record = new Record();
        record.put("fileName", file.getFilename());
        record.put("referencesJson", serDe.collectionToJson(file.getInternalReferences()));
        record.put("externalReferences", file.getExternalReferenceCount());
        record.put("lastStateStoreUpdateTime", file.getLastUpdateTime().toEpochMilli());
        return record;
    }

    private AllReferencesToAFile getFileFromRecord(Record record) {
        List<FileReference> internalReferences = serDe.listFromJson((String) record.get("referencesJson"));
        return AllReferencesToAFile.builder()
                .filename((String) record.get("fileName"))
                .internalReferences(internalReferences)
                .totalReferenceCount((int) record.get("externalReferences") + internalReferences.size())
                .lastUpdateTime(Instant.ofEpochMilli((long) record.get("lastStateStoreUpdateTime")))
                .build();
    }

    private void writeFilesToParquet(List<AllReferencesToAFile> files, String path) throws IOException {
        LOGGER.debug("Writing {} file records to {}", files.size(), path);
        ParquetWriter<Record> recordWriter = ParquetRecordWriterFactory.createParquetRecordWriter(new Path(path), FILE_SCHEMA, conf);

        for (AllReferencesToAFile file : files) {
            recordWriter.write(getRecordFromFile(file));
        }
        recordWriter.close();
        LOGGER.debug("Wrote {} file records to {}", files.size(), path);
    }

    private List<AllReferencesToAFile> readFilesFromParquet(String path) throws IOException {
        LOGGER.debug("Loading file records from {}", path);
        List<AllReferencesToAFile> files = new ArrayList<>();
        try (ParquetReader<Record> reader = fileReader(path)) {
            ParquetReaderIterator recordReader = new ParquetReaderIterator(reader);
            while (recordReader.hasNext()) {
                files.add(getFileFromRecord(recordReader.next()));
            }
        }
        LOGGER.debug("Loaded {} file records from {}", files.size(), path);
        return files;
    }

    private ParquetReader<Record> fileReader(String path) throws IOException {
        return new ParquetRecordReader.Builder(new Path(path), FILE_SCHEMA)
                .withConf(conf)
                .build();
    }

    public void fixTime(Instant now) {
        clock = Clock.fixed(now, ZoneId.of("UTC"));
    }

    private static String getPartitionIdAndFilename(FileReference fileReference) {
        return fileReference.getPartitionId() + DELIMITER + fileReference.getFilename();
    }

    static final class Builder {
        private String stateStorePath;
        private Configuration conf;
        private S3RevisionUtils s3RevisionUtils;

        private Builder() {
        }

        Builder stateStorePath(String stateStorePath) {
            this.stateStorePath = stateStorePath;
            return this;
        }

        Builder conf(Configuration conf) {
            this.conf = conf;
            return this;
        }

        Builder s3RevisionUtils(S3RevisionUtils s3RevisionUtils) {
            this.s3RevisionUtils = s3RevisionUtils;
            return this;
        }

        S3FileReferenceStore build() {
            return new S3FileReferenceStore(this);
        }
    }
}<|MERGE_RESOLUTION|>--- conflicted
+++ resolved
@@ -459,13 +459,8 @@
             }
         }
         Duration duration = Duration.between(start, clock.instant());
-<<<<<<< HEAD
-        LOGGER.info("Update {}; took {} seconds",
-                success ? "succeeded" : "failed", duration.toSeconds());
-=======
         LOGGER.info("Update {}; required {} attempts to update the statestore; took {} seconds; spent {} milliseconds sleeping",
-            success ? "succeeded" : "failed", numberAttempts, duration.toSeconds(), totalTimeSleeping);
->>>>>>> 1ca302ad
+                success ? "succeeded" : "failed", numberAttempts, duration.toSeconds(), totalTimeSleeping);
     }
 
     private long sleep(int n) {
