--- conflicted
+++ resolved
@@ -463,13 +463,8 @@
             }
         }
         Duration duration = Duration.between(start, clock.instant());
-<<<<<<< HEAD
-        LOGGER.info("Update {}; took {} seconds",
-                success ? "succeeded" : "failed", duration.toSeconds());
-=======
         LOGGER.info("Update {}; required {} attempts to update the statestore; took {} seconds; spent {} milliseconds sleeping",
                 success ? "succeeded" : "failed", numberAttempts, duration.toSeconds(), totalTimeSleeping);
->>>>>>> 0dbdb49e
     }
 
     private long sleep(int n) {
