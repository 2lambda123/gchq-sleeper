--- conflicted
+++ resolved
@@ -117,12 +117,8 @@
     public int hashCode() {
         return Objects.hash(rowKeyTypes, filename, partitionId,
                 numberOfRecords, minRowKey, maxRowKey,
-<<<<<<< HEAD
-                fileStatus, jobId, lastStateStoreUpdateTime,
+                jobId, lastStateStoreUpdateTime,
                 onlyContainsDataForThisPartition);
-=======
-                jobId, lastStateStoreUpdateTime);
->>>>>>> 0bc7cf52
     }
 
     @Override
