/*
 * Copyright 2022-2023 Crown Copyright
 *
 * Licensed under the Apache License, Version 2.0 (the "License");
 * you may not use this file except in compliance with the License.
 * You may obtain a copy of the License at
 *
 *     http://www.apache.org/licenses/LICENSE-2.0
 *
 * Unless required by applicable law or agreed to in writing, software
 * distributed under the License is distributed on an "AS IS" BASIS,
 * WITHOUT WARRANTIES OR CONDITIONS OF ANY KIND, either express or implied.
 * See the License for the specific language governing permissions and
 * limitations under the License.
 */
package sleeper.statestore.dynamodb;

import com.amazonaws.services.dynamodbv2.AmazonDynamoDB;
import com.amazonaws.services.dynamodbv2.model.AttributeValue;
import com.amazonaws.services.dynamodbv2.model.ConditionalCheckFailedException;
import com.amazonaws.services.dynamodbv2.model.ConsumedCapacity;
import com.amazonaws.services.dynamodbv2.model.Delete;
import com.amazonaws.services.dynamodbv2.model.DeleteItemRequest;
import com.amazonaws.services.dynamodbv2.model.DeleteItemResult;
import com.amazonaws.services.dynamodbv2.model.IdempotentParameterMismatchException;
import com.amazonaws.services.dynamodbv2.model.InternalServerErrorException;
import com.amazonaws.services.dynamodbv2.model.ItemCollectionSizeLimitExceededException;
import com.amazonaws.services.dynamodbv2.model.ProvisionedThroughputExceededException;
import com.amazonaws.services.dynamodbv2.model.Put;
import com.amazonaws.services.dynamodbv2.model.QueryRequest;
import com.amazonaws.services.dynamodbv2.model.QueryResult;
import com.amazonaws.services.dynamodbv2.model.RequestLimitExceededException;
import com.amazonaws.services.dynamodbv2.model.ResourceNotFoundException;
import com.amazonaws.services.dynamodbv2.model.ReturnConsumedCapacity;
import com.amazonaws.services.dynamodbv2.model.TransactWriteItem;
import com.amazonaws.services.dynamodbv2.model.TransactWriteItemsRequest;
import com.amazonaws.services.dynamodbv2.model.TransactWriteItemsResult;
import com.amazonaws.services.dynamodbv2.model.TransactionCanceledException;
import com.amazonaws.services.dynamodbv2.model.TransactionConflictException;
import com.amazonaws.services.dynamodbv2.model.TransactionInProgressException;
import com.amazonaws.services.dynamodbv2.model.Update;
import org.slf4j.Logger;
import org.slf4j.LoggerFactory;

import sleeper.configuration.properties.instance.InstanceProperties;
import sleeper.configuration.properties.table.TableProperties;
import sleeper.configuration.properties.table.TableProperty;
import sleeper.core.statestore.AllFileReferences;
import sleeper.core.statestore.FileInfo;
import sleeper.core.statestore.FileInfoStore;
import sleeper.core.statestore.FileReferenceCount;
import sleeper.core.statestore.StateStoreException;
import sleeper.dynamodb.tools.DynamoDBRecordBuilder;

import java.time.Clock;
import java.time.Instant;
import java.time.ZoneId;
import java.util.ArrayList;
import java.util.HashMap;
import java.util.List;
import java.util.Map;
import java.util.Objects;
import java.util.concurrent.atomic.AtomicReference;
import java.util.function.UnaryOperator;
import java.util.stream.Collectors;
import java.util.stream.Stream;

import static sleeper.configuration.properties.instance.CdkDefinedInstanceProperty.ACTIVE_FILEINFO_TABLENAME;
import static sleeper.configuration.properties.instance.CdkDefinedInstanceProperty.FILE_REFERENCE_COUNT_TABLENAME;
import static sleeper.configuration.properties.table.TableProperty.DYNAMODB_STRONGLY_CONSISTENT_READS;
<<<<<<< HEAD
=======
import static sleeper.configuration.properties.table.TableProperty.GARBAGE_COLLECTOR_DELAY_BEFORE_DELETION;
import static sleeper.core.statestore.FileInfo.FileStatus.ACTIVE;
import static sleeper.dynamodb.tools.DynamoDBAttributes.createNumberAttribute;
import static sleeper.dynamodb.tools.DynamoDBAttributes.createStringAttribute;
>>>>>>> 70c35826
import static sleeper.dynamodb.tools.DynamoDBUtils.deleteAllDynamoTableItems;
import static sleeper.dynamodb.tools.DynamoDBUtils.streamPagedResults;
import static sleeper.statestore.dynamodb.DynamoDBFileInfoFormat.FILENAME;
import static sleeper.statestore.dynamodb.DynamoDBFileInfoFormat.JOB_ID;
import static sleeper.statestore.dynamodb.DynamoDBFileInfoFormat.LAST_UPDATE_TIME;
import static sleeper.statestore.dynamodb.DynamoDBFileInfoFormat.PARTITION_ID_AND_FILENAME;
import static sleeper.statestore.dynamodb.DynamoDBFileInfoFormat.REFERENCES;
import static sleeper.statestore.dynamodb.DynamoDBFileInfoFormat.STATUS;
import static sleeper.statestore.dynamodb.DynamoDBFileInfoFormat.TABLE_ID;

class DynamoDBFileInfoStore implements FileInfoStore {

    private static final Logger LOGGER = LoggerFactory.getLogger(DynamoDBFileInfoStore.class);

    private final AmazonDynamoDB dynamoDB;
    private final String activeTableName;
    private final String fileReferenceCountTableName;
    private final String sleeperTableId;
    private final boolean stronglyConsistentReads;
    private final DynamoDBFileInfoFormat fileInfoFormat;
    private Clock clock = Clock.systemUTC();

    private DynamoDBFileInfoStore(Builder builder) {
        dynamoDB = Objects.requireNonNull(builder.dynamoDB, "dynamoDB must not be null");
        activeTableName = Objects.requireNonNull(builder.activeTableName, "activeTableName must not be null");
        fileReferenceCountTableName = Objects.requireNonNull(builder.fileReferenceCountTableName, "fileReferenceCountTableName must not be null");
        sleeperTableId = Objects.requireNonNull(builder.sleeperTableId, "sleeperTableId must not be null");
        stronglyConsistentReads = builder.stronglyConsistentReads;
        fileInfoFormat = new DynamoDBFileInfoFormat(sleeperTableId);
    }

    public static Builder builder() {
        return new Builder();
    }

    @Override
    public void addFile(FileInfo fileInfo) throws StateStoreException {
        addFile(fileInfo, clock.millis());
    }

    public void addFile(FileInfo fileInfo, long updateTime) throws StateStoreException {
        try {
            TransactWriteItemsResult transactWriteItemsResult = dynamoDB.transactWriteItems(new TransactWriteItemsRequest()
                    .withTransactItems(
<<<<<<< HEAD
                            new TransactWriteItem().withPut(new Put()
                                    .withTableName(activeTableName)
                                    .withItem(fileInfoFormat.createRecord(setLastUpdateTime(fileInfo, updateTime)))),
=======
                            new TransactWriteItem().withPut(putNewFile(fileInfo, updateTime)),
>>>>>>> 70c35826
                            new TransactWriteItem().withUpdate(fileReferenceCountUpdateAddingFile(fileInfo, updateTime)))
                    .withReturnConsumedCapacity(ReturnConsumedCapacity.TOTAL));
            List<ConsumedCapacity> consumedCapacity = transactWriteItemsResult.getConsumedCapacity();
            double totalConsumed = consumedCapacity.stream().mapToDouble(ConsumedCapacity::getCapacityUnits).sum();
            LOGGER.debug("Put file info for file {} to table {}, read capacity consumed = {}",
                    fileInfo.getFilename(), activeTableName, totalConsumed);
        } catch (ConditionalCheckFailedException | ProvisionedThroughputExceededException | ResourceNotFoundException
                 | ItemCollectionSizeLimitExceededException | TransactionConflictException
                 | TransactionCanceledException | RequestLimitExceededException | InternalServerErrorException e) {
            throw new StateStoreException("Exception calling putItem", e);
        }
    }

    @Override
    public void addFiles(List<FileInfo> fileInfos) throws StateStoreException {
        long updateTime = clock.millis();
        for (FileInfo fileInfo : fileInfos) {
            addFile(fileInfo, updateTime);
        }
    }

    @Override
    public void atomicallyUpdateFilesToReadyForGCAndCreateNewActiveFiles(
            List<FileInfo> filesToBeMarkedReadyForGC, List<FileInfo> newFiles) throws StateStoreException {
        // Delete record for file for current status
        long updateTime = clock.millis();
        List<TransactWriteItem> writes = new ArrayList<>();
        Map<String, Integer> updateReferencesByFilename = new HashMap<>();
        setLastUpdateTimes(filesToBeMarkedReadyForGC, updateTime).forEach(fileInfo -> {
            Delete delete = new Delete()
                    .withTableName(activeTableName)
                    .withKey(fileInfoFormat.createActiveFileKey(fileInfo))
                    .withExpressionAttributeNames(Map.of("#status", STATUS))
                    .withConditionExpression("attribute_exists(#status)");
            writes.add(new TransactWriteItem().withDelete(delete));
<<<<<<< HEAD
            writes.add(new TransactWriteItem().withUpdate(
                    fileReferenceCountUpdateMarkingFileReadyForGC(fileInfo, updateTime)));
=======
            Put put = new Put()
                    .withTableName(readyForGCTableName)
                    .withItem(fileInfoFormat.createReadyForGCRecord(fileInfo));
            writes.add(new TransactWriteItem().withPut(put));
            updateReferencesByFilename.compute(fileInfo.getFilename(),
                    (name, count) -> count == null ? -1 : count - 1);
>>>>>>> 70c35826
        });
        // Add record for file for new status
        for (FileInfo newFile : newFiles) {
            writes.add(new TransactWriteItem().withPut(putNewFile(newFile, updateTime)));
            updateReferencesByFilename.compute(newFile.getFilename(),
                    (name, count) -> count == null ? 1 : count + 1);
        }
        for (Map.Entry<String, Integer> entry : updateReferencesByFilename.entrySet()) {
            String filename = entry.getKey();
            int increment = entry.getValue();
            if (increment == 0) {
                continue;
            }
            writes.add(new TransactWriteItem().withUpdate(
                    fileReferenceCountUpdate(filename, updateTime, increment)));
        }
        TransactWriteItemsRequest transactWriteItemsRequest = new TransactWriteItemsRequest()
                .withTransactItems(writes)
                .withReturnConsumedCapacity(ReturnConsumedCapacity.TOTAL);
        try {
            TransactWriteItemsResult transactWriteItemsResult = dynamoDB.transactWriteItems(transactWriteItemsRequest);
            List<ConsumedCapacity> consumedCapacity = transactWriteItemsResult.getConsumedCapacity();
            double totalConsumed = consumedCapacity.stream().mapToDouble(ConsumedCapacity::getCapacityUnits).sum();
            LOGGER.debug("Updated status of {} files to ready for GC and added {} active files, capacity consumed = {}",
                    filesToBeMarkedReadyForGC.size(), newFiles.size(), totalConsumed);
        } catch (TransactionCanceledException | ResourceNotFoundException
                 | TransactionInProgressException | IdempotentParameterMismatchException
                 | ProvisionedThroughputExceededException | InternalServerErrorException e) {
            throw new StateStoreException(e);
        }
    }

    /**
     * Atomically updates the job field of the given files to the given id, as long as
     * the compactionJob field is currently null.
     */
    @Override
    public void atomicallyUpdateJobStatusOfFiles(String jobId, List<FileInfo> files)
            throws StateStoreException {
<<<<<<< HEAD
        List<TransactWriteItem> writes = new ArrayList<>();
        // Create Puts for each of the files, conditional on the compactionJob field being not present
        long updateTime = clock.millis();
        setLastUpdateTimes(files, updateTime).forEach(fileInfo -> {
            Map<String, String> attributeNames;
            Map<String, AttributeValue> attributeValues;
            String conditionExpression;
            attributeNames = Map.of(
                    "#partitionidandfilename", PARTITION_ID_AND_FILENAME,
                    "#jobid", JOB_ID);
            attributeValues = Map.of(
                    ":partitionidandfilename", new AttributeValue().withS(getActiveFileSortKey(fileInfo)));
            conditionExpression = "#partitionidandfilename=:partitionidandfilename and attribute_not_exists(#jobid)";
            Put put = new Put()
                    .withTableName(activeTableName)
                    .withItem(fileInfoFormat.createRecordWithJobId(fileInfo, jobId))
                    .withExpressionAttributeNames(attributeNames)
                    .withExpressionAttributeValues(attributeValues)
                    .withConditionExpression(conditionExpression);
            writes.add(new TransactWriteItem().withPut(put));
        });
=======
        // Create Puts for each of the files, conditional on the compactionJob field being not present
        long updateTime = clock.millis();
        List<TransactWriteItem> writes = files.stream().map(file ->
                        new TransactWriteItem().withUpdate(new Update()
                                .withTableName(activeTableName)
                                .withKey(fileInfoFormat.createActiveFileKey(file))
                                .withUpdateExpression("SET #jobid = :jobid, #time = :time")
                                .withConditionExpression("attribute_exists(#time) and attribute_not_exists(#jobid)")
                                .withExpressionAttributeNames(Map.of(
                                        "#jobid", JOB_ID,
                                        "#time", LAST_UPDATE_TIME))
                                .withExpressionAttributeValues(Map.of(
                                        ":jobid", createStringAttribute(jobId),
                                        ":time", createNumberAttribute(updateTime)))))
                .collect(Collectors.toUnmodifiableList());
>>>>>>> 70c35826
        TransactWriteItemsRequest transactWriteItemsRequest = new TransactWriteItemsRequest()
                .withTransactItems(writes)
                .withReturnConsumedCapacity(ReturnConsumedCapacity.TOTAL);
        try {
            TransactWriteItemsResult transactWriteItemsResult = dynamoDB.transactWriteItems(transactWriteItemsRequest);
            List<ConsumedCapacity> consumedCapacity = transactWriteItemsResult.getConsumedCapacity();
            double totalConsumed = consumedCapacity.stream().mapToDouble(ConsumedCapacity::getCapacityUnits).sum();
            LOGGER.debug("Updated job status of {} files, read capacity consumed = {}",
                    files.size(), totalConsumed);
        } catch (TransactionCanceledException | ResourceNotFoundException
                 | TransactionInProgressException | IdempotentParameterMismatchException
                 | ProvisionedThroughputExceededException | InternalServerErrorException e) {
            throw new StateStoreException(e);
        }
    }

    @Override
<<<<<<< HEAD
    public void deleteReadyForGCFile(String filename) {
        // Delete record for file for current status
        DeleteItemResult result = dynamoDB.deleteItem(new DeleteItemRequest()
                .withTableName(fileReferenceCountTableName)
                .withKey(fileInfoFormat.createReferenceCountKey(filename)));
        LOGGER.debug("Deleted file {}, capacity consumed = {}",
                filename, result.getConsumedCapacity());
=======
    public void deleteReadyForGCFile(FileInfo fileInfo) throws StateStoreException {
        deleteReadyForGCFile(fileInfo.getFilename());
    }

    @Override
    public void deleteReadyForGCFile(String filename) throws StateStoreException {
        // Delete record for file for current status
        TransactWriteItemsRequest request = new TransactWriteItemsRequest()
                .withTransactItems(
                        new TransactWriteItem().withDelete(new Delete()
                                .withTableName(readyForGCTableName)
                                .withKey(fileInfoFormat.createReadyForGCKey(filename))
                                .withConditionExpression("attribute_exists(#Filename)")
                                .withExpressionAttributeNames(Map.of("#Filename", FILENAME))),
                        new TransactWriteItem().withDelete(new Delete()
                                .withTableName(fileReferenceCountTableName)
                                .withKey(fileInfoFormat.createReferenceCountKey(filename))
                                .withConditionExpression("#References = :refs")
                                .withExpressionAttributeNames(Map.of("#References", REFERENCES))
                                .withExpressionAttributeValues(Map.of(":refs", createNumberAttribute(0)))))
                .withReturnConsumedCapacity(ReturnConsumedCapacity.TOTAL);
        try {
            TransactWriteItemsResult result = dynamoDB.transactWriteItems(request);
            List<ConsumedCapacity> consumedCapacity = result.getConsumedCapacity();
            double totalConsumed = consumedCapacity.stream().mapToDouble(ConsumedCapacity::getCapacityUnits).sum();
            LOGGER.debug("Deleted file {}, capacity consumed = {}",
                    filename, totalConsumed);
        } catch (TransactionCanceledException | ResourceNotFoundException
                 | TransactionInProgressException | IdempotentParameterMismatchException
                 | ProvisionedThroughputExceededException | InternalServerErrorException e) {
            throw new StateStoreException(e);
        }
>>>>>>> 70c35826
    }

    @Override
    public List<FileInfo> getActiveFiles() throws StateStoreException {
        try {
            QueryRequest queryRequest = new QueryRequest()
                    .withTableName(activeTableName)
                    .withConsistentRead(stronglyConsistentReads)
                    .withReturnConsumedCapacity(ReturnConsumedCapacity.TOTAL)
                    .withKeyConditionExpression("#TableId = :table_id")
                    .withExpressionAttributeNames(Map.of("#TableId", TABLE_ID))
                    .withExpressionAttributeValues(new DynamoDBRecordBuilder()
                            .string(":table_id", sleeperTableId)
                            .build());

            AtomicReference<Double> totalCapacity = new AtomicReference<>(0.0D);
            List<Map<String, AttributeValue>> results = queryTrackingCapacity(queryRequest, totalCapacity);
            LOGGER.debug("Scanned for all active files, capacity consumed = {}", totalCapacity.get());
            List<FileInfo> fileInfoResults = new ArrayList<>();
            for (Map<String, AttributeValue> map : results) {
                fileInfoResults.add(fileInfoFormat.getFileInfoFromAttributeValues(map));
            }
            return fileInfoResults;
        } catch (ProvisionedThroughputExceededException | ResourceNotFoundException | RequestLimitExceededException
                 | InternalServerErrorException e) {
            throw new StateStoreException("Exception querying DynamoDB", e);
        }
    }

    @Override
    public Stream<String> getReadyForGCFilenamesBefore(Instant maxUpdateTime) {
        QueryRequest queryRequest = new QueryRequest()
                .withTableName(fileReferenceCountTableName)
                .withConsistentRead(stronglyConsistentReads)
                .withKeyConditionExpression("#TableId = :table_id")
                .withFilterExpression("#References < :one_reference AND #UpdatedTime < :maxtime")
                .withExpressionAttributeNames(Map.of(
                        "#TableId", TABLE_ID,
                        "#References", REFERENCES,
                        "#UpdatedTime", LAST_UPDATE_TIME))
                .withExpressionAttributeValues(new DynamoDBRecordBuilder()
                        .string(":table_id", sleeperTableId)
                        .number(":one_reference", 1)
                        .number(":maxtime", maxUpdateTime.toEpochMilli())
                        .build())
                .withReturnConsumedCapacity(ReturnConsumedCapacity.TOTAL);
        AtomicReference<Double> totalCapacity = new AtomicReference<>(0.0D);
        return streamPagedResults(dynamoDB, queryRequest)
                .flatMap(result -> {
                    double newConsumed = totalCapacity.updateAndGet(old ->
                            old + result.getConsumedCapacity().getCapacityUnits());
                    LOGGER.debug("Queried table {} for all ready for GC files, capacity consumed = {}",
                            fileReferenceCountTableName, newConsumed);
                    return result.getItems().stream();
                }).map(fileInfoFormat::getFilenameFromReferenceCount);
    }

    @Override
    public List<FileInfo> getActiveFilesWithNoJobId() throws StateStoreException {
        try {
            QueryRequest queryRequest = new QueryRequest()
                    .withTableName(activeTableName)
                    .withConsistentRead(stronglyConsistentReads)
                    .withExpressionAttributeNames(Map.of(
                            "#TableId", TABLE_ID,
                            "#JobId", JOB_ID))
                    .withExpressionAttributeValues(new DynamoDBRecordBuilder()
                            .string(":table_id", sleeperTableId)
                            .build())
                    .withKeyConditionExpression("#TableId = :table_id")
                    .withFilterExpression("attribute_not_exists(#JobId)")
                    .withReturnConsumedCapacity(ReturnConsumedCapacity.TOTAL);
            AtomicReference<Double> totalCapacity = new AtomicReference<>(0.0D);
            List<Map<String, AttributeValue>> results = queryTrackingCapacity(queryRequest, totalCapacity);
            LOGGER.debug("Scanned for all active files with no job id, capacity consumed = {}", totalCapacity);
            List<FileInfo> fileInfoResults = new ArrayList<>();
            for (Map<String, AttributeValue> map : results) {
                fileInfoResults.add(fileInfoFormat.getFileInfoFromAttributeValues(map));
            }
            return fileInfoResults;
        } catch (ProvisionedThroughputExceededException | ResourceNotFoundException | RequestLimitExceededException
                 | InternalServerErrorException e) {
            throw new StateStoreException("Exception querying DynamoDB", e);
        }
    }

    @Override
    public Map<String, List<String>> getPartitionToActiveFilesMap() throws StateStoreException {
        List<FileInfo> files = getActiveFiles();
        Map<String, List<String>> partitionToFiles = new HashMap<>();
        for (FileInfo fileInfo : files) {
            String partition = fileInfo.getPartitionId();
            if (!partitionToFiles.containsKey(partition)) {
                partitionToFiles.put(partition, new ArrayList<>());
            }
            partitionToFiles.get(partition).add(fileInfo.getFilename());
        }
        return partitionToFiles;
    }

    private List<Map<String, AttributeValue>> queryTrackingCapacity(
            QueryRequest queryRequest, AtomicReference<Double> totalCapacity) {
        return streamPagedResults(dynamoDB, queryRequest)
                .flatMap(result -> {
                    totalCapacity.updateAndGet(old -> old + result.getConsumedCapacity().getCapacityUnits());
                    return result.getItems().stream();
                }).collect(Collectors.toList());
    }

    @Override
    public void initialise() {
    }

    @Override
    public boolean hasNoFiles() {
        return isTableEmpty(activeTableName);
    }

    private boolean isTableEmpty(String tableName) {
        QueryResult result = dynamoDB.query(new QueryRequest()
                .withTableName(tableName)
                .withExpressionAttributeNames(Map.of("#TableId", TABLE_ID))
                .withExpressionAttributeValues(new DynamoDBRecordBuilder()
                        .string(":table_id", sleeperTableId)
                        .build())
                .withKeyConditionExpression("#TableId = :table_id")
                .withConsistentRead(stronglyConsistentReads)
                .withLimit(1)
                .withReturnConsumedCapacity(ReturnConsumedCapacity.TOTAL));
        LOGGER.debug("Scanned for any file in table {}, capacity consumed = {}", tableName, result.getConsumedCapacity().getCapacityUnits());
        return result.getItems().isEmpty();
    }

    @Override
    public void clearTable() {
        clearDynamoTable(activeTableName, fileInfoFormat::getActiveFileKey);
        clearDynamoTable(fileReferenceCountTableName, item -> fileInfoFormat.createReferenceCountKey(item.get(FILENAME).getS()));
    }

    private void clearDynamoTable(String dynamoTableName, UnaryOperator<Map<String, AttributeValue>> getKey) {
        deleteAllDynamoTableItems(dynamoDB, new QueryRequest().withTableName(dynamoTableName)
                        .withExpressionAttributeNames(Map.of("#TableId", TABLE_ID))
                        .withExpressionAttributeValues(new DynamoDBRecordBuilder()
                                .string(":table_id", sleeperTableId)
                                .build())
                        .withKeyConditionExpression("#TableId = :table_id"),
                getKey);
    }

    @Override
    public AllFileReferences getAllFileReferences() throws StateStoreException {
        return AllFileReferences.fromActiveFilesAndReferenceCounts(
                getActiveFiles().stream(),
                streamFileReferenceCounts());
    }

    private Stream<FileReferenceCount> streamFileReferenceCounts() {
        QueryRequest queryRequest = new QueryRequest()
                .withTableName(fileReferenceCountTableName)
                .withConsistentRead(stronglyConsistentReads)
                .withKeyConditionExpression("#TableId = :table_id")
                .withExpressionAttributeNames(Map.of("#TableId", TABLE_ID))
                .withExpressionAttributeValues(new DynamoDBRecordBuilder().string(":table_id", sleeperTableId).build())
                .withReturnConsumedCapacity(ReturnConsumedCapacity.TOTAL);
        AtomicReference<Double> totalCapacity = new AtomicReference<>(0.0D);
        return streamPagedResults(dynamoDB, queryRequest)
                .flatMap(result -> {
                    double newConsumed = totalCapacity.updateAndGet(old ->
                            old + result.getConsumedCapacity().getCapacityUnits());
                    LOGGER.debug("Queried table {} for all file reference counts, capacity consumed = {}",
                            fileReferenceCountTableName, newConsumed);
                    return result.getItems().stream();
                }).map(fileInfoFormat::getFileReferenceCountFromAttributeValues);
    }

    /**
     * Used to set the current time. Should only be called during tests.
     *
     * @param now Time to set to be the current time
     */
    public void fixTime(Instant now) {
        clock = Clock.fixed(now, ZoneId.of("UTC"));
    }

    private FileInfo setLastUpdateTime(FileInfo fileInfo, long updateTime) {
        return fileInfo.toBuilder().lastStateStoreUpdateTime(updateTime).build();
    }

    private Stream<FileInfo> setLastUpdateTimes(List<FileInfo> fileInfos, long updateTime) {
        return fileInfos.stream().map(fileInfo -> setLastUpdateTime(fileInfo, updateTime));
    }

    private Update fileReferenceCountUpdateAddingFile(FileInfo fileInfo, long updateTime) {
<<<<<<< HEAD
        Update update = new Update().withTableName(fileReferenceCountTableName)
                .withKey(fileInfoFormat.createReferenceCountKey(fileInfo));
        return update.withUpdateExpression("SET #UpdateTime = :time, " +
                        "#References = if_not_exists(#References, :init) + :inc")
                .withExpressionAttributeNames(Map.of(
                        "#UpdateTime", LAST_UPDATE_TIME,
                        "#References", REFERENCES))
                .withExpressionAttributeValues(new DynamoDBRecordBuilder()
                        .number(":time", updateTime)
                        .number(":init", 0)
                        .number(":inc", 1)
                        .build());
=======
        if (fileInfo.getFileStatus() == ACTIVE) {
            return fileReferenceCountUpdate(fileInfo.getFilename(), updateTime, 1);
        } else {
            return fileReferenceCountUpdate(fileInfo.getFilename(), updateTime, 0);
        }
>>>>>>> 70c35826
    }

    private Update fileReferenceCountUpdate(String filename, long updateTime, int increment) {
        return new Update().withTableName(fileReferenceCountTableName)
                .withKey(fileInfoFormat.createReferenceCountKey(filename))
                .withUpdateExpression("SET #UpdateTime = :time, " +
                        "#References = if_not_exists(#References, :init) + :inc")
                .withExpressionAttributeNames(Map.of(
                        "#UpdateTime", LAST_UPDATE_TIME,
                        "#References", REFERENCES))
                .withExpressionAttributeValues(new DynamoDBRecordBuilder()
                        .number(":time", updateTime)
                        .number(":init", 0)
                        .number(":inc", increment)
                        .build());
    }

    private Put putNewFile(FileInfo fileInfo, long updateTime) {
        String tableName = tableName(fileInfo);
        return new Put()
                .withTableName(tableName)
                .withItem(fileInfoFormat.createRecord(setLastUpdateTime(fileInfo, updateTime)))
                .withConditionExpression("attribute_not_exists(#PartitionAndFile)")
                .withExpressionAttributeNames(Map.of("#PartitionAndFile", PARTITION_ID_AND_FILENAME));
    }

    static final class Builder {
        private AmazonDynamoDB dynamoDB;
        private String activeTableName;
        private String fileReferenceCountTableName;
        private String sleeperTableId;
        private boolean stronglyConsistentReads;

        private Builder() {
        }

        Builder instanceProperties(InstanceProperties instanceProperties) {
            return activeTableName(instanceProperties.get(ACTIVE_FILEINFO_TABLENAME))
                    .fileReferenceCountTableName(instanceProperties.get(FILE_REFERENCE_COUNT_TABLENAME));
        }

        Builder tableProperties(TableProperties tableProperties) {
            return sleeperTableId(tableProperties.get(TableProperty.TABLE_ID))
                    .stronglyConsistentReads(tableProperties.getBoolean(DYNAMODB_STRONGLY_CONSISTENT_READS));
        }

        Builder dynamoDB(AmazonDynamoDB dynamoDB) {
            this.dynamoDB = dynamoDB;
            return this;
        }

        Builder activeTableName(String activeTableName) {
            this.activeTableName = activeTableName;
            return this;
        }

        Builder fileReferenceCountTableName(String fileReferenceCountTableName) {
            this.fileReferenceCountTableName = fileReferenceCountTableName;
            return this;
        }

        Builder sleeperTableId(String sleeperTableId) {
            this.sleeperTableId = sleeperTableId;
            return this;
        }

        Builder stronglyConsistentReads(boolean stronglyConsistentReads) {
            this.stronglyConsistentReads = stronglyConsistentReads;
            return this;
        }

        DynamoDBFileInfoStore build() {
            return new DynamoDBFileInfoStore(this);
        }
    }
}<|MERGE_RESOLUTION|>--- conflicted
+++ resolved
@@ -68,13 +68,8 @@
 import static sleeper.configuration.properties.instance.CdkDefinedInstanceProperty.ACTIVE_FILEINFO_TABLENAME;
 import static sleeper.configuration.properties.instance.CdkDefinedInstanceProperty.FILE_REFERENCE_COUNT_TABLENAME;
 import static sleeper.configuration.properties.table.TableProperty.DYNAMODB_STRONGLY_CONSISTENT_READS;
-<<<<<<< HEAD
-=======
-import static sleeper.configuration.properties.table.TableProperty.GARBAGE_COLLECTOR_DELAY_BEFORE_DELETION;
-import static sleeper.core.statestore.FileInfo.FileStatus.ACTIVE;
 import static sleeper.dynamodb.tools.DynamoDBAttributes.createNumberAttribute;
 import static sleeper.dynamodb.tools.DynamoDBAttributes.createStringAttribute;
->>>>>>> 70c35826
 import static sleeper.dynamodb.tools.DynamoDBUtils.deleteAllDynamoTableItems;
 import static sleeper.dynamodb.tools.DynamoDBUtils.streamPagedResults;
 import static sleeper.statestore.dynamodb.DynamoDBFileInfoFormat.FILENAME;
@@ -119,13 +114,7 @@
         try {
             TransactWriteItemsResult transactWriteItemsResult = dynamoDB.transactWriteItems(new TransactWriteItemsRequest()
                     .withTransactItems(
-<<<<<<< HEAD
-                            new TransactWriteItem().withPut(new Put()
-                                    .withTableName(activeTableName)
-                                    .withItem(fileInfoFormat.createRecord(setLastUpdateTime(fileInfo, updateTime)))),
-=======
                             new TransactWriteItem().withPut(putNewFile(fileInfo, updateTime)),
->>>>>>> 70c35826
                             new TransactWriteItem().withUpdate(fileReferenceCountUpdateAddingFile(fileInfo, updateTime)))
                     .withReturnConsumedCapacity(ReturnConsumedCapacity.TOTAL));
             List<ConsumedCapacity> consumedCapacity = transactWriteItemsResult.getConsumedCapacity();
@@ -161,17 +150,8 @@
                     .withExpressionAttributeNames(Map.of("#status", STATUS))
                     .withConditionExpression("attribute_exists(#status)");
             writes.add(new TransactWriteItem().withDelete(delete));
-<<<<<<< HEAD
-            writes.add(new TransactWriteItem().withUpdate(
-                    fileReferenceCountUpdateMarkingFileReadyForGC(fileInfo, updateTime)));
-=======
-            Put put = new Put()
-                    .withTableName(readyForGCTableName)
-                    .withItem(fileInfoFormat.createReadyForGCRecord(fileInfo));
-            writes.add(new TransactWriteItem().withPut(put));
             updateReferencesByFilename.compute(fileInfo.getFilename(),
                     (name, count) -> count == null ? -1 : count - 1);
->>>>>>> 70c35826
         });
         // Add record for file for new status
         for (FileInfo newFile : newFiles) {
@@ -211,29 +191,6 @@
     @Override
     public void atomicallyUpdateJobStatusOfFiles(String jobId, List<FileInfo> files)
             throws StateStoreException {
-<<<<<<< HEAD
-        List<TransactWriteItem> writes = new ArrayList<>();
-        // Create Puts for each of the files, conditional on the compactionJob field being not present
-        long updateTime = clock.millis();
-        setLastUpdateTimes(files, updateTime).forEach(fileInfo -> {
-            Map<String, String> attributeNames;
-            Map<String, AttributeValue> attributeValues;
-            String conditionExpression;
-            attributeNames = Map.of(
-                    "#partitionidandfilename", PARTITION_ID_AND_FILENAME,
-                    "#jobid", JOB_ID);
-            attributeValues = Map.of(
-                    ":partitionidandfilename", new AttributeValue().withS(getActiveFileSortKey(fileInfo)));
-            conditionExpression = "#partitionidandfilename=:partitionidandfilename and attribute_not_exists(#jobid)";
-            Put put = new Put()
-                    .withTableName(activeTableName)
-                    .withItem(fileInfoFormat.createRecordWithJobId(fileInfo, jobId))
-                    .withExpressionAttributeNames(attributeNames)
-                    .withExpressionAttributeValues(attributeValues)
-                    .withConditionExpression(conditionExpression);
-            writes.add(new TransactWriteItem().withPut(put));
-        });
-=======
         // Create Puts for each of the files, conditional on the compactionJob field being not present
         long updateTime = clock.millis();
         List<TransactWriteItem> writes = files.stream().map(file ->
@@ -249,7 +206,6 @@
                                         ":jobid", createStringAttribute(jobId),
                                         ":time", createNumberAttribute(updateTime)))))
                 .collect(Collectors.toUnmodifiableList());
->>>>>>> 70c35826
         TransactWriteItemsRequest transactWriteItemsRequest = new TransactWriteItemsRequest()
                 .withTransactItems(writes)
                 .withReturnConsumedCapacity(ReturnConsumedCapacity.TOTAL);
@@ -267,48 +223,16 @@
     }
 
     @Override
-<<<<<<< HEAD
-    public void deleteReadyForGCFile(String filename) {
+    public void deleteReadyForGCFile(String filename) throws StateStoreException {
         // Delete record for file for current status
         DeleteItemResult result = dynamoDB.deleteItem(new DeleteItemRequest()
                 .withTableName(fileReferenceCountTableName)
-                .withKey(fileInfoFormat.createReferenceCountKey(filename)));
+                .withKey(fileInfoFormat.createReferenceCountKey(filename))
+                .withConditionExpression("#References = :refs")
+                .withExpressionAttributeNames(Map.of("#References", REFERENCES))
+                .withExpressionAttributeValues(Map.of(":refs", createNumberAttribute(0))));
         LOGGER.debug("Deleted file {}, capacity consumed = {}",
                 filename, result.getConsumedCapacity());
-=======
-    public void deleteReadyForGCFile(FileInfo fileInfo) throws StateStoreException {
-        deleteReadyForGCFile(fileInfo.getFilename());
-    }
-
-    @Override
-    public void deleteReadyForGCFile(String filename) throws StateStoreException {
-        // Delete record for file for current status
-        TransactWriteItemsRequest request = new TransactWriteItemsRequest()
-                .withTransactItems(
-                        new TransactWriteItem().withDelete(new Delete()
-                                .withTableName(readyForGCTableName)
-                                .withKey(fileInfoFormat.createReadyForGCKey(filename))
-                                .withConditionExpression("attribute_exists(#Filename)")
-                                .withExpressionAttributeNames(Map.of("#Filename", FILENAME))),
-                        new TransactWriteItem().withDelete(new Delete()
-                                .withTableName(fileReferenceCountTableName)
-                                .withKey(fileInfoFormat.createReferenceCountKey(filename))
-                                .withConditionExpression("#References = :refs")
-                                .withExpressionAttributeNames(Map.of("#References", REFERENCES))
-                                .withExpressionAttributeValues(Map.of(":refs", createNumberAttribute(0)))))
-                .withReturnConsumedCapacity(ReturnConsumedCapacity.TOTAL);
-        try {
-            TransactWriteItemsResult result = dynamoDB.transactWriteItems(request);
-            List<ConsumedCapacity> consumedCapacity = result.getConsumedCapacity();
-            double totalConsumed = consumedCapacity.stream().mapToDouble(ConsumedCapacity::getCapacityUnits).sum();
-            LOGGER.debug("Deleted file {}, capacity consumed = {}",
-                    filename, totalConsumed);
-        } catch (TransactionCanceledException | ResourceNotFoundException
-                 | TransactionInProgressException | IdempotentParameterMismatchException
-                 | ProvisionedThroughputExceededException | InternalServerErrorException e) {
-            throw new StateStoreException(e);
-        }
->>>>>>> 70c35826
     }
 
     @Override
@@ -502,26 +426,7 @@
     }
 
     private Update fileReferenceCountUpdateAddingFile(FileInfo fileInfo, long updateTime) {
-<<<<<<< HEAD
-        Update update = new Update().withTableName(fileReferenceCountTableName)
-                .withKey(fileInfoFormat.createReferenceCountKey(fileInfo));
-        return update.withUpdateExpression("SET #UpdateTime = :time, " +
-                        "#References = if_not_exists(#References, :init) + :inc")
-                .withExpressionAttributeNames(Map.of(
-                        "#UpdateTime", LAST_UPDATE_TIME,
-                        "#References", REFERENCES))
-                .withExpressionAttributeValues(new DynamoDBRecordBuilder()
-                        .number(":time", updateTime)
-                        .number(":init", 0)
-                        .number(":inc", 1)
-                        .build());
-=======
-        if (fileInfo.getFileStatus() == ACTIVE) {
-            return fileReferenceCountUpdate(fileInfo.getFilename(), updateTime, 1);
-        } else {
-            return fileReferenceCountUpdate(fileInfo.getFilename(), updateTime, 0);
-        }
->>>>>>> 70c35826
+        return fileReferenceCountUpdate(fileInfo.getFilename(), updateTime, 1);
     }
 
     private Update fileReferenceCountUpdate(String filename, long updateTime, int increment) {
@@ -540,9 +445,8 @@
     }
 
     private Put putNewFile(FileInfo fileInfo, long updateTime) {
-        String tableName = tableName(fileInfo);
         return new Put()
-                .withTableName(tableName)
+                .withTableName(activeTableName)
                 .withItem(fileInfoFormat.createRecord(setLastUpdateTime(fileInfo, updateTime)))
                 .withConditionExpression("attribute_not_exists(#PartitionAndFile)")
                 .withExpressionAttributeNames(Map.of("#PartitionAndFile", PARTITION_ID_AND_FILENAME));
