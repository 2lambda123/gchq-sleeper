--- conflicted
+++ resolved
@@ -48,13 +48,9 @@
 import sleeper.statestore.StateStoreException;
 
 import java.io.IOException;
-<<<<<<< HEAD
-import java.time.Instant;
-=======
 import java.time.Clock;
 import java.time.Instant;
 import java.time.ZoneId;
->>>>>>> 24fb9471
 import java.util.ArrayList;
 import java.util.HashMap;
 import java.util.Iterator;
@@ -360,7 +356,6 @@
     }
 
     @Override
-<<<<<<< HEAD
     public List<FileInfo> getActiveFileList() throws StateStoreException {
         Map<String, String> expressionAttributeNames = new HashMap<>();
         expressionAttributeNames.put("#status", STATUS);
@@ -409,11 +404,6 @@
         Map<String, AttributeValue> expressionAttributeValues = new HashMap<>();
         expressionAttributeValues.put(":deletetime", new AttributeValue().withN("" + deleteTime));
         expressionAttributeValues.put(":readyforgc", new AttributeValue().withS(FileInfo.FileStatus.READY_FOR_GARBAGE_COLLECTION.toString()));
-=======
-    public Iterator<FileInfo> getReadyForGCFiles() {
-        long delayInMilliseconds = 1000L * 60L * garbageCollectorDelayBeforeDeletionInMinutes;
-        long deleteTime = clock.millis() - delayInMilliseconds;
->>>>>>> 24fb9471
         ScanRequest scanRequest = new ScanRequest()
                 .withTableName(fileLifecycleTablename)
                 .withConsistentRead(stronglyConsistentReads)
