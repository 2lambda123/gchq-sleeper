/*
 * Copyright 2022-2024 Crown Copyright
 *
 * Licensed under the Apache License, Version 2.0 (the "License");
 * you may not use this file except in compliance with the License.
 * You may obtain a copy of the License at
 *
 *     http://www.apache.org/licenses/LICENSE-2.0
 *
 * Unless required by applicable law or agreed to in writing, software
 * distributed under the License is distributed on an "AS IS" BASIS,
 * WITHOUT WARRANTIES OR CONDITIONS OF ANY KIND, either express or implied.
 * See the License for the specific language governing permissions and
 * limitations under the License.
 */

package sleeper.systemtest.dsl.util;

import org.junit.jupiter.api.Test;

import sleeper.compaction.job.CompactionJob;
import sleeper.compaction.testutils.InMemoryCompactionJobStatusStore;
import sleeper.core.table.TableStatus;
import sleeper.ingest.job.IngestJob;
import sleeper.ingest.job.status.InMemoryIngestJobStatusStore;
import sleeper.ingest.job.status.IngestJobStatusStore;

import java.time.Duration;
import java.time.Instant;
import java.util.List;

import static org.assertj.core.api.Assertions.assertThat;
import static sleeper.core.record.process.RecordsProcessedSummaryTestData.summary;
import static sleeper.core.record.process.status.TestRunStatusUpdates.defaultUpdateTime;
import static sleeper.ingest.job.IngestJobTestData.createJobWithTableAndFiles;
import static sleeper.ingest.job.status.IngestJobFinishedEvent.ingestJobFinished;
import static sleeper.ingest.job.status.IngestJobStartedEvent.validatedIngestJobStarted;
import static sleeper.ingest.job.status.IngestJobValidatedEvent.ingestJobAccepted;

public class WaitForJobsStatusTest {

<<<<<<< HEAD
    private final TableStatus tableId = TableStatus.uniqueIdAndName("test-table-id", "test-table");
=======
    private final TableStatus table = TableStatus.uniqueIdAndName("test-table-id", "test-table");
>>>>>>> 1a57f727
    private final InMemoryCompactionJobStatusStore store = new InMemoryCompactionJobStatusStore();

    @Test
    void shouldReportSeveralBulkImportJobs() {
        // Given
        IngestJobStatusStore store = new InMemoryIngestJobStatusStore();
        IngestJob acceptedJob = createJobWithTableAndFiles("accepted-job", table, "test.parquet", "test2.parquet");
        IngestJob startedJob = createJobWithTableAndFiles("started-job", table, "test3.parquet", "test4.parquet");
        IngestJob finishedJob = createJobWithTableAndFiles("finished-job", table, "test3.parquet", "test4.parquet");
        store.jobValidated(ingestJobAccepted(acceptedJob, Instant.parse("2022-09-22T13:33:10Z")).jobRunId("accepted-run").build());
        store.jobValidated(ingestJobAccepted(startedJob, Instant.parse("2022-09-22T13:33:11Z")).jobRunId("started-run").build());
        store.jobValidated(ingestJobAccepted(finishedJob, Instant.parse("2022-09-22T13:33:12Z")).jobRunId("finished-run").build());
        store.jobStarted(validatedIngestJobStarted(startedJob, Instant.parse("2022-09-22T13:33:31Z")).jobRunId("started-run").taskId("started-task").build());
        store.jobStarted(validatedIngestJobStarted(finishedJob, Instant.parse("2022-09-22T13:33:32Z")).jobRunId("finished-run").taskId("finished-task").build());
        store.jobFinished(ingestJobFinished(finishedJob, summary(Instant.parse("2022-09-22T13:33:32Z"), Duration.ofMinutes(2), 100L, 100L)).jobRunId("finished-run").taskId("finished-task").build());

        // When
        WaitForJobsStatus status = WaitForJobsStatus.forIngest(store,
                List.of("accepted-job", "started-job", "finished-job"),
                Instant.parse("2022-09-22T13:34:00Z"));

        // Then
        assertThat(status).hasToString("{\n" +
                "  \"countByLastStatus\": {\n" +
                "    \"IngestJobAcceptedStatus\": 1,\n" +
                "    \"IngestJobStartedStatus\": 1,\n" +
                "    \"ProcessFinishedStatus\": 1\n" +
                "  },\n" +
                "  \"numUnfinished\": 2,\n" +
                "  \"firstInProgressStartTime\": \"2022-09-22T13:33:10Z\",\n" +
                "  \"longestInProgressDuration\": \"PT50S\"\n" +
                "}");
    }

    @Test
    void shouldReportSeveralCompactionJobs() {
        // Given
        CompactionJob createdJob = compactionJob("created-job", "1.parquet", "2.parquet");
        CompactionJob startedJob = compactionJob("started-job", "3.parquet", "4.parquet");
        CompactionJob finishedJob = compactionJob("finished-job", "5.parquet", "6.parquet");
        store.fixUpdateTime(Instant.parse("2023-09-18T14:47:00Z"));
        store.jobCreated(createdJob);
        store.jobCreated(startedJob);
        store.jobCreated(finishedJob);
        store.fixUpdateTime(Instant.parse("2023-09-18T14:48:02Z"));
        store.jobStarted(finishedJob, Instant.parse("2023-09-18T14:48:00Z"), "finished-task");
        store.jobStarted(startedJob, Instant.parse("2023-09-18T14:48:01Z"), "started-task");
        store.fixUpdateTime(Instant.parse("2023-09-18T14:49:01Z"));
        store.jobFinished(finishedJob, summary(Instant.parse("2023-09-18T14:48:00Z"), Duration.ofMinutes(2), 100L, 100L), "finished-task");

        // When
        WaitForJobsStatus status = WaitForJobsStatus.forCompaction(store,
                List.of("created-job", "started-job", "finished-job"),
                Instant.parse("2023-09-18T14:50:01Z"));

        // Then
        assertThat(status).hasToString("{\n" +
                "  \"countByLastStatus\": {\n" +
                "    \"CompactionJobStartedStatus\": 1,\n" +
                "    \"None\": 1,\n" +
                "    \"ProcessFinishedStatus\": 1\n" +
                "  },\n" +
                "  \"numUnstarted\": 1,\n" +
                "  \"numUnfinished\": 2,\n" +
                "  \"firstInProgressStartTime\": \"2023-09-18T14:48:01Z\",\n" +
                "  \"longestInProgressDuration\": \"PT2M\"\n" +
                "}");
    }

    @Test
    void shouldReportCompactionJobWithUnfinishedRunThenFinishedRun() {
        // Given
        CompactionJob jobRunTwice = compactionJob("finished-job", "5.parquet", "6.parquet");
        addCreatedJob(jobRunTwice, Instant.parse("2023-09-18T14:47:00Z"));
        // First run
        addUnfinishedRun(jobRunTwice, Instant.parse("2023-09-18T14:48:00Z"), "test-task");
        // Second run
        addFinishedRun(jobRunTwice, Instant.parse("2023-09-18T14:49:00Z"), Duration.ofMinutes(2), "test-task");

        // When
        WaitForJobsStatus status = WaitForJobsStatus.forCompaction(store,
                List.of("finished-job"),
                Instant.parse("2023-09-18T14:50:00Z"));

        // Then
        assertThat(status).hasToString("{\n" +
                "  \"countByLastStatus\": {\n" +
                "    \"ProcessFinishedStatus\": 1\n" +
                "  },\n" +
                "  \"numUnfinished\": 0\n" +
                "}");
        assertThat(status.areAllJobsFinished()).isTrue();
    }

    @Test
    void shouldReportCompactionJobWithFinishedRunThenUnfinishedRun() {
        // Given
        CompactionJob jobRunTwice = compactionJob("finished-job", "5.parquet", "6.parquet");
        addCreatedJob(jobRunTwice, Instant.parse("2023-09-18T14:47:00Z"));
        // First run
        addFinishedRun(jobRunTwice, Instant.parse("2023-09-18T14:48:00Z"), Duration.ofMinutes(2), "task-1");
        // Second run
        addUnfinishedRun(jobRunTwice, Instant.parse("2023-09-18T14:51:00Z"), "task-2");

        // When
        WaitForJobsStatus status = WaitForJobsStatus.forCompaction(store,
                List.of("finished-job"),
                Instant.parse("2023-09-18T14:52:00Z"));

        // Then
        assertThat(status).hasToString("{\n" +
                "  \"countByLastStatus\": {\n" +
                "    \"ProcessFinishedStatus\": 1\n" +
                "  },\n" +
                "  \"numUnfinished\": 0\n" +
                "}");
        assertThat(status.areAllJobsFinished()).isTrue();
    }

    @Test
    void shouldReportTwoCompactionJobsOneFinishedWithTwoRunsThenOneInProgress() {
        // Given
        CompactionJob finishedJob = compactionJob("finished-job", "5.parquet", "6.parquet");
        CompactionJob inProgressJob = compactionJob("unfinished-job", "7.parquet", "8.parquet");
        addCreatedJob(finishedJob, Instant.parse("2023-09-18T14:46:00Z"));
        addCreatedJob(inProgressJob, Instant.parse("2023-09-18T14:46:00Z"));
        // First run
        addUnfinishedRun(finishedJob, Instant.parse("2023-09-18T14:47:00Z"), "test-task");
        // Second run
        addFinishedRun(finishedJob, Instant.parse("2023-09-18T14:48:00Z"), Duration.ofMinutes(2), "test-task");

        // First run
        addUnfinishedRun(inProgressJob, Instant.parse("2023-09-18T14:51:00Z"), "test-task");

        // When
        WaitForJobsStatus status = WaitForJobsStatus.forCompaction(store,
                List.of("finished-job", "unfinished-job"),
                Instant.parse("2023-09-18T14:52:00Z"));

        // Then
        assertThat(status).hasToString("{\n" +
                "  \"countByLastStatus\": {\n" +
                "    \"CompactionJobStartedStatus\": 1,\n" +
                "    \"ProcessFinishedStatus\": 1\n" +
                "  },\n" +
                "  \"numUnfinished\": 1,\n" +
                "  \"firstInProgressStartTime\": \"2023-09-18T14:51:00Z\",\n" +
                "  \"longestInProgressDuration\": \"PT1M\"\n" +
                "}");
        assertThat(status.areAllJobsFinished()).isFalse();
    }

    private CompactionJob compactionJob(String id, String... files) {
        return CompactionJob.builder()
                .tableId("test-table-id")
                .jobId(id)
                .inputFiles(List.of(files))
                .outputFile(id + "/outputFile")
                .partitionId(id + "-partition").build();
    }

    private void addCreatedJob(CompactionJob job, Instant createdTime) {
        store.fixUpdateTime(defaultUpdateTime(createdTime));
        store.jobCreated(job);
    }

    private void addUnfinishedRun(CompactionJob job, Instant startTime, String taskId) {
        store.fixUpdateTime(defaultUpdateTime(startTime));
        store.jobStarted(job, startTime, taskId);
    }

    private void addFinishedRun(CompactionJob job, Instant startTime, Duration duration, String taskId) {
        store.fixUpdateTime(defaultUpdateTime(startTime));
        store.jobStarted(job, startTime, taskId);
        Instant finishTime = startTime.plus(duration);
        store.fixUpdateTime(defaultUpdateTime(finishTime));
        store.jobFinished(job, summary(startTime, finishTime, 100L, 100L), taskId);
    }
}<|MERGE_RESOLUTION|>--- conflicted
+++ resolved
@@ -39,11 +39,7 @@
 
 public class WaitForJobsStatusTest {
 
-<<<<<<< HEAD
-    private final TableStatus tableId = TableStatus.uniqueIdAndName("test-table-id", "test-table");
-=======
     private final TableStatus table = TableStatus.uniqueIdAndName("test-table-id", "test-table");
->>>>>>> 1a57f727
     private final InMemoryCompactionJobStatusStore store = new InMemoryCompactionJobStatusStore();
 
     @Test
