--- conflicted
+++ resolved
@@ -62,11 +62,7 @@
     }
 
     public SystemTestPythonIngest invokeTask() {
-<<<<<<< HEAD
         tasksDriver.invokeTasksForCurrentInstance().invokeUntilOneTaskStartedAJob(sentJobIds);
-=======
-        tasksDriver.invokeStandardIngestTask(pollDriver);
->>>>>>> 7147f1d6
         return this;
     }
 
