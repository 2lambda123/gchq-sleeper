<?xml version="1.0" encoding="UTF-8"?>
<!--
  ~ Copyright 2022-2024 Crown Copyright
  ~
  ~ Licensed under the Apache License, Version 2.0 (the "License");
  ~ you may not use this file except in compliance with the License.
  ~ You may obtain a copy of the License at
  ~
  ~     http://www.apache.org/licenses/LICENSE-2.0
  ~
  ~ Unless required by applicable law or agreed to in writing, software
  ~ distributed under the License is distributed on an "AS IS" BASIS,
  ~ WITHOUT WARRANTIES OR CONDITIONS OF ANY KIND, either express or implied.
  ~ See the License for the specific language governing permissions and
  ~ limitations under the License.
  -->
<project xmlns="http://maven.apache.org/POM/4.0.0" xmlns:xsi="http://www.w3.org/2001/XMLSchema-instance"
         xsi:schemaLocation="http://maven.apache.org/POM/4.0.0 http://maven.apache.org/xsd/maven-4.0.0.xsd">
    <parent>
        <groupId>sleeper</groupId>
        <artifactId>system-test</artifactId>
        <version>0.22.0-SNAPSHOT</version>
    </parent>
    <modelVersion>4.0.0</modelVersion>

    <artifactId>system-test-drivers</artifactId>

    <dependencies>
        <dependency>
            <groupId>com.amazonaws</groupId>
            <artifactId>aws-java-sdk-emr</artifactId>
            <version>${aws-java-sdk.version}</version>
        </dependency>
        <!-- Sleeper dependencies -->
        <dependency>
            <groupId>sleeper</groupId>
            <artifactId>system-test-dsl</artifactId>
            <version>${project.parent.version}</version>
        </dependency>
        <dependency>
            <groupId>sleeper</groupId>
            <artifactId>system-test-data-generation</artifactId>
            <version>${project.parent.version}</version>
        </dependency>
        <dependency>
            <groupId>sleeper</groupId>
            <artifactId>bulk-import-starter</artifactId>
            <version>${project.parent.version}</version>
        </dependency>
        <dependency>
            <groupId>sleeper</groupId>
            <artifactId>cdk</artifactId>
            <version>${project.parent.version}</version>
        </dependency>
        <dependency>
            <groupId>sleeper</groupId>
            <artifactId>system-test-cdk</artifactId>
            <version>${project.parent.version}</version>
        </dependency>
        <dependency>
            <groupId>sleeper</groupId>
            <artifactId>clients</artifactId>
            <version>${project.parent.version}</version>
        </dependency>
        <dependency>
            <groupId>sleeper</groupId>
<<<<<<< HEAD
            <artifactId>ingest-runner</artifactId>
=======
            <artifactId>splitter-core</artifactId>
>>>>>>> 1148a831
            <version>${project.parent.version}</version>
        </dependency>
        <dependency>
            <groupId>sleeper</groupId>
            <artifactId>ingest-batcher-submitter</artifactId>
            <version>${project.parent.version}</version>
        </dependency>
        <dependency>
            <groupId>sleeper</groupId>
            <artifactId>parquet</artifactId>
            <version>${project.parent.version}</version>
        </dependency>
        <dependency>
            <groupId>sleeper</groupId>
            <artifactId>splitter</artifactId>
            <version>${project.parent.version}</version>
        </dependency>
        <dependency>
            <groupId>software.amazon.awssdk</groupId>
            <artifactId>lambda</artifactId>
            <version>${aws-java-sdk-v2.version}</version>
        </dependency>
        <dependency>
            <groupId>software.amazon.awssdk</groupId>
            <artifactId>apache-client</artifactId>
            <version>${aws-java-sdk-v2.version}</version>
        </dependency>
        <dependency>
            <groupId>com.amazonaws</groupId>
            <artifactId>aws-java-sdk-cloudformation</artifactId>
            <version>${aws-java-sdk.version}</version>
        </dependency>
        <!-- Test dependencies -->
        <dependency>
            <groupId>net.javacrumbs.json-unit</groupId>
            <artifactId>json-unit-assertj</artifactId>
            <scope>test</scope>
        </dependency>
        <dependency>
            <groupId>org.testcontainers</groupId>
            <artifactId>testcontainers</artifactId>
            <scope>test</scope>
        </dependency>
        <dependency>
            <groupId>org.testcontainers</groupId>
            <artifactId>junit-jupiter</artifactId>
            <scope>test</scope>
        </dependency>
        <dependency>
            <groupId>org.testcontainers</groupId>
            <artifactId>localstack</artifactId>
            <scope>test</scope>
        </dependency>
        <dependency>
            <groupId>org.mockito</groupId>
            <artifactId>mockito-core</artifactId>
            <scope>test</scope>
        </dependency>
        <dependency>
            <groupId>sleeper</groupId>
            <artifactId>configuration</artifactId>
            <version>${project.parent.version}</version>
            <type>test-jar</type>
            <scope>test</scope>
        </dependency>
        <dependency>
            <groupId>sleeper</groupId>
            <artifactId>core</artifactId>
            <version>${project.parent.version}</version>
            <type>test-jar</type>
            <scope>test</scope>
        </dependency>
        <dependency>
            <groupId>sleeper</groupId>
            <artifactId>ingest-runner</artifactId>
            <version>${project.parent.version}</version>
            <type>test-jar</type>
            <scope>test</scope>
        </dependency>
        <dependency>
            <groupId>sleeper</groupId>
            <artifactId>parquet</artifactId>
            <version>${project.parent.version}</version>
            <type>test-jar</type>
            <scope>test</scope>
        </dependency>
    </dependencies>

    <build>
        <plugins>
            <plugin>
                <groupId>org.apache.maven.plugins</groupId>
                <artifactId>maven-shade-plugin</artifactId>
            </plugin>
        </plugins>
    </build>
</project><|MERGE_RESOLUTION|>--- conflicted
+++ resolved
@@ -64,11 +64,7 @@
         </dependency>
         <dependency>
             <groupId>sleeper</groupId>
-<<<<<<< HEAD
             <artifactId>ingest-runner</artifactId>
-=======
-            <artifactId>splitter-core</artifactId>
->>>>>>> 1148a831
             <version>${project.parent.version}</version>
         </dependency>
         <dependency>
@@ -83,7 +79,7 @@
         </dependency>
         <dependency>
             <groupId>sleeper</groupId>
-            <artifactId>splitter</artifactId>
+            <artifactId>splitter-core</artifactId>
             <version>${project.parent.version}</version>
         </dependency>
         <dependency>
