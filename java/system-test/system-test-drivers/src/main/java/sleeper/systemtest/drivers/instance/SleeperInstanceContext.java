--- conflicted
+++ resolved
@@ -117,11 +117,7 @@
     public void resetProperties(DeployInstanceConfiguration configuration) {
         ResetProperties.reset(configuration,
                 currentInstance.getInstanceProperties(),
-<<<<<<< HEAD
                 currentInstance.tables.getTableProperties(),
-=======
-                currentInstance.getTablePropertiesList(),
->>>>>>> 4fbd7949
                 s3, dynamoDB);
     }
 
@@ -272,11 +268,8 @@
     private Instance loadInstance(String identifier, String instanceId) {
         InstanceProperties instanceProperties = new InstanceProperties();
         instanceProperties.loadFromS3GivenInstanceId(s3, instanceId);
-<<<<<<< HEAD
-=======
         TablePropertiesProvider tablePropertiesProvider = new TablePropertiesProvider(instanceProperties, s3, dynamoDB);
         List<TableProperties> tableProperties = tablePropertiesProvider.streamAllTables().collect(Collectors.toUnmodifiableList());
->>>>>>> 4fbd7949
         StateStoreProvider stateStoreProvider = new StateStoreProvider(dynamoDB, instanceProperties, new Configuration());
         SleeperInstanceTables tables = SleeperInstanceTables.loadOneExistingTable(s3, dynamoDB, instanceProperties, tableName);
         return new Instance(identifier,
@@ -286,22 +279,12 @@
     private class Instance {
         private final String identifier;
         private final InstanceProperties instanceProperties;
-<<<<<<< HEAD
         private final SleeperInstanceTables tables;
         private final StateStoreProvider stateStoreProvider;
         private GenerateNumberedValueOverrides generatorOverrides = GenerateNumberedValueOverrides.none();
 
         Instance(String identifier, InstanceProperties instanceProperties,
                  SleeperInstanceTables tables, StateStoreProvider stateStoreProvider) {
-=======
-        private final List<TableProperties> tableProperties;
-        private final TablePropertiesProvider tablePropertiesProvider;
-        private final StateStoreProvider stateStoreProvider;
-        private GenerateNumberedValueOverrides generatorOverrides = GenerateNumberedValueOverrides.none();
-
-        Instance(String identifier, InstanceProperties instanceProperties, List<TableProperties> tableProperties,
-                 TablePropertiesProvider tablePropertiesProvider, StateStoreProvider stateStoreProvider) {
->>>>>>> 4fbd7949
             this.identifier = identifier;
             this.instanceProperties = instanceProperties;
             this.tables = tables;
@@ -312,31 +295,12 @@
             return instanceProperties;
         }
 
-<<<<<<< HEAD
-=======
-        public TableProperties getTableProperties() {
-            return tableProperties.get(0);
-        }
-
-        public List<TableProperties> getTablePropertiesList() {
-            return tableProperties;
-        }
-
-        public TablePropertiesProvider getTablePropertiesProvider() {
-            return tablePropertiesProvider;
-        }
-
->>>>>>> 4fbd7949
         public StateStoreProvider getStateStoreProvider() {
             return stateStoreProvider;
         }
 
         public Stream<Record> generateNumberedRecords(LongStream numbers) {
-<<<<<<< HEAD
             return GenerateNumberedRecords.from(tables.getSchema(), generatorOverrides, numbers);
-=======
-            return GenerateNumberedRecords.from(getTableProperties().getSchema(), generatorOverrides, numbers);
->>>>>>> 4fbd7949
         }
 
         public void setGeneratorOverrides(GenerateNumberedValueOverrides overrides) {
@@ -346,12 +310,7 @@
         public Instance reloadNoDeployedUpdate() {
             return loadInstance(
                     identifier,
-<<<<<<< HEAD
-                    instanceProperties.get(ID),
-                    tables.getTableProperties().get(TABLE_NAME));
-=======
                     instanceProperties.get(ID));
->>>>>>> 4fbd7949
         }
 
         public Instance redeployIfNeededNoDeployedUpdate(DeployInstanceConfiguration deployConfig) throws InterruptedException {
@@ -376,14 +335,6 @@
                 redeployNeeded = true;
             }
 
-<<<<<<< HEAD
-            if (isRedeployDueToPropertyChange(TableProperty.getUserDefined(),
-                    deployConfig.getTableProperties(), tables.getTableProperties())) {
-                redeployNeeded = true;
-            }
-
-=======
->>>>>>> 4fbd7949
             if (parameters.isForceRedeployInstances()) {
                 LOGGER.info("Forcing redeploy");
                 redeployNeeded = true;
@@ -406,11 +357,7 @@
                 DeployExistingInstance.builder()
                         .clients(s3v2, ecr)
                         .properties(instanceProperties)
-<<<<<<< HEAD
                         .tableProperties(tables.getTableProperties())
-=======
-                        .tablePropertiesList(tableProperties)
->>>>>>> 4fbd7949
                         .scriptsDirectory(parameters.getScriptsDirectory())
                         .deployCommand(CdkCommand.deployExistingPaused())
                         .runCommand(ClientUtils::runCommandLogOutput)
