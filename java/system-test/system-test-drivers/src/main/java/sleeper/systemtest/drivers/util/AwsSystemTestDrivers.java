/*
 * Copyright 2022-2024 Crown Copyright
 *
 * Licensed under the Apache License, Version 2.0 (the "License");
 * you may not use this file except in compliance with the License.
 * You may obtain a copy of the License at
 *
 *     http://www.apache.org/licenses/LICENSE-2.0
 *
 * Unless required by applicable law or agreed to in writing, software
 * distributed under the License is distributed on an "AS IS" BASIS,
 * WITHOUT WARRANTIES OR CONDITIONS OF ANY KIND, either express or implied.
 * See the License for the specific language governing permissions and
 * limitations under the License.
 */

package sleeper.systemtest.drivers.util;

import sleeper.systemtest.drivers.compaction.AwsCompactionDriver;
import sleeper.systemtest.drivers.compaction.AwsCompactionReportsDriver;
import sleeper.systemtest.drivers.ingest.AwsDataGenerationTasksDriver;
import sleeper.systemtest.drivers.ingest.AwsDirectIngestDriver;
import sleeper.systemtest.drivers.ingest.AwsIngestBatcherDriver;
import sleeper.systemtest.drivers.ingest.AwsIngestByQueueDriver;
import sleeper.systemtest.drivers.ingest.AwsIngestReportsDriver;
import sleeper.systemtest.drivers.ingest.AwsInvokeIngestTasksDriver;
import sleeper.systemtest.drivers.ingest.AwsPurgeQueueDriver;
import sleeper.systemtest.drivers.ingest.DirectEmrServerlessDriver;
import sleeper.systemtest.drivers.instance.AwsSleeperInstanceDriver;
import sleeper.systemtest.drivers.instance.AwsSleeperTablesDriver;
import sleeper.systemtest.drivers.instance.AwsSystemTestDeploymentDriver;
import sleeper.systemtest.drivers.metrics.AwsTableMetricsDriver;
import sleeper.systemtest.drivers.partitioning.AwsPartitionReportDriver;
import sleeper.systemtest.drivers.partitioning.AwsPartitionSplittingDriver;
import sleeper.systemtest.drivers.python.PythonBulkImportDriver;
import sleeper.systemtest.drivers.python.PythonIngestDriver;
import sleeper.systemtest.drivers.python.PythonIngestLocalFileDriver;
import sleeper.systemtest.drivers.python.PythonQueryDriver;
import sleeper.systemtest.drivers.query.DirectQueryDriver;
import sleeper.systemtest.drivers.query.S3ResultsDriver;
import sleeper.systemtest.drivers.query.SQSQueryDriver;
import sleeper.systemtest.drivers.sourcedata.AwsGeneratedIngestSourceFilesDriver;
import sleeper.systemtest.drivers.sourcedata.AwsIngestSourceFilesDriver;
import sleeper.systemtest.dsl.SystemTestContext;
import sleeper.systemtest.dsl.SystemTestDrivers;
import sleeper.systemtest.dsl.compaction.CompactionDriver;
import sleeper.systemtest.dsl.ingest.DirectBulkImportDriver;
import sleeper.systemtest.dsl.ingest.DirectIngestDriver;
import sleeper.systemtest.dsl.ingest.IngestBatcherDriver;
import sleeper.systemtest.dsl.ingest.IngestByAnyQueueDriver;
import sleeper.systemtest.dsl.ingest.IngestByQueue;
import sleeper.systemtest.dsl.ingest.IngestLocalFileByAnyQueueDriver;
import sleeper.systemtest.dsl.ingest.InvokeIngestTasksDriver;
import sleeper.systemtest.dsl.instance.DeployedSystemTestResources;
import sleeper.systemtest.dsl.instance.SleeperInstanceDriver;
import sleeper.systemtest.dsl.instance.SleeperTablesDriver;
import sleeper.systemtest.dsl.instance.SystemTestDeploymentDriver;
import sleeper.systemtest.dsl.instance.SystemTestParameters;
<<<<<<< HEAD
import sleeper.systemtest.dsl.instance.SystemTestTablesContext;
import sleeper.systemtest.dsl.metrics.SystemTestMetrics;
import sleeper.systemtest.dsl.partitioning.SystemTestPartitioning;
import sleeper.systemtest.dsl.python.SystemTestPythonApi;
import sleeper.systemtest.dsl.query.SystemTestQuery;
import sleeper.systemtest.dsl.reporting.ReportingContext;
import sleeper.systemtest.dsl.reporting.SystemTestReporting;
import sleeper.systemtest.dsl.reporting.SystemTestReports;
=======
import sleeper.systemtest.dsl.metrics.TableMetricsDriver;
import sleeper.systemtest.dsl.partitioning.PartitionSplittingDriver;
import sleeper.systemtest.dsl.python.PythonQueryTypesDriver;
import sleeper.systemtest.dsl.query.ClearQueryResultsDriver;
import sleeper.systemtest.dsl.query.QueryAllTablesDriver;
import sleeper.systemtest.dsl.reporting.CompactionReportsDriver;
import sleeper.systemtest.dsl.reporting.IngestReportsDriver;
import sleeper.systemtest.dsl.reporting.PartitionReportDriver;
import sleeper.systemtest.dsl.sourcedata.DataGenerationTasksDriver;
>>>>>>> 293c7807
import sleeper.systemtest.dsl.sourcedata.GeneratedIngestSourceFilesDriver;
import sleeper.systemtest.dsl.sourcedata.IngestSourceFilesDriver;
import sleeper.systemtest.dsl.util.PurgeQueueDriver;
import sleeper.systemtest.dsl.util.WaitForJobs;

public class AwsSystemTestDrivers implements SystemTestDrivers {
    private final SystemTestClients clients = new SystemTestClients();
<<<<<<< HEAD
    private final SystemTestParameters parameters;
    private final SystemTestDeploymentContext systemTestContext;
    private final SleeperInstanceContext instanceContext;
    private final SystemTestTablesContext tablesContext;
    private final IngestSourceFilesContext sourceFilesContext;
    private final ReportingContext reportingContext;

    public AwsSystemTestDrivers(SystemTestParameters parameters) {
        this.parameters = parameters;
        systemTestContext = new SystemTestDeploymentContext(
                parameters, new AwsSystemTestDeploymentDriver(parameters, clients));
        instanceContext = new SleeperInstanceContext(parameters, systemTestContext,
                new AwsSleeperInstanceDriver(parameters, clients), new AwsSleeperInstanceTablesDriver(clients));
        tablesContext = new SystemTestTablesContext(instanceContext);
        sourceFilesContext = new IngestSourceFilesContext(systemTestContext, instanceContext);
        reportingContext = new ReportingContext(parameters);
=======

    @Override
    public SystemTestDeploymentDriver systemTestDeployment(SystemTestParameters parameters) {
        return new AwsSystemTestDeploymentDriver(parameters, clients);
    }

    @Override
    public SleeperInstanceDriver instance(SystemTestParameters parameters) {
        return new AwsSleeperInstanceDriver(parameters, clients);
    }

    @Override
    public SleeperTablesDriver tables(SystemTestParameters parameters) {
        return new AwsSleeperTablesDriver(clients);
    }

    @Override
    public GeneratedIngestSourceFilesDriver generatedSourceFiles(SystemTestParameters parameters, DeployedSystemTestResources systemTest) {
        return new AwsGeneratedIngestSourceFilesDriver(systemTest, clients.getS3V2());
    }

    @Override
    public IngestSourceFilesDriver sourceFiles(SystemTestContext context) {
        return new AwsIngestSourceFilesDriver(context.sourceFiles());
    }

    @Override
    public PartitionSplittingDriver partitionSplitting(SystemTestContext context) {
        return new AwsPartitionSplittingDriver(context.instance(), clients.getLambda());
    }

    @Override
    public DirectIngestDriver directIngest(SystemTestContext context) {
        return new AwsDirectIngestDriver(context.instance());
    }

    @Override
    public IngestByQueue ingestByQueue(SystemTestContext context) {
        return new IngestByQueue(context.instance(), new AwsIngestByQueueDriver(clients));
    }

    @Override
    public DirectBulkImportDriver directEmrServerless(SystemTestContext context) {
        return new DirectEmrServerlessDriver(context.instance(), clients);
    }

    @Override
    public IngestBatcherDriver ingestBatcher(SystemTestContext context) {
        return new AwsIngestBatcherDriver(context.instance(), context.sourceFiles(), clients);
    }

    @Override
    public InvokeIngestTasksDriver invokeIngestTasks(SystemTestContext context) {
        return new AwsInvokeIngestTasksDriver(context.instance(), clients);
    }

    @Override
    public WaitForJobs waitForIngest(SystemTestContext context) {
        return AwsWaitForJobs.forIngest(context.instance(), clients.getDynamoDB());
>>>>>>> 293c7807
    }

    @Override
    public WaitForJobs waitForBulkImport(SystemTestContext context) {
        return AwsWaitForJobs.forBulkImport(context.instance(), clients.getDynamoDB());
    }

    @Override
    public QueryAllTablesDriver queryByQueue(SystemTestContext context) {
        return SQSQueryDriver.allTablesDriver(context.instance(), clients);
    }

    @Override
<<<<<<< HEAD
    public SystemTestTablesContext getTablesContext() {
        return tablesContext;
    }

    @Override
    public IngestSourceFilesContext getSourceFilesContext() {
        return sourceFilesContext;
=======
    public QueryAllTablesDriver directQuery(SystemTestContext context) {
        return DirectQueryDriver.allTablesDriver(context.instance());
>>>>>>> 293c7807
    }

    @Override
    public ClearQueryResultsDriver clearQueryResults(SystemTestContext context) {
        return new S3ResultsDriver(context.instance(), clients.getS3());
    }

    @Override
    public CompactionDriver compaction(SystemTestContext context) {
        return new AwsCompactionDriver(context.instance(), clients);
    }

    @Override
    public WaitForJobs waitForCompaction(SystemTestContext context) {
        return AwsWaitForJobs.forCompaction(context.instance(), clients.getDynamoDB());
    }

    @Override
<<<<<<< HEAD
    public SystemTestPartitioning partitioning() {
        return new SystemTestPartitioning(instanceContext, tablesContext,
                new AwsPartitionSplittingDriver(instanceContext, clients.getLambda()));
=======
    public DataGenerationTasksDriver dataGenerationTasks(SystemTestContext context) {
        return new AwsDataGenerationTasksDriver(context.systemTest(), context.instance(), clients.getEcs());
>>>>>>> 293c7807
    }

    @Override
    public IngestReportsDriver ingestReports(SystemTestContext context) {
        return new AwsIngestReportsDriver(context.instance(), clients);
    }

    @Override
    public CompactionReportsDriver compactionReports(SystemTestContext context) {
        return new AwsCompactionReportsDriver(context.instance(), clients.getDynamoDB());
    }

    @Override
    public PartitionReportDriver partitionReports(SystemTestContext context) {
        return new AwsPartitionReportDriver(context.instance());
    }

    @Override
    public TableMetricsDriver tableMetrics(SystemTestContext context) {
        return new AwsTableMetricsDriver(context.instance(), context.reporting(), clients);
    }

    @Override
    public IngestByAnyQueueDriver pythonIngest(SystemTestContext context) {
        return new PythonIngestDriver(context.instance(), context.parameters().getPythonDirectory());
    }

    @Override
    public IngestLocalFileByAnyQueueDriver pythonIngestLocalFile(SystemTestContext context) {
        return new PythonIngestLocalFileDriver(context.instance(), context.parameters().getPythonDirectory());
    }

    @Override
    public IngestByAnyQueueDriver pythonBulkImport(SystemTestContext context) {
        return new PythonBulkImportDriver(context.instance(), context.parameters().getPythonDirectory());
    }

    @Override
    public PythonQueryTypesDriver pythonQuery(SystemTestContext context) {
        return new PythonQueryDriver(context.instance(), context.parameters().getPythonDirectory());
    }

    @Override
    public PurgeQueueDriver purgeQueueDriver(SystemTestContext context) {
        return new AwsPurgeQueueDriver(context.instance(), clients.getSqs());
    }
}<|MERGE_RESOLUTION|>--- conflicted
+++ resolved
@@ -56,16 +56,6 @@
 import sleeper.systemtest.dsl.instance.SleeperTablesDriver;
 import sleeper.systemtest.dsl.instance.SystemTestDeploymentDriver;
 import sleeper.systemtest.dsl.instance.SystemTestParameters;
-<<<<<<< HEAD
-import sleeper.systemtest.dsl.instance.SystemTestTablesContext;
-import sleeper.systemtest.dsl.metrics.SystemTestMetrics;
-import sleeper.systemtest.dsl.partitioning.SystemTestPartitioning;
-import sleeper.systemtest.dsl.python.SystemTestPythonApi;
-import sleeper.systemtest.dsl.query.SystemTestQuery;
-import sleeper.systemtest.dsl.reporting.ReportingContext;
-import sleeper.systemtest.dsl.reporting.SystemTestReporting;
-import sleeper.systemtest.dsl.reporting.SystemTestReports;
-=======
 import sleeper.systemtest.dsl.metrics.TableMetricsDriver;
 import sleeper.systemtest.dsl.partitioning.PartitionSplittingDriver;
 import sleeper.systemtest.dsl.python.PythonQueryTypesDriver;
@@ -75,7 +65,6 @@
 import sleeper.systemtest.dsl.reporting.IngestReportsDriver;
 import sleeper.systemtest.dsl.reporting.PartitionReportDriver;
 import sleeper.systemtest.dsl.sourcedata.DataGenerationTasksDriver;
->>>>>>> 293c7807
 import sleeper.systemtest.dsl.sourcedata.GeneratedIngestSourceFilesDriver;
 import sleeper.systemtest.dsl.sourcedata.IngestSourceFilesDriver;
 import sleeper.systemtest.dsl.util.PurgeQueueDriver;
@@ -83,24 +72,6 @@
 
 public class AwsSystemTestDrivers implements SystemTestDrivers {
     private final SystemTestClients clients = new SystemTestClients();
-<<<<<<< HEAD
-    private final SystemTestParameters parameters;
-    private final SystemTestDeploymentContext systemTestContext;
-    private final SleeperInstanceContext instanceContext;
-    private final SystemTestTablesContext tablesContext;
-    private final IngestSourceFilesContext sourceFilesContext;
-    private final ReportingContext reportingContext;
-
-    public AwsSystemTestDrivers(SystemTestParameters parameters) {
-        this.parameters = parameters;
-        systemTestContext = new SystemTestDeploymentContext(
-                parameters, new AwsSystemTestDeploymentDriver(parameters, clients));
-        instanceContext = new SleeperInstanceContext(parameters, systemTestContext,
-                new AwsSleeperInstanceDriver(parameters, clients), new AwsSleeperInstanceTablesDriver(clients));
-        tablesContext = new SystemTestTablesContext(instanceContext);
-        sourceFilesContext = new IngestSourceFilesContext(systemTestContext, instanceContext);
-        reportingContext = new ReportingContext(parameters);
-=======
 
     @Override
     public SystemTestDeploymentDriver systemTestDeployment(SystemTestParameters parameters) {
@@ -160,7 +131,6 @@
     @Override
     public WaitForJobs waitForIngest(SystemTestContext context) {
         return AwsWaitForJobs.forIngest(context.instance(), clients.getDynamoDB());
->>>>>>> 293c7807
     }
 
     @Override
@@ -174,18 +144,8 @@
     }
 
     @Override
-<<<<<<< HEAD
-    public SystemTestTablesContext getTablesContext() {
-        return tablesContext;
-    }
-
-    @Override
-    public IngestSourceFilesContext getSourceFilesContext() {
-        return sourceFilesContext;
-=======
     public QueryAllTablesDriver directQuery(SystemTestContext context) {
         return DirectQueryDriver.allTablesDriver(context.instance());
->>>>>>> 293c7807
     }
 
     @Override
@@ -204,14 +164,8 @@
     }
 
     @Override
-<<<<<<< HEAD
-    public SystemTestPartitioning partitioning() {
-        return new SystemTestPartitioning(instanceContext, tablesContext,
-                new AwsPartitionSplittingDriver(instanceContext, clients.getLambda()));
-=======
     public DataGenerationTasksDriver dataGenerationTasks(SystemTestContext context) {
         return new AwsDataGenerationTasksDriver(context.systemTest(), context.instance(), clients.getEcs());
->>>>>>> 293c7807
     }
 
     @Override
