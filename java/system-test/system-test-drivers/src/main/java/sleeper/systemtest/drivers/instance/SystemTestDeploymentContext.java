--- conflicted
+++ resolved
@@ -138,33 +138,6 @@
         return properties;
     }
 
-<<<<<<< HEAD
-=======
-    private void uploadJarsAndDockerImages() throws IOException, InterruptedException {
-        SyncJars.builder().s3(s3v2)
-                .jarsDirectory(parameters.getJarsDirectory())
-                .bucketName(parameters.buildJarsBucketName())
-                .region(parameters.getRegion())
-                .uploadFilter(jar -> BuiltJar.isFileJar(jar, CUSTOM_RESOURCES))
-                .deleteOldJars(false).build().sync();
-        if (!parameters.isSystemTestClusterEnabled()) {
-            return;
-        }
-        UploadDockerImages.builder()
-                .baseDockerDirectory(parameters.getDockerDirectory())
-                .ecrClient(EcrRepositoryCreator.withEcrClient(ecr))
-                .build().upload(ClientUtils::runCommandLogOutput,
-                        StacksForDockerUpload.builder()
-                                .ecrPrefix(parameters.getSystemTestShortId())
-                                .account(parameters.getAccount())
-                                .region(parameters.getRegion())
-                                .version(SleeperVersion.getVersion())
-                                .stacks(List.of())
-                                .build(),
-                        List.of(SYSTEM_TEST_IMAGE));
-    }
-
->>>>>>> 1d8a0337
     public String getSystemTestBucketName() {
         return properties.get(SYSTEM_TEST_BUCKET_NAME);
     }
