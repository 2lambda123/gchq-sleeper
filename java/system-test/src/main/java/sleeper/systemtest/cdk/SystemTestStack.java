--- conflicted
+++ resolved
@@ -116,14 +116,10 @@
         configBucket.grantRead(taskDefinition.getTaskRole());
         jarsBucket.grantRead(taskDefinition.getTaskRole());
         dataBuckets.forEach(bucket -> bucket.grantReadWrite(taskDefinition.getTaskRole()));
-<<<<<<< HEAD
         stateStoreStacks.forEach(stateStoreStack -> stateStoreStack.grantReadWriteFileInPartitionMetadata(taskDefinition.getTaskRole()));
         stateStoreStacks.forEach(stateStoreStack -> stateStoreStack.grantReadWriteFileLifecycleMetadata(taskDefinition.getTaskRole()));
-=======
         addIngestSourceBucketReferences(this, "IngestBucket", systemTestProperties)
                 .forEach(bucket -> bucket.grantReadWrite(taskDefinition.getTaskRole()));
-        stateStoreStacks.forEach(stateStoreStack -> stateStoreStack.grantReadWriteActiveFileMetadata(taskDefinition.getTaskRole()));
->>>>>>> d2ee7633
         stateStoreStacks.forEach(stateStoreStack -> stateStoreStack.grantReadPartitionMetadata(taskDefinition.getTaskRole()));
         if (null != ingestJobQueue) {
             ingestJobQueue.grantSendMessages(taskDefinition.getTaskRole());
