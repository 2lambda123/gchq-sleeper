/*
 * Copyright 2022-2023 Crown Copyright
 *
 * Licensed under the Apache License, Version 2.0 (the "License");
 * you may not use this file except in compliance with the License.
 * You may obtain a copy of the License at
 *
 *     http://www.apache.org/licenses/LICENSE-2.0
 *
 * Unless required by applicable law or agreed to in writing, software
 * distributed under the License is distributed on an "AS IS" BASIS,
 * WITHOUT WARRANTIES OR CONDITIONS OF ANY KIND, either express or implied.
 * See the License for the specific language governing permissions and
 * limitations under the License.
 */

package sleeper.systemtest.suite.testutil;

import sleeper.core.partition.PartitionTree;
import sleeper.core.partition.PartitionsBuilder;
import sleeper.core.partition.PartitionsFromSplitPoints;
import sleeper.core.schema.Schema;
import sleeper.systemtest.suite.dsl.SleeperSystemTest;

import java.io.IOException;
import java.io.UncheckedIOException;
import java.nio.file.Files;
import java.nio.file.Path;
import java.util.Collections;
import java.util.List;

public class PartitionsTestHelper {

    private PartitionsTestHelper() {
    }

    public static PartitionTree create128StringPartitions(SleeperSystemTest sleeper) {
        return createStringPartitionsFromSplitPointsDirectory(sleeper, "128-partitions.txt");
    }

    public static PartitionTree create512StringPartitions(SleeperSystemTest sleeper) {
        return createStringPartitionsFromSplitPointsDirectory(sleeper, "512-partitions.txt");
    }

    public static PartitionTree createStringPartitionsFromSplitPointsDirectory(
            SleeperSystemTest sleeper, String filename) {
        return createPartitionsFromSplitPoints(sleeper.tableProperties().getSchema(),
                readStringSplitPoints(sleeper.getSplitPointsDirectory()
                        .resolve("string").resolve(filename)));
    }

    private static PartitionTree createPartitionsFromSplitPoints(Schema schema, List<Object> splitPoints) {
        return new PartitionTree(schema,
                new PartitionsFromSplitPoints(schema, splitPoints).construct());
    }

<<<<<<< HEAD
    private static List<Object> readStringSplitPoints(Path file) {
        try {
            return Collections.unmodifiableList(Files.readAllLines(file));
        } catch (IOException e) {
            throw new UncheckedIOException(e);
        }
=======
    public static PartitionsBuilder partitionsBuilder(SleeperSystemTest sleeper) {
        return new PartitionsBuilder(sleeper.tableProperties().getSchema());
>>>>>>> 4d9baf21
    }
}<|MERGE_RESOLUTION|>--- conflicted
+++ resolved
@@ -54,16 +54,15 @@
                 new PartitionsFromSplitPoints(schema, splitPoints).construct());
     }
 
-<<<<<<< HEAD
     private static List<Object> readStringSplitPoints(Path file) {
         try {
             return Collections.unmodifiableList(Files.readAllLines(file));
         } catch (IOException e) {
             throw new UncheckedIOException(e);
         }
-=======
+    }
+
     public static PartitionsBuilder partitionsBuilder(SleeperSystemTest sleeper) {
         return new PartitionsBuilder(sleeper.tableProperties().getSchema());
->>>>>>> 4d9baf21
     }
 }