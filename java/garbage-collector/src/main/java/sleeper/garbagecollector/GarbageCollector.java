--- conflicted
+++ resolved
@@ -72,13 +72,8 @@
         LOGGER.info("Obtained list of {} tables", tables.size());
 
         for (TableProperties tableProperties : tables) {
-<<<<<<< HEAD
-            TableStatus tableId = tableProperties.getId();
-            LOGGER.info("Obtaining StateStore for table {}", tableId);
-=======
             TableStatus table = tableProperties.getStatus();
             LOGGER.info("Obtaining StateStore for table {}", table);
->>>>>>> 1a57f727
             StateStore stateStore = stateStoreProvider.getStateStore(tableProperties);
 
             LOGGER.debug("Requesting iterator of files ready for garbage collection from state store");
