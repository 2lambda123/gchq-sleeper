--- conflicted
+++ resolved
@@ -27,13 +27,9 @@
 import sleeper.compaction.job.CompactionJob;
 import sleeper.compaction.job.CompactionJobJsonSerDe;
 import sleeper.compaction.job.commit.CompactionJobCommitRequest;
-<<<<<<< HEAD
+import sleeper.compaction.job.commit.CompactionJobIdAssignmentCommitRequest;
 import sleeper.core.statestore.commit.CommitRequestType;
 import sleeper.core.statestore.commit.StateStoreCommitRequestInS3;
-=======
-import sleeper.compaction.job.commit.CompactionJobIdAssignmentCommitRequest;
-import sleeper.core.statestore.CommitRequestType;
->>>>>>> f0a80733
 import sleeper.core.util.GsonConfig;
 import sleeper.ingest.job.commit.IngestAddFilesCommitRequest;
 
@@ -82,15 +78,12 @@
                 case INGEST_ADD_FILES:
                     return StateStoreCommitRequest.forIngestAddFiles(
                             context.deserialize(requestObj, IngestAddFilesCommitRequest.class));
-<<<<<<< HEAD
                 case STORED_IN_S3:
                     return StateStoreCommitRequest.storedInS3(
                             context.deserialize(requestObj, StateStoreCommitRequestInS3.class));
-=======
                 case COMPACTION_JOB_ID_ASSIGNMENT:
                     return StateStoreCommitRequest.forCompactionJobIdAssignment(
                             context.deserialize(requestObj, CompactionJobIdAssignmentCommitRequest.class));
->>>>>>> f0a80733
                 default:
                     throw new CommitRequestValidationException("Unrecognised request type");
             }
